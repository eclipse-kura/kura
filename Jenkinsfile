--- conflicted
+++ resolved
@@ -47,20 +47,6 @@
                 withMaven(jdk: 'temurin-jdk17-latest', maven: 'apache-maven-3.6.3') {
                     withCredentials([string(credentialsId: 'sonarcloud-token', variable: 'SONARCLOUD_TOKEN')]) {
                         withSonarQubeEnv {
-<<<<<<< HEAD
-                            sh '''mvn -f kura/pom.xml sonar:sonar \
-                                -Dmaven.test.failure.ignore=true \
-                                -Dsonar.organization=eclipse \
-                                -Dsonar.host.url=${SONAR_HOST_URL} \
-                                -Dsonar.login=${SONARCLOUD_TOKEN} \
-                                -Dsonar.branch.name=${BRANCH_NAME} \
-                                -Dsonar.branch.target=${CHANGE_TARGET} \
-                                -Dsonar.java.source=8 \
-                                -Dsonar.java.binaries='target/' \
-                                -Dsonar.core.codeCoveragePlugin=jacoco \
-                                -Dsonar.projectKey=org.eclipse.kura:kura \
-                                -Dsonar.exclusions=test/**/*.java,test-util/**/*.java,org.eclipse.kura.web2/**/*.java,org.eclipse.kura.nm/src/main/java/org/freedesktop/**/*,org.eclipse.kura.nm/src/main/java/fi/w1/**/*'''
-=======
                             sh '''
                                 mvn -f kura/pom.xml sonar:sonar \
                                     -Dmaven.test.failure.ignore=true \
@@ -69,12 +55,12 @@
                                     -Dsonar.login=${SONARCLOUD_TOKEN} \
                                     -Dsonar.branch.name=${BRANCH_NAME} \
                                     -Dsonar.branch.target=${CHANGE_TARGET} \
+                                    -Dsonar.java.source=8 \
                                     -Dsonar.java.binaries='target/' \
                                     -Dsonar.core.codeCoveragePlugin=jacoco \
                                     -Dsonar.projectKey=org.eclipse.kura:kura \
                                     -Dsonar.exclusions=test/**/*.java,test-util/**/*.java,org.eclipse.kura.web2/**/*.java,org.eclipse.kura.nm/src/main/java/org/freedesktop/**/*,org.eclipse.kura.nm/src/main/java/fi/w1/**/*
                             '''
->>>>>>> 7c19a6f7
                         }
                     }
                 }
