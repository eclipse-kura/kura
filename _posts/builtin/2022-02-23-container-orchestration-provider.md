---
layout: page
title:  "Container Orchestration Provider"
categories: [builtin]
---

# What is the Container Orchestration Provider?
<<<<<<< HEAD
The Container Orchestration Provider allows Kura to manage containers. With this tool you can arbitrarily pull and deploy containerized software packages and run them on your gateway. This Provider allows the user to create, configure, start, and stop containers all from the browser. The bundle will also restart containers, if the gateway is restarted.
=======
The Container Orchestration Provider allows Kura to manage Docker. With this tool you can arbitrarily pull and deploy containerized software packages and run them on your gateway. This Service allows the user to create, configure, start, and stop containers all from the browser. The bundle will also restart containers, if the gateway is restarted.
>>>>>>> 5ee9bfc1

The feature is composed of two bundles, one that exposes APIs for container management and one that implements those APIs. This API is exposed so that you can leverage it to implement containerization in your own Kura plugins.

***

# How to use the Container Orchestration Provider

## Before Starting
For this bundle to function appropriately, the gateway must a supported container engine installed and running. Currently the only officially supported engine is Docker.

## Starting the Service

To use this service select the **ContainerOrchestrationService** option located in the **Services** area. The ContainerOrchestrationService provides the following parameters: 
- **Enabled**--activates the service when set to true
- **Container Engine Host URL**--provides a string that tells the service where to find the container engine (best left to the default value).

![Container-API]({{ site.baseurl }}/assets/images/builtin/container_orchestrator/enable_api.png)

## Creating your first container.

To create a container, select the + icon (Create a new component) under **services**. A popup dialogue box will appear. In the field **Factory** select **org.eclipse.kura.container.provider.ContainerInstance** from the drop-down. Then, using the **Name** field, enter the name of the container you wish to create and Finally press submit to create the component.

![Container-API]({{ site.baseurl }}/assets/images/builtin/container_orchestrator/create_container.png)

After pressing submit, a new component will be added under the **services** tab, with the name that was selected in the dialogue. Select this component to finish configuring the container.

##Configuring the container

To begin configuring the container, look under **Services** and select the item which has the name set in the previous step.

Containers may be configured using the following fields:

- **Enabled** - When true, the service will create the defined container. When false the API will not create the container or will destroy the container if already running.
  
- **Image Name** - Describes the image that will be used to create the container. Remember to ensure that the selected image supports the architecture of the host machine, or else the container will not be able to start.
  
- **Image Tag** - Describes the version of the image that will be used to create the container.

- **Authentication Registry URL** - URL for an alternative registry to pull images from. (If the field is left blank, credentials will be applied to Docker-Hub). Please see the [Authenticated Registries ](#authenticated-registries) section for more information about connecting to different popular registries.

- **Authentication Username** - Describes the username to access the registry entered above.

- **Password** - Describes the password to access the alternative registry.

- **Image Download Retries** - Describes the number of retries the framework will attempt to pull the image before giving up.

- **Image Download Retry Interval** - Describes the amount of time the framework will wait before attempting to pull the image again.

- **Image Download Timeout** - Describes the amount of time the framework will let the image download before timeout.
  
- **Internal Ports** - This field accepts a comma-separated list of ports that will be internally exposed on the spun-up container.
  
- **External Ports** - This field accepts a comma-separated list of ports that will be externally exposed on the host machine.
  
- **Privileged Mode** - This flag if enabled will give the container root capabilities to all devices on the host system. Please be aware that setting this flag can be dangerous, and must only be used in exceptional situations.
  
- **Environment Variables (optional)** - This field accepts a comma-separated list of environment variables, which will be set inside the container when spun up.
  
- **Volume Mount (optional)** - This field accepts a comma-separated list of system-to-container file mounts. This allows for the container to access files on the host machine.
  
- **Peripheral Device (optional)** - This field accepts a comma-separated list of device paths. This parameter allows for devices to be passed through from the host to the container.

- **Logger Type** - This field provides a drop-down selection of supported container logging drivers.

- **Logger Parameters (optional)** - This field accepts a comma-separated list of logging parameters.

After specifying container parameters, ensure to set **Enabled** to **true** and press **Apply**. The container engine will then pull the respective image, spin up and start the container. If the gateway or the framework are power cycled, and the container and Container Orchestration Service are set to **enabled**, the framework will automatically start the container again upon startup.

![Supported-Container-Configuration]({{ site.baseurl }}/assets/images/builtin/container_orchestrator/container_configuration.png)

## Stopping the container

{% include alerts.html message="Stopping a container will delete it in irreversible way. Please be sure to use only stateless container and/or save their data in external volumes." %}

To stop the container without deleting the component, set the **Enabled** field to **false**, and then press **Apply**. This will delete the running container, but leave this component available for running the container again in the future. If you want to completely remove the container and component, press the **Delete** button to the top right of the screen, and press **Yes** on the confirmation dialogue.
![Stop-Container]({{ site.baseurl }}/assets/images/builtin/container_orchestrator/stop_container.png)

## Container Management Dashboard

The Container Orchestration service also provides the user with an intuitive container dashboard. This dashboard shows all containers running on a gateway, including containers created with Kura and those created manually through the command line interface. To utilize this dashboard the **org.eclipse.container.orchestration.provider** (Container Orchestration Service) must be enabled, and the dashboard can be opened by navigating to **Device > Docker Containers**.

![Stop-Container]({{ site.baseurl }}/assets/images/builtin/container_orchestrator/container_inventory.png)

***

# Authenticated Registries
The Container Orchestrator provider allows the user to pull images from private and password-protected registries. The following document will provide examples of how to connect to some popular registries.


{% include alerts.html 
message="
These guides make the following two assumptions.

1) That you have already configured the Container Orchestrator and have a container instance already created. Please see the [usage](#how-to-use-the-container-orchestration-provider) doc, to learn the basics of the orchestrator.

2) That the image you are trying to pull supports the architecture of the gateway.
" %}

### Private Docker-Hub Registries

#### Preparation:
 - have a Docker Hub account (its credentials), and a private image ready to pull. 

#### Procedure:

1) Populate the image name field. The username containing the private image must be placed before the image name separated by a forward slash. This is demonstrated below:
- **Image Name: ** ```<Docker-Hub username>/<image name>``` for exmaple```eclipse/kura```.

2) Populate the credential fields: 
- **Authentication Registry URL:** This field should be left blank.
- **Authentication Username:** Your Docker Hub username.
- **Password:** Your Docker Hub password.
![Authenticated-Docker-Hub]({{ site.baseurl }}/assets/images/builtin/container_orchestrator/authenticated-docker-hub.png)

### Amazon Web Services - Elastic Container Registries (AWS-ECR)
#### Preparation:
- Have access to an Amazon ECR instance.
- Have the [AWS-CLI](https://aws.amazon.com/cli/) tool installed and appropriately configured on your computer. 
- Have access to your AWS ECR web console.

#### Procedure:

1) Sign in to your amazon web console, navigate to ECR and identify which container you will like to pull onto the gateway. Copy the URI of the container. This URI will reveal the information required for the following steps. Here is how to decode the URI ```<identifier>.dkr.ecr.<ecr-region>.amazonaws.com/<directory>/<image name>:<image tag>```.

2) Generating an AWS-ECR access password. Open a terminal window on the machine with aws-cli installed and enter the following command ```aws ecr get-login-password --region <ecr-region>```. Your ECR region can be found by inspecting the container URI string copied in the previous step. This command will return a long string which will be used as the repo password in the gateway.

3) Populating information on the gateway. 
 - **Image Name: ** enter the full URI without the tag.```<identifier>.dkr.ecr.<ecr-region>.amazonaws.com/<directory>/<image name>```
- **Image Tag:** enter only the image tag found at the end of the URI  ```<image tag>```
- **Authentication Registry URL:** Paste only the part of the URI before the image name   ```<identifier>.dkr.ecr.<ecr-region>.amazonaws.com/<directory>/```
- **Authentication Username:** will be ```AWS```
- **Password:** will be the string created in step two.

A fully configured container set to pull AWS will look like the following.
![Authenticated-AWS-ECR]({{ site.baseurl }}/assets/images/builtin/container_orchestrator/authenticated-aws-ecr.png)

***

# How to leverage the Container Orchestration Provider API?

The Container Orchestration Provider exposes an API that can be leveraged by other framework plugins. The following is an overview of how these APIs work together.

![API-Overview]({{ site.baseurl }}/assets/images/builtin/container_orchestrator/api-overview.png)

##ContainerOrchestrationService
The ContainerOrchestrationService is used to directly communicate with the running container engine. It exposes methods for listing, creating, and stopping containers. This class utilizes an instantiated ContainerConfiguration object as a parameter for container creation.

##ContainerConfiguration
The ContainerConfiguration class, allows you to define a container to create. Using the embedded builder class, one can define many container-related parameters such as name, image, ports and volume mounts.

##ContainerInstanceDescriptor
The ContainerInstanceDescriptor class is used to describe a container that has already been created. This class contains runtime information such as the ID of the container.

##ContainerState
The ContainerState is a class that exposes an enum of container states tracked by the framework.

##PasswordRegistryCredentials
The PasswordRegistryCredentials class stores password credentials when provisioning a container to pull from an alternative password-protected registry.

##PasswordRegistryCredentials
The PasswordRegistryCredentials class stores password credentials when provisioning a container to pull from an alternative password-protected registry.

{% include alerts.html 
message="
The Container Orchestration Provider exports an MQTT-Namespace API. This API can be used to manage containers via MQTT requests from external applications such as Everywhere Cloud. Please visit the  [Remote Gateway Inventory via MQTT](../ref/mqtt-namespace.html) documentation for more information.
" %}<|MERGE_RESOLUTION|>--- conflicted
+++ resolved
@@ -5,11 +5,7 @@
 ---
 
 # What is the Container Orchestration Provider?
-<<<<<<< HEAD
-The Container Orchestration Provider allows Kura to manage containers. With this tool you can arbitrarily pull and deploy containerized software packages and run them on your gateway. This Provider allows the user to create, configure, start, and stop containers all from the browser. The bundle will also restart containers, if the gateway is restarted.
-=======
 The Container Orchestration Provider allows Kura to manage Docker. With this tool you can arbitrarily pull and deploy containerized software packages and run them on your gateway. This Service allows the user to create, configure, start, and stop containers all from the browser. The bundle will also restart containers, if the gateway is restarted.
->>>>>>> 5ee9bfc1
 
 The feature is composed of two bundles, one that exposes APIs for container management and one that implements those APIs. This API is exposed so that you can leverage it to implement containerization in your own Kura plugins.
 
