--- conflicted
+++ resolved
@@ -1733,14 +1733,10 @@
 											<fileset dir="../target-definition" />
 										</copy>
 										<!-- Add individual emulator bundles-->
-<<<<<<< HEAD
-										<copy
-=======
 										<copy 
 											file="${project.build.directory}/plugins/org.eclipse.kura.emulator.clock_${org.eclipse.kura.emulator.clock.version}.jar"
 											todir="${project.build.directory}/staging/target-definition/equinox_3.8.1/repository/plugins"/>
 										<copy 
->>>>>>> b99867d0
 											file="${project.build.directory}/plugins/org.eclipse.kura.emulator.gpio_${org.eclipse.kura.emulator.gpio.version}.jar"
 											todir="${project.build.directory}/staging/target-definition/equinox_3.8.1/repository/plugins"/>
 										<copy 
