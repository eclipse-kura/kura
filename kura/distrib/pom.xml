<?xml version="1.0" encoding="UTF-8"?>
<!--

    Copyright (c) 2011, 2022 Eurotech and/or its affiliates and others

    This program and the accompanying materials are made
    available under the terms of the Eclipse Public License 2.0
    which is available at https://www.eclipse.org/legal/epl-2.0/

    SPDX-License-Identifier: EPL-2.0

    Contributors:
      Eurotech
      Red Hat Inc
      Kevin Read, Om7Sense GmbH
      John Read, Om7Sense GmbH
      Amit Kumar Mondal
      Cavium

-->
<project xmlns="http://maven.apache.org/POM/4.0.0" xmlns:xsi="http://www.w3.org/2001/XMLSchema-instance" xsi:schemaLocation="http://maven.apache.org/POM/4.0.0 http://maven.apache.org/xsd/maven-4.0.0.xsd">
    <modelVersion>4.0.0</modelVersion>

    <groupId>org.eclipse.kura</groupId>
    <artifactId>distrib</artifactId>
    <version>5.1.0-SNAPSHOT</version>

    <packaging>pom</packaging>

    <name>distrib</name>
    <url>http://maven.apache.org</url>
    <properties>
        <tycho-version>1.6.0</tycho-version>
        <project.build.sourceEncoding>UTF-8</project.build.sourceEncoding>
        <zip_workspace.prefix>user_workspace_archive_${project.version}</zip_workspace.prefix>

        <kura.basedir>${project.basedir}</kura.basedir>
        <kura.build.version>${maven.build.timestamp}</kura.build.version>

        <kura.skip.can>true</kura.skip.can>
        <kura.skip.web>false</kura.skip.web>
        <kura.skip.examples>true</kura.skip.examples>

        <!-- used for RPM uninstallation -->
        <kura.install.link>/opt/eclipse/kura</kura.install.link>
    </properties>

    <organization>
        <name>Eclipse Kura</name>
        <url>http://www.eclipse.org/kura/</url>
    </organization>
    <inceptionYear>2017</inceptionYear>
    <description>Kura is a Java/OSGI-based framework for IoT gateways. Kura APIs offer access to the underlying hardware (serial ports, GPS, watchdog, GPIOs, I2C, etc.), management of network configurations, communications with M2M/IoT Integration Platforms, and gateway management.</description>

    <repositories>
        <repository>
            <id>kura_releases</id>
            <name>Kura Releases Repository</name>
            <url>https://repo.eclipse.org/content/repositories/kura/</url>
            <snapshots>
                <enabled>false</enabled>
                <updatePolicy>always</updatePolicy>
            </snapshots>
        </repository>
        <repository>
            <id>kura_addons</id>
            <name>Eclipse Kura Addons Maven Repository</name>
            <url>https://raw.github.com/eurotech/kura_addons/mvn-repo/
            </url>
            <snapshots>
                <enabled>true</enabled>
                <updatePolicy>always</updatePolicy>
            </snapshots>
        </repository>
    </repositories>

    <build>
        <extensions>
            <extension>
                <groupId>org.apache.maven.wagon</groupId>
                <artifactId>wagon-ssh</artifactId>
                <version>1.0-beta-6</version>
            </extension>
            <extension>
                <groupId>org.apache.maven.wagon</groupId>
                <artifactId>wagon-webdav-jackrabbit</artifactId>
                <version>2.2</version>
            </extension>
        </extensions>
        <plugins>
            <plugin>
                <groupId>org.codehaus.mojo</groupId>
                <artifactId>properties-maven-plugin</artifactId>
                <version>1.0-alpha-1</version>
                <executions>
                    <execution>
                        <phase>initialize</phase>
                        <goals>
                            <goal>read-project-properties</goal>
                        </goals>
                        <configuration>
                            <files>
                                <file>${kura.basedir}/config/kura.build.properties</file>
                                <file>${kura.basedir}/../../target-platform/config/kura.target-platform.build.properties</file>
                            </files>
                        </configuration>
                    </execution>
                </executions>
            </plugin>
            <plugin>
                <groupId>org.codehaus.mojo</groupId>
                <artifactId>build-helper-maven-plugin</artifactId>
                <version>1.9</version>
                <executions>
                    <execution>
                        <id>set-deployment-package-version</id>
                        <goals>
                            <goal>regex-property</goal>
                        </goals>
                        <configuration>
                            <name>deployment.package.version</name>
                            <value>${project.version}</value>
                            <regex>-SNAPSHOT</regex>
                            <replacement>.qualifier</replacement>
                            <failIfNoMatch>false</failIfNoMatch>
                        </configuration>
                    </execution>
                </executions>
            </plugin>
            <plugin>
                <!-- get kura bundles from (release or local) repository -->
                <artifactId>maven-dependency-plugin</artifactId>
                <version>2.8</version>
                <executions>
                    <execution>
                        <id>get-kura-bundles</id>
                        <phase>generate-resources</phase>
                        <goals>
                            <goal>copy</goal>
                        </goals>
                        <configuration>
                            <artifactItems>
                                <artifactItem>
                                    <groupId>org.eclipse.kura</groupId>
                                    <artifactId>org.eclipse.kura.api</artifactId>
                                    <version>${org.eclipse.kura.api.version}</version>
                                </artifactItem>
                                <artifactItem>
                                    <groupId>org.eclipse.kura</groupId>
                                    <artifactId>org.eclipse.kura.broker.artemis.core</artifactId>
                                    <version>${org.eclipse.kura.broker.artemis.core.version}</version>
                                </artifactItem>
                                <artifactItem>
                                    <groupId>org.eclipse.kura</groupId>
                                    <artifactId>org.eclipse.kura.broker.artemis.simple.mqtt</artifactId>
                                    <version>${org.eclipse.kura.broker.artemis.simple.mqtt.version}</version>
                                </artifactItem>
                                <artifactItem>
                                    <groupId>org.eclipse.kura</groupId>
                                    <artifactId>org.eclipse.kura.broker.artemis.xml</artifactId>
                                    <version>${org.eclipse.kura.broker.artemis.xml.version}</version>
                                </artifactItem>
                                <artifactItem>
                                    <groupId>org.eclipse.kura</groupId>
                                    <artifactId>org.eclipse.kura.camel</artifactId>
                                    <version>${org.eclipse.kura.camel.version}</version>
                                </artifactItem>
                                <artifactItem>
                                    <groupId>org.eclipse.kura</groupId>
                                    <artifactId>org.eclipse.kura.camel.cloud.factory</artifactId>
                                    <version>${org.eclipse.kura.camel.cloud.factory.version}</version>
                                </artifactItem>
                                <artifactItem>
                                    <groupId>org.eclipse.kura</groupId>
                                    <artifactId>org.eclipse.kura.camel.xml</artifactId>
                                    <version>${org.eclipse.kura.camel.xml.version}</version>
                                </artifactItem>
                                <artifactItem>
                                    <groupId>org.eclipse.kura</groupId>
                                    <artifactId>org.eclipse.kura.core</artifactId>
                                    <version>${org.eclipse.kura.core.version}</version>
                                </artifactItem>
                                <artifactItem>
                                    <groupId>org.eclipse.kura</groupId>
                                    <artifactId>org.eclipse.kura.core.system</artifactId>
                                    <version>${org.eclipse.kura.core.system.version}</version>
                                </artifactItem>
                                <artifactItem>
                                    <groupId>org.eclipse.kura</groupId>
                                    <artifactId>org.eclipse.kura.core.certificates</artifactId>
                                    <version>${org.eclipse.kura.core.certificates.version}</version>
                                </artifactItem>
                                <artifactItem>
                                    <groupId>org.eclipse.kura</groupId>
                                    <artifactId>org.eclipse.kura.core.cloud</artifactId>
                                    <version>${org.eclipse.kura.core.cloud.version}</version>
                                </artifactItem>
                                <artifactItem>
                                    <groupId>org.eclipse.kura</groupId>
                                    <artifactId>org.eclipse.kura.core.cloud.factory</artifactId>
                                    <version>${org.eclipse.kura.core.cloud.factory.version}</version>
                                </artifactItem>
                                <artifactItem>
                                    <groupId>org.eclipse.kura</groupId>
                                    <artifactId>org.eclipse.kura.core.comm</artifactId>
                                    <version>${org.eclipse.kura.core.comm.version}</version>
                                </artifactItem>
                                <artifactItem>
                                    <groupId>org.eclipse.kura</groupId>
                                    <artifactId>org.eclipse.kura.core.configuration</artifactId>
                                    <version>${org.eclipse.kura.core.configuration.version}</version>
                                </artifactItem>
                                <artifactItem>
                                    <groupId>org.eclipse.kura</groupId>
                                    <artifactId>org.eclipse.kura.core.crypto</artifactId>
                                    <version>${org.eclipse.kura.core.crypto.version}</version>
                                </artifactItem>
                                <artifactItem>
                                    <groupId>org.eclipse.kura</groupId>
                                    <artifactId>org.eclipse.kura.core.deployment</artifactId>
                                    <version>${org.eclipse.kura.core.deployment.version}</version>
                                </artifactItem>
                                <artifactItem>
                                    <groupId>org.eclipse.kura</groupId>
                                    <artifactId>org.eclipse.kura.core.inventory</artifactId>
                                    <version>${org.eclipse.kura.core.inventory.version}</version>
                                </artifactItem>
                                <artifactItem>
                                    <groupId>org.eclipse.kura</groupId>
                                    <artifactId>org.eclipse.kura.core.tamper.detection</artifactId>
                                    <version>${org.eclipse.kura.core.tamper.detection.version}</version>
                                </artifactItem>
                                <artifactItem>
                                    <groupId>org.eclipse.kura</groupId>
                                    <artifactId>org.eclipse.kura.core.net</artifactId>
                                    <version>${org.eclipse.kura.core.net.version}</version>
                                </artifactItem>
                                <artifactItem>
                                    <groupId>org.eclipse.kura</groupId>
                                    <artifactId>org.eclipse.kura.deployment.agent</artifactId>
                                    <version>${org.eclipse.kura.deployment.agent.version}</version>
                                </artifactItem>
                                <artifactItem>
                                    <groupId>org.eclipse.kura</groupId>
                                    <artifactId>org.eclipse.kura.emulator</artifactId>
                                    <version>${org.eclipse.kura.emulator.version}</version>
                                </artifactItem>
                                <artifactItem>
                                    <groupId>org.eclipse.kura</groupId>
                                    <artifactId>org.eclipse.kura.emulator.gpio</artifactId>
                                    <version>${org.eclipse.kura.emulator.gpio.version}</version>
                                </artifactItem>
                                <artifactItem>
                                    <groupId>org.eclipse.kura</groupId>
                                    <artifactId>org.eclipse.kura.emulator.clock</artifactId>
                                    <version>${org.eclipse.kura.emulator.clock.version}</version>
                                </artifactItem>
                                <artifactItem>
                                    <groupId>org.eclipse.kura</groupId>
                                    <artifactId>org.eclipse.kura.emulator.net</artifactId>
                                    <version>${org.eclipse.kura.emulator.net.version}</version>
                                </artifactItem>
                                <artifactItem>
                                    <groupId>org.eclipse.kura</groupId>
                                    <artifactId>org.eclipse.kura.emulator.position</artifactId>
                                    <version>${org.eclipse.kura.emulator.position.version}</version>
                                </artifactItem>
                                <artifactItem>
                                    <groupId>org.eclipse.kura</groupId>
                                    <artifactId>org.eclipse.kura.emulator.usb</artifactId>
                                    <version>${org.eclipse.kura.emulator.usb.version}</version>
                                </artifactItem>
                                <artifactItem>
                                    <groupId>org.eclipse.kura</groupId>
                                    <artifactId>org.eclipse.kura.emulator.watchdog</artifactId>
                                    <version>${org.eclipse.kura.emulator.watchdog.version}</version>
                                </artifactItem>
                                <artifactItem>
                                    <groupId>org.eclipse.kura</groupId>
                                    <artifactId>org.eclipse.kura.linux.clock</artifactId>
                                    <version>${org.eclipse.kura.linux.clock.version}</version>
                                </artifactItem>
                                <artifactItem>
                                    <groupId>org.eclipse.kura</groupId>
                                    <artifactId>org.eclipse.kura.linux.command</artifactId>
                                    <version>${org.eclipse.kura.linux.command.version}</version>
                                </artifactItem>
                                <artifactItem>
                                    <groupId>org.eclipse.kura</groupId>
                                    <artifactId>org.eclipse.kura.linux.net</artifactId>
                                    <version>${org.eclipse.kura.linux.net.version}</version>
                                </artifactItem>
                                <artifactItem>
                                    <groupId>org.eclipse.kura</groupId>
                                    <artifactId>org.eclipse.kura.linux.sysv.provider</artifactId>
                                    <version>${org.eclipse.kura.linux.sysv.provider.version}</version>
                                </artifactItem>
                                <artifactItem>
                                    <groupId>org.eclipse.kura</groupId>
                                    <artifactId>org.eclipse.kura.linux.systemd.provider</artifactId>
                                    <version>${org.eclipse.kura.linux.systemd.provider.version}</version>
                                </artifactItem>
                                <artifactItem>
                                    <groupId>org.eclipse.kura</groupId>
                                    <artifactId>org.eclipse.kura.linux.debian.provider</artifactId>
                                    <version>${org.eclipse.kura.linux.debian.provider.version}</version>
                                </artifactItem>
                                <artifactItem>
                                    <groupId>org.eclipse.kura</groupId>
                                    <artifactId>org.eclipse.kura.linux.redhat.provider</artifactId>
                                    <version>${org.eclipse.kura.linux.redhat.provider.version}</version>
                                </artifactItem>
                                <artifactItem>
                                    <groupId>org.eclipse.kura</groupId>
                                    <artifactId>org.eclipse.kura.linux.position</artifactId>
                                    <version>${org.eclipse.kura.linux.position.version}</version>
                                </artifactItem>
                                <artifactItem>
                                    <groupId>org.eclipse.kura</groupId>
                                    <artifactId>org.eclipse.kura.linux.usb</artifactId>
                                    <version>${org.eclipse.kura.linux.usb.version}</version>
                                </artifactItem>
                                <artifactItem>
                                    <groupId>org.eclipse.kura</groupId>
                                    <artifactId>org.eclipse.kura.linux.usb.armv6hf</artifactId>
                                    <version>${org.eclipse.kura.linux.usb.version}</version>
                                </artifactItem>
                                <artifactItem>
                                    <groupId>org.eclipse.kura</groupId>
                                    <artifactId>org.eclipse.kura.linux.usb.x86_64</artifactId>
                                    <version>${org.eclipse.kura.linux.usb.version}</version>
                                </artifactItem>
                                <artifactItem>
                                    <groupId>org.eclipse.kura</groupId>
                                    <artifactId>org.eclipse.kura.linux.usb.aarch64</artifactId>
                                    <version>${org.eclipse.kura.linux.usb.version}</version>
                                </artifactItem>
                                <artifactItem>
                                    <groupId>org.eclipse.kura</groupId>
                                    <artifactId>org.eclipse.kura.linux.bluetooth</artifactId>
                                    <version>${org.eclipse.kura.linux.bluetooth.version}</version>
                                </artifactItem>
                                <artifactItem>
                                    <groupId>org.eclipse.kura</groupId>
                                    <artifactId>org.eclipse.kura.ble.provider</artifactId>
                                    <version>${org.eclipse.kura.ble.provider.version}</version>
                                </artifactItem>
                                <artifactItem>
                                    <groupId>org.eclipse.kura</groupId>
                                    <artifactId>org.eclipse.kura.ble.ibeacon.provider</artifactId>
                                    <version>${org.eclipse.kura.ble.ibeacon.provider.version}</version>
                                </artifactItem>
                                <artifactItem>
                                    <groupId>org.eclipse.kura</groupId>
                                    <artifactId>org.eclipse.kura.ble.eddystone.provider</artifactId>
                                    <version>${org.eclipse.kura.ble.eddystone.provider.version}</version>
                                </artifactItem>
                                <artifactItem>
                                    <groupId>org.eclipse.kura</groupId>
                                    <artifactId>org.eclipse.kura.linux.watchdog</artifactId>
                                    <version>${org.eclipse.kura.linux.watchdog.version}</version>
                                </artifactItem>
                                <artifactItem>
                                    <groupId>org.eclipse.kura</groupId>
                                    <artifactId>org.eclipse.kura.core.status</artifactId>
                                    <version>${org.eclipse.kura.core.status.version}</version>
                                </artifactItem>
                                <artifactItem>
                                    <groupId>org.eclipse.kura</groupId>
                                    <artifactId>org.eclipse.kura.net.admin</artifactId>
                                    <version>${org.eclipse.kura.net.admin.version}</version>
                                </artifactItem>
                                <artifactItem>
                                    <groupId>org.eclipse.kura</groupId>
                                    <artifactId>org.eclipse.kura.protocol.modbus</artifactId>
                                    <version>${org.eclipse.kura.protocol.modbus.version}</version>
                                </artifactItem>
                                <artifactItem>
                                    <groupId>org.eclipse.kura</groupId>
                                    <artifactId>org.eclipse.kura.asset.provider</artifactId>
                                    <version>${org.eclipse.kura.asset.provider.version}</version>
                                </artifactItem>
                                <artifactItem>
                                    <groupId>org.eclipse.kura</groupId>
                                    <artifactId>org.eclipse.kura.asset.cloudlet.provider</artifactId>
                                    <version>${org.eclipse.kura.asset.cloudlet.provider.version}</version>
                                </artifactItem>
                                <artifactItem>
                                    <groupId>org.eclipse.kura</groupId>
                                    <artifactId>org.eclipse.kura.asset.helper.provider</artifactId>
                                    <version>${org.eclipse.kura.asset.helper.provider.version}</version>
                                </artifactItem>
                                <artifactItem>
                                    <groupId>org.eclipse.kura</groupId>
                                    <artifactId>org.eclipse.kura.driver.helper.provider</artifactId>
                                    <version>${org.eclipse.kura.driver.helper.provider.version}</version>
                                </artifactItem>
                                <artifactItem>
                                    <groupId>org.eclipse.kura</groupId>
                                    <artifactId>org.eclipse.kura.localization</artifactId>
                                    <version>${org.eclipse.kura.localization.version}</version>
                                </artifactItem>
                                <artifactItem>
                                    <groupId>org.eclipse.kura</groupId>
                                    <artifactId>org.eclipse.kura.localization.resources</artifactId>
                                    <version>${org.eclipse.kura.localization.resources.version}</version>
                                </artifactItem>
                                <artifactItem>
                                    <groupId>org.eclipse.kura</groupId>
                                    <artifactId>org.eclipse.kura.util</artifactId>
                                    <version>${org.eclipse.kura.util.version}</version>
                                </artifactItem>
                                <artifactItem>
                                    <groupId>org.eclipse.kura</groupId>
                                    <artifactId>org.eclipse.kura.wire.h2db.component.provider</artifactId>
                                    <version>${org.eclipse.kura.wire.h2db.component.provider.version}</version>
                                </artifactItem>
                                <artifactItem>
                                    <groupId>org.eclipse.kura</groupId>
                                    <artifactId>org.eclipse.kura.wire.camel</artifactId>
                                    <version>${org.eclipse.kura.wire.camel.version}</version>
                                </artifactItem>
                                <artifactItem>
                                    <groupId>org.eclipse.kura</groupId>
                                    <artifactId>org.eclipse.kura.wire.component.provider</artifactId>
                                    <version>${org.eclipse.kura.wire.component.provider.version}</version>
                                </artifactItem>
                                <artifactItem>
                                    <groupId>org.eclipse.kura</groupId>
                                    <artifactId>org.eclipse.kura.wire.helper.provider</artifactId>
                                    <version>${org.eclipse.kura.wire.helper.provider.version}</version>
                                </artifactItem>
                                <artifactItem>
                                    <groupId>org.eclipse.kura</groupId>
                                    <artifactId>org.eclipse.kura.wire.provider</artifactId>
                                    <version>${org.eclipse.kura.wire.provider.version}</version>
                                </artifactItem>
                                <artifactItem>
                                    <groupId>org.eclipse.kura</groupId>
                                    <artifactId>org.eclipse.kura.driver.opcua.provider</artifactId>
                                    <version>${org.eclipse.kura.driver.opcua.provider.version}</version>
                                </artifactItem>
                                <artifactItem>
                                    <groupId>org.eclipse.kura</groupId>
                                    <artifactId>org.eclipse.kura.driver.s7plc.provider</artifactId>
                                    <version>${org.eclipse.kura.driver.s7plc.provider.version}</version>
                                </artifactItem>
                                <artifactItem>
                                    <groupId>org.eclipse.kura</groupId>
                                    <artifactId>org.eclipse.kura.driver.ble.sensortag.provider</artifactId>
                                    <version>${org.eclipse.kura.driver.ble.sensortag.provider.version}</version>
                                </artifactItem>
                                <artifactItem>
                                    <groupId>org.eclipse.kura</groupId>
                                    <artifactId>org.eclipse.kura.driver.eddystone.provider</artifactId>
                                    <version>${org.eclipse.kura.driver.eddystone.provider.version}</version>
                                </artifactItem>
                                <artifactItem>
                                    <groupId>org.eclipse.kura</groupId>
                                    <artifactId>org.eclipse.kura.driver.ibeacon.provider</artifactId>
                                    <version>${org.eclipse.kura.driver.ibeacon.provider.version}</version>
                                </artifactItem>
                                <artifactItem>
                                    <groupId>org.eclipse.kura</groupId>
                                    <artifactId>org.eclipse.kura.wire.script.filter.provider</artifactId>
                                    <version>${org.eclipse.kura.wire.script.filter.provider.version}</version>
                                </artifactItem>
                                <artifactItem>
                                    <groupId>org.eclipse.kura</groupId>
                                    <artifactId>org.eclipse.kura.driver.gpio.provider</artifactId>
                                    <version>${org.eclipse.kura.driver.gpio.provider.version}</version>
                                </artifactItem>
                                <artifactItem>
                                    <groupId>org.eclipse.kura</groupId>
                                    <artifactId>org.eclipse.kura.linux.gpio</artifactId>
                                    <version>${org.eclipse.kura.linux.gpio.version}</version>
                                </artifactItem>
                                <artifactItem>
                                    <groupId>org.eclipse.kura</groupId>
                                    <artifactId>org.moka7</artifactId>
                                    <version>${org.moka7.version}</version>
                                </artifactItem>
                                <artifactItem>
                                    <groupId>org.eclipse.kura</groupId>
                                    <artifactId>org.eclipse.kura.rest.provider</artifactId>
                                    <version>${org.eclipse.kura.rest.provider.version}</version>
                                </artifactItem>
                                <artifactItem>
                                    <groupId>org.eclipse.kura</groupId>
                                    <artifactId>org.eclipse.kura.rest.asset.provider</artifactId>
                                    <version>${org.eclipse.kura.rest.asset.provider.version}</version>
                                </artifactItem>
                                <artifactItem>
                                    <groupId>org.eclipse.kura</groupId>
                                    <artifactId>org.eclipse.kura.hook.file.move.provider</artifactId>
                                    <version>${org.eclipse.kura.hook.file.move.provider.version}</version>
                                </artifactItem>
                                <artifactItem>
                                    <groupId>org.eclipse.kura</groupId>
                                    <artifactId>org.eclipse.kura.misc.cloudcat</artifactId>
                                    <version>${org.eclipse.kura.misc.cloudcat.version}</version>
                                </artifactItem>
                                <artifactItem>
                                    <groupId>org.eclipse.kura</groupId>
                                    <artifactId>org.eclipse.kura.json.marshaller.unmarshaller.provider</artifactId>
                                    <version>${org.eclipse.kura.json.marshaller.unmarshaller.provider.version}</version>
                                </artifactItem>
                                <artifactItem>
                                    <groupId>org.eclipse.kura</groupId>
                                    <artifactId>org.eclipse.kura.xml.marshaller.unmarshaller.provider</artifactId>
                                    <version>${org.eclipse.kura.xml.marshaller.unmarshaller.provider.version}</version>
                                </artifactItem>
                                <artifactItem>
                                    <groupId>org.eclipse.kura</groupId>
                                    <artifactId>org.eclipse.kura.wire.component.conditional.provider</artifactId>
                                    <version>${org.eclipse.kura.wire.component.conditional.provider.version}</version>
                                </artifactItem>
                                <artifactItem>
                                    <groupId>org.eclipse.kura</groupId>
                                    <artifactId>org.eclipse.kura.wire.component.join.provider</artifactId>
                                    <version>${org.eclipse.kura.wire.component.join.provider.version}</version>
                                </artifactItem>
                                <artifactItem>
                                    <groupId>org.eclipse.kura</groupId>
                                    <artifactId>org.eclipse.kura.cloudconnection.eclipseiot.mqtt.provider</artifactId>
                                    <version>${org.eclipse.kura.cloudconnection.eclipseiot.mqtt.provider.version}</version>
                                </artifactItem>
                                <artifactItem>
                                    <groupId>org.eclipse.kura</groupId>
                                    <artifactId>org.eclipse.kura.http.server.manager</artifactId>
                                    <version>${org.eclipse.kura.http.server.manager.version}</version>
                                </artifactItem>
                                <artifactItem>
                                    <groupId>org.eclipse.kura</groupId>
                                    <artifactId>org.eclipse.kura.cloudconnection.raw.mqtt.provider</artifactId>
                                    <version>${org.eclipse.kura.cloudconnection.raw.mqtt.provider.version}</version>
                                </artifactItem>
                                <artifactItem>
                                    <groupId>org.eclipse.kura</groupId>
                                    <artifactId>org.eclipse.kura.useradmin.store</artifactId>
                                    <version>${org.eclipse.kura.useradmin.store.version}</version>
                                </artifactItem>
                                <artifactItem>
                                    <groupId>org.eclipse.kura</groupId>
                                    <artifactId>org.eclipse.kura.network.threat.manager</artifactId>
                                    <version>${org.eclipse.kura.network.threat.manager.version}</version>
                                </artifactItem>
                                <artifactItem>
                                    <groupId>org.eclipse.kura</groupId>
                                    <artifactId>org.eclipse.kura.core.keystore</artifactId>
                                    <version>${org.eclipse.kura.core.keystore.version}</version>
                                </artifactItem>
                                <artifactItem>
                                    <groupId>org.eclipse.kura</groupId>
                                    <artifactId>org.eclipse.kura.log.filesystem.provider</artifactId>
                                    <version>${org.eclipse.kura.log.filesystem.provider.version}</version>
                                </artifactItem>
                                <artifactItem>
                                    <groupId>org.eclipse.kura</groupId>
                                    <artifactId>org.eclipse.kura.rest.configuration.provider</artifactId>
                                    <version>${org.eclipse.kura.rest.configuration.provider.version}</version>
                                </artifactItem>
                                <artifactItem>
                                    <groupId>org.eclipse.kura</groupId>
                                    <artifactId>org.eclipse.kura.request.handler.jaxrs</artifactId>
                                    <version>${org.eclipse.kura.request.handler.jaxrs.version}</version>
                                </artifactItem>
                                <artifactItem>
                                    <groupId>org.eclipse.kura</groupId>
                                    <artifactId>org.eclipse.kura.rest.wire.provider</artifactId>
                                    <version>${org.eclipse.kura.rest.wire.provider.version}</version>
                                </artifactItem>
                                <artifactItem>
                                    <groupId>org.eclipse.kura</groupId>
                                    <artifactId>org.eclipse.kura.container.orchestration.provider</artifactId>
                                    <version>${org.eclipse.kura.container.orchestration.provider.version}</version>
                                </artifactItem>
                                <artifactItem>
                                    <groupId>org.eclipse.kura</groupId>
<<<<<<< HEAD
                                    <artifactId>org.eclipse.kura.container.provider</artifactId>
                                    <version>${org.eclipse.kura.container.provider.version}</version>
                                </artifactItem>
=======
                                    <artifactId>org.eclipse.kura.wire.ai.component.provider</artifactId>
                                    <version>${org.eclipse.kura.wire.ai.component.provider.version}</version>
                                </artifactItem>
                                <artifactItem>
                                    <groupId>org.eclipse.kura</groupId>
                                    <artifactId>org.eclipse.kura.container.provider</artifactId>
                                    <version>${org.eclipse.kura.container.provider.version}</version>
                                </artifactItem>
                                <artifactItem>
                                    <groupId>org.eclipse.kura</groupId>
                                    <artifactId>org.eclipse.kura.ai.triton.server</artifactId>
                                    <version>${org.eclipse.kura.ai.triton.server.version}</version>
                                </artifactItem>
>>>>>>> 838ba7e8
                            </artifactItems>
                            <stripVersion>true</stripVersion>
                            <outputDirectory>${project.basedir}/target/plugins</outputDirectory>
                        </configuration>
                    </execution>
                    <execution>
                        <id>get-web2-bundle</id>
                        <phase>generate-resources</phase>
                        <goals>
                            <goal>copy</goal>
                        </goals>
                        <configuration>
                            <skip>${kura.skip.web}</skip>
                            <artifactItems>
                                <artifactItem>
                                    <groupId>org.eclipse.kura</groupId>
                                    <artifactId>org.eclipse.kura.web2</artifactId>
                                    <version>${org.eclipse.kura.web2.version}</version>
                                </artifactItem>
                            </artifactItems>
                            <stripVersion>true</stripVersion>
                            <outputDirectory>${project.basedir}/target/plugins</outputDirectory>
                        </configuration>
                    </execution>
                    <execution>
                        <id>get-can-bundle</id>
                        <phase>generate-resources</phase>
                        <goals>
                            <goal>copy</goal>
                        </goals>
                        <configuration>
                            <skip>${kura.skip.can}</skip>
                            <artifactItems>
                                <artifactItem>
                                    <groupId>org.eclipse.kura</groupId>
                                    <artifactId>org.eclipse.kura.protocol.can</artifactId>
                                    <version>${org.eclipse.kura.protocol.can.version}</version>
                                </artifactItem>
                            </artifactItems>
                            <stripVersion>true</stripVersion>
                            <outputDirectory>${project.basedir}/target/plugins</outputDirectory>
                        </configuration>
                    </execution>
                </executions>
            </plugin>
            <plugin>
                <!--  rename bundles with version appended -->
                <artifactId>maven-antrun-plugin</artifactId>
                <executions>
                    <execution>
                        <id>setup</id>
                        <phase>generate-resources</phase>
                        <goals>
                            <goal>run</goal>
                        </goals>
                        <configuration>
                            <tasks>
                                <move file="target/plugins/org.eclipse.kura.api.jar" tofile="target/plugins/org.eclipse.kura.api_${org.eclipse.kura.api.version}.jar" />
                                <move file="target/plugins/org.eclipse.kura.asset.provider.jar" tofile="target/plugins/org.eclipse.kura.asset.provider_${org.eclipse.kura.asset.provider.version}.jar" />
                                <move file="target/plugins/org.eclipse.kura.asset.cloudlet.provider.jar" tofile="target/plugins/org.eclipse.kura.asset.cloudlet.provider_${org.eclipse.kura.asset.cloudlet.provider.version}.jar" />
                                <move file="target/plugins/org.eclipse.kura.asset.helper.provider.jar" tofile="target/plugins/org.eclipse.kura.asset.helper.provider_${org.eclipse.kura.asset.helper.provider.version}.jar" />
                                <move file="target/plugins/org.eclipse.kura.broker.artemis.core.jar" tofile="target/plugins/org.eclipse.kura.broker.artemis.core_${org.eclipse.kura.broker.artemis.core.version}.jar" />
                                <move file="target/plugins/org.eclipse.kura.broker.artemis.simple.mqtt.jar" tofile="target/plugins/org.eclipse.kura.broker.artemis.simple.mqtt_${org.eclipse.kura.broker.artemis.simple.mqtt.version}.jar" />
                                <move file="target/plugins/org.eclipse.kura.broker.artemis.xml.jar" tofile="target/plugins/org.eclipse.kura.broker.artemis.xml_${org.eclipse.kura.broker.artemis.xml.version}.jar" />
                                <move file="target/plugins/org.eclipse.kura.driver.helper.provider.jar" tofile="target/plugins/org.eclipse.kura.driver.helper.provider_${org.eclipse.kura.driver.helper.provider.version}.jar" />
                                <move file="target/plugins/org.eclipse.kura.camel.jar" tofile="target/plugins/org.eclipse.kura.camel_${org.eclipse.kura.camel.version}.jar" />
                                <move file="target/plugins/org.eclipse.kura.camel.cloud.factory.jar" tofile="target/plugins/org.eclipse.kura.camel.cloud.factory_${org.eclipse.kura.camel.cloud.factory.version}.jar" />
                                <move file="target/plugins/org.eclipse.kura.camel.xml.jar" tofile="target/plugins/org.eclipse.kura.camel.xml_${org.eclipse.kura.camel.xml.version}.jar" />
                                <move file="target/plugins/org.eclipse.kura.core.jar" tofile="target/plugins/org.eclipse.kura.core_${org.eclipse.kura.core.version}.jar" />
                                <move file="target/plugins/org.eclipse.kura.core.system.jar" tofile="target/plugins/org.eclipse.kura.core.system_${org.eclipse.kura.core.system.version}.jar" />
                                <move file="target/plugins/org.eclipse.kura.core.certificates.jar" tofile="target/plugins/org.eclipse.kura.core.certificates_${org.eclipse.kura.core.certificates.version}.jar" />
                                <move file="target/plugins/org.eclipse.kura.core.cloud.jar" tofile="target/plugins/org.eclipse.kura.core.cloud_${org.eclipse.kura.core.cloud.version}.jar" />
                                <move file="target/plugins/org.eclipse.kura.core.cloud.factory.jar" tofile="target/plugins/org.eclipse.kura.core.cloud.factory_${org.eclipse.kura.core.cloud.factory.version}.jar" />
                                <move file="target/plugins/org.eclipse.kura.core.comm.jar" tofile="target/plugins/org.eclipse.kura.core.comm_${org.eclipse.kura.core.comm.version}.jar" />
                                <move file="target/plugins/org.eclipse.kura.core.configuration.jar" tofile="target/plugins/org.eclipse.kura.core.configuration_${org.eclipse.kura.core.configuration.version}.jar" />
                                <move file="target/plugins/org.eclipse.kura.core.crypto.jar" tofile="target/plugins/org.eclipse.kura.core.crypto_${org.eclipse.kura.core.crypto.version}.jar" />
                                <move file="target/plugins/org.eclipse.kura.core.deployment.jar" tofile="target/plugins/org.eclipse.kura.core.deployment_${org.eclipse.kura.core.deployment.version}.jar" />
                                <move file="target/plugins/org.eclipse.kura.core.inventory.jar" tofile="target/plugins/org.eclipse.kura.core.inventory_${org.eclipse.kura.core.inventory.version}.jar" />
                                <move file="target/plugins/org.eclipse.kura.core.tamper.detection.jar" tofile="target/plugins/org.eclipse.kura.core.tamper.detection_${org.eclipse.kura.core.tamper.detection.version}.jar" />
                                <move file="target/plugins/org.eclipse.kura.core.net.jar" tofile="target/plugins/org.eclipse.kura.core.net_${org.eclipse.kura.core.net.version}.jar" />
                                <move file="target/plugins/org.eclipse.kura.deployment.agent.jar" tofile="target/plugins/org.eclipse.kura.deployment.agent_${org.eclipse.kura.deployment.agent.version}.jar" />
                                <move file="target/plugins/org.eclipse.kura.linux.clock.jar" tofile="target/plugins/org.eclipse.kura.linux.clock_${org.eclipse.kura.linux.clock.version}.jar" />
                                <move file="target/plugins/org.eclipse.kura.linux.command.jar" tofile="target/plugins/org.eclipse.kura.linux.command_${org.eclipse.kura.linux.command.version}.jar" />
                                <move file="target/plugins/org.eclipse.kura.linux.net.jar" tofile="target/plugins/org.eclipse.kura.linux.net_${org.eclipse.kura.linux.net.version}.jar" />
                                <move file="target/plugins/org.eclipse.kura.linux.sysv.provider.jar" tofile="target/plugins/org.eclipse.kura.linux.sysv.provider_${org.eclipse.kura.linux.sysv.provider.version}.jar" />
                                <move file="target/plugins/org.eclipse.kura.linux.systemd.provider.jar" tofile="target/plugins/org.eclipse.kura.linux.systemd.provider_${org.eclipse.kura.linux.systemd.provider.version}.jar" />
                                <move file="target/plugins/org.eclipse.kura.linux.debian.provider.jar" tofile="target/plugins/org.eclipse.kura.linux.debian.provider_${org.eclipse.kura.linux.debian.provider.version}.jar" />
                                <move file="target/plugins/org.eclipse.kura.linux.redhat.provider.jar" tofile="target/plugins/org.eclipse.kura.linux.redhat.provider_${org.eclipse.kura.linux.redhat.provider.version}.jar" />
                                <move file="target/plugins/org.eclipse.kura.linux.position.jar" tofile="target/plugins/org.eclipse.kura.linux.position_${org.eclipse.kura.linux.position.version}.jar" />
                                <move file="target/plugins/org.eclipse.kura.linux.usb.jar" tofile="target/plugins/org.eclipse.kura.linux.usb_${org.eclipse.kura.linux.usb.version}.jar" />
                                <move file="target/plugins/org.eclipse.kura.linux.usb.armv6hf.jar" tofile="target/plugins/org.eclipse.kura.linux.usb.armv6hf_${org.eclipse.kura.linux.usb.version}.jar" />
                                <move file="target/plugins/org.eclipse.kura.linux.usb.x86_64.jar" tofile="target/plugins/org.eclipse.kura.linux.usb.x86_64_${org.eclipse.kura.linux.usb.version}.jar" />
                                <move file="target/plugins/org.eclipse.kura.linux.usb.aarch64.jar" tofile="target/plugins/org.eclipse.kura.linux.usb.aarch64_${org.eclipse.kura.linux.usb.version}.jar" />
                                <move file="target/plugins/org.eclipse.kura.linux.bluetooth.jar" tofile="target/plugins/org.eclipse.kura.linux.bluetooth_${org.eclipse.kura.linux.bluetooth.version}.jar" />
                                <move file="target/plugins/org.eclipse.kura.ble.provider.jar" tofile="target/plugins/org.eclipse.kura.ble.provider_${org.eclipse.kura.ble.provider.version}.jar" />
                                <move file="target/plugins/org.eclipse.kura.ble.ibeacon.provider.jar" tofile="target/plugins/org.eclipse.kura.ble.ibeacon.provider_${org.eclipse.kura.ble.ibeacon.provider.version}.jar" />
                                <move file="target/plugins/org.eclipse.kura.ble.eddystone.provider.jar" tofile="target/plugins/org.eclipse.kura.ble.eddystone.provider_${org.eclipse.kura.ble.eddystone.provider.version}.jar" />
                                <move file="target/plugins/org.eclipse.kura.linux.watchdog.jar" tofile="target/plugins/org.eclipse.kura.linux.watchdog_${org.eclipse.kura.linux.watchdog.version}.jar" />
                                <move file="target/plugins/org.eclipse.kura.localization.jar" tofile="target/plugins/org.eclipse.kura.localization_${org.eclipse.kura.localization.version}.jar" />
                                <move file="target/plugins/org.eclipse.kura.localization.resources.jar" tofile="target/plugins/org.eclipse.kura.localization.resources_${org.eclipse.kura.localization.resources.version}.jar" />
                                <move file="target/plugins/org.eclipse.kura.core.status.jar" tofile="target/plugins/org.eclipse.kura.core.status_${org.eclipse.kura.core.status.version}.jar" />
                                <move file="target/plugins/org.eclipse.kura.net.admin.jar" tofile="target/plugins/org.eclipse.kura.net.admin_${org.eclipse.kura.net.admin.version}.jar" />
                                <move file="target/plugins/org.eclipse.kura.protocol.modbus.jar" tofile="target/plugins/org.eclipse.kura.protocol.modbus_${org.eclipse.kura.protocol.modbus.version}.jar" failonerror="false" />
                                <move file="target/plugins/org.eclipse.kura.protocol.can.jar" tofile="target/plugins/org.eclipse.kura.protocol.can_${org.eclipse.kura.protocol.can.version}.jar" failonerror="false" />
                                <move file="target/plugins/org.eclipse.kura.util.jar" tofile="target/plugins/org.eclipse.kura.util_${org.eclipse.kura.util.version}.jar" />
                                <move file="target/plugins/org.eclipse.kura.web2.jar" tofile="target/plugins/org.eclipse.kura.web2_${org.eclipse.kura.web2.version}.jar" failonerror="false" />
                                <move file="target/plugins/org.eclipse.kura.linux.gpio.jar" tofile="target/plugins/org.eclipse.kura.linux.gpio_${org.eclipse.kura.linux.gpio.version}.jar" />
                                <move file="target/plugins/org.eclipse.kura.emulator.jar" tofile="target/plugins/org.eclipse.kura.emulator_${org.eclipse.kura.emulator.version}.jar" />
                                <move file="target/plugins/org.eclipse.kura.emulator.clock.jar" tofile="target/plugins/org.eclipse.kura.emulator.clock_${org.eclipse.kura.emulator.clock.version}.jar" />
                                <move file="target/plugins/org.eclipse.kura.emulator.gpio.jar" tofile="target/plugins/org.eclipse.kura.emulator.gpio_${org.eclipse.kura.emulator.gpio.version}.jar" />
                                <move file="target/plugins/org.eclipse.kura.emulator.net.jar" tofile="target/plugins/org.eclipse.kura.emulator.net_${org.eclipse.kura.emulator.net.version}.jar" />
                                <move file="target/plugins/org.eclipse.kura.emulator.position.jar" tofile="target/plugins/org.eclipse.kura.emulator.position_${org.eclipse.kura.emulator.position.version}.jar" />
                                <move file="target/plugins/org.eclipse.kura.emulator.usb.jar" tofile="target/plugins/org.eclipse.kura.emulator.usb_${org.eclipse.kura.emulator.usb.version}.jar" />
                                <move file="target/plugins/org.eclipse.kura.emulator.watchdog.jar" tofile="target/plugins/org.eclipse.kura.emulator.watchdog_${org.eclipse.kura.emulator.watchdog.version}.jar" />
                                <move file="target/plugins/org.eclipse.kura.wire.h2db.component.provider.jar" tofile="target/plugins/org.eclipse.kura.wire.h2db.component.provider_${org.eclipse.kura.wire.h2db.component.provider.version}.jar" />
                                <move file="target/plugins/org.eclipse.kura.wire.camel.jar" tofile="target/plugins/org.eclipse.kura.wire.camel_${org.eclipse.kura.wire.camel.version}.jar" />
                                <move file="target/plugins/org.eclipse.kura.wire.component.provider.jar" tofile="target/plugins/org.eclipse.kura.wire.component.provider_${org.eclipse.kura.wire.component.provider.version}.jar" />
                                <move file="target/plugins/org.eclipse.kura.wire.helper.provider.jar" tofile="target/plugins/org.eclipse.kura.wire.helper.provider_${org.eclipse.kura.wire.helper.provider.version}.jar" />
                                <move file="target/plugins/org.eclipse.kura.wire.provider.jar" tofile="target/plugins/org.eclipse.kura.wire.provider_${org.eclipse.kura.wire.provider.version}.jar" />
                                <move file="target/plugins/org.eclipse.kura.driver.opcua.provider.jar" tofile="target/plugins/org.eclipse.kura.driver.opcua.provider_${org.eclipse.kura.driver.opcua.provider.version}.jar" />
                                <move file="target/plugins/org.eclipse.kura.driver.s7plc.provider.jar" tofile="target/plugins/org.eclipse.kura.driver.s7plc.provider_${org.eclipse.kura.driver.s7plc.provider.version}.jar" />
                                <move file="target/plugins/org.eclipse.kura.driver.ble.sensortag.provider.jar" tofile="target/plugins/org.eclipse.kura.driver.ble.sensortag.provider_${org.eclipse.kura.driver.ble.sensortag.provider.version}.jar" />
                                <move file="target/plugins/org.eclipse.kura.driver.eddystone.provider.jar" tofile="target/plugins/org.eclipse.kura.driver.eddystone.provider_${org.eclipse.kura.driver.eddystone.provider.version}.jar" />
                                <move file="target/plugins/org.eclipse.kura.driver.ibeacon.provider.jar" tofile="target/plugins/org.eclipse.kura.driver.ibeacon.provider_${org.eclipse.kura.driver.ibeacon.provider.version}.jar" />
                                <move file="target/plugins/org.eclipse.kura.wire.script.filter.provider.jar" tofile="target/plugins/org.eclipse.kura.wire.script.filter.provider_${org.eclipse.kura.wire.script.filter.provider.version}.jar" />
                                <move file="target/plugins/org.eclipse.kura.driver.gpio.provider.jar" tofile="target/plugins/org.eclipse.kura.driver.gpio.provider_${org.eclipse.kura.driver.gpio.provider.version}.jar" />
                                <move file="target/plugins/org.moka7.jar" tofile="target/plugins/org.moka7_${org.moka7.version}.jar" />
                                <move file="target/plugins/org.eclipse.kura.rest.provider.jar" tofile="target/plugins/org.eclipse.kura.rest.provider_${org.eclipse.kura.rest.provider.version}.jar" />
                                <move file="target/plugins/org.eclipse.kura.rest.asset.provider.jar" tofile="target/plugins/org.eclipse.kura.rest.asset.provider_${org.eclipse.kura.rest.asset.provider.version}.jar" />
                                <move file="target/plugins/org.eclipse.kura.hook.file.move.provider.jar" tofile="target/plugins/org.eclipse.kura.hook.file.move.provider_${org.eclipse.kura.hook.file.move.provider.version}.jar" />
                                <move file="target/plugins/org.eclipse.kura.misc.cloudcat.jar" tofile="target/plugins/org.eclipse.kura.misc.cloudcat_${org.eclipse.kura.misc.cloudcat.version}.jar" />
                                <move file="target/plugins/org.eclipse.kura.json.marshaller.unmarshaller.provider.jar" tofile="target/plugins/org.eclipse.kura.json.marshaller.unmarshaller.provider_${org.eclipse.kura.json.marshaller.unmarshaller.provider.version}.jar" />
                                <move file="target/plugins/org.eclipse.kura.xml.marshaller.unmarshaller.provider.jar" tofile="target/plugins/org.eclipse.kura.xml.marshaller.unmarshaller.provider_${org.eclipse.kura.xml.marshaller.unmarshaller.provider.version}.jar" />
                                <move file="target/plugins/org.eclipse.kura.wire.component.conditional.provider.jar" tofile="target/plugins/org.eclipse.kura.wire.component.conditional.provider_${org.eclipse.kura.wire.component.conditional.provider.version}.jar" />
                                <move file="target/plugins/org.eclipse.kura.wire.component.join.provider.jar" tofile="target/plugins/org.eclipse.kura.wire.component.join.provider_${org.eclipse.kura.wire.component.join.provider.version}.jar" />
                                <move file="target/plugins/org.eclipse.kura.cloudconnection.eclipseiot.mqtt.provider.jar" tofile="target/plugins/org.eclipse.kura.cloudconnection.eclipseiot.mqtt.provider_${org.eclipse.kura.cloudconnection.eclipseiot.mqtt.provider.version}.jar" />
                                <move file="target/plugins/org.eclipse.kura.http.server.manager.jar" tofile="target/plugins/org.eclipse.kura.http.server.manager_${org.eclipse.kura.http.server.manager.version}.jar" />
                                <move file="target/plugins/org.eclipse.kura.cloudconnection.raw.mqtt.provider.jar" tofile="target/plugins/org.eclipse.kura.cloudconnection.raw.mqtt.provider_${org.eclipse.kura.cloudconnection.raw.mqtt.provider.version}.jar" />
                                <move file="target/plugins/org.eclipse.kura.useradmin.store.jar" tofile="target/plugins/org.eclipse.kura.useradmin.store_${org.eclipse.kura.useradmin.store.version}.jar" />
                                <move file="target/plugins/org.eclipse.kura.network.threat.manager.jar" tofile="target/plugins/org.eclipse.kura.network.threat.manager_${org.eclipse.kura.network.threat.manager.version}.jar" />
                                <move file="target/plugins/org.eclipse.kura.core.keystore.jar" tofile="target/plugins/org.eclipse.kura.core.keystore_${org.eclipse.kura.core.keystore.version}.jar" />
                                <move file="target/plugins/org.eclipse.kura.log.filesystem.provider.jar" tofile="target/plugins/org.eclipse.kura.log.filesystem.provider_${org.eclipse.kura.log.filesystem.provider.version}.jar" />
                                <move file="target/plugins/org.eclipse.kura.rest.configuration.provider.jar" tofile="target/plugins/org.eclipse.kura.rest.configuration.provider_${org.eclipse.kura.rest.configuration.provider.version}.jar" />
                                <move file="target/plugins/org.eclipse.kura.request.handler.jaxrs.jar" tofile="target/plugins/org.eclipse.kura.request.handler.jaxrs_${org.eclipse.kura.request.handler.jaxrs.version}.jar" />
                                <move file="target/plugins/org.eclipse.kura.rest.wire.provider.jar" tofile="target/plugins/org.eclipse.kura.rest.wire.provider_${org.eclipse.kura.rest.configuration.provider.version}.jar" />
                                <move file="target/plugins/org.eclipse.kura.container.orchestration.provider.jar" tofile="target/plugins/org.eclipse.kura.container.orchestration.provider_${org.eclipse.kura.container.orchestration.provider.version}.jar" />
<<<<<<< HEAD
                                <move file="target/plugins/org.eclipse.kura.container.provider.jar" tofile="target/plugins/org.eclipse.kura.container.provider_${org.eclipse.kura.container.provider.version}.jar" />
=======
                                <move file="target/plugins/org.eclipse.kura.wire.ai.component.provider.jar" tofile="target/plugins/org.eclipse.kura.wire.ai.component.provider_${org.eclipse.kura.wire.ai.component.provider.version}.jar" />
                                <move file="target/plugins/org.eclipse.kura.container.provider.jar" tofile="target/plugins/org.eclipse.kura.container.provider_${org.eclipse.kura.container.provider.version}.jar" />
                                <move file="target/plugins/org.eclipse.kura.ai.triton.server.jar" tofile="target/plugins/org.eclipse.kura.ai.triton.server_${org.eclipse.kura.ai.triton.server.version}.jar" />
>>>>>>> 838ba7e8
                            </tasks>
                        </configuration>
                    </execution>
                    <execution>
                        <id>verify-if-snapshot</id>
                        <phase>install</phase>
                        <goals>
                            <goal>run</goal>
                        </goals>
                        <configuration>
                            <exportAntProperties>true</exportAntProperties>
                            <target name="is-snapshot-check">
                                <condition property="is.not.snapshot">
                                    <not>
                                        <contains string="${project.version}" substring="-SNAPSHOT" />
                                    </not>
                                </condition>
                            </target>
                        </configuration>
                    </execution>
                    <execution>
                        <id>release-copy</id>
                        <phase>install</phase>
                        <goals>
                            <goal>run</goal>
                        </goals>
                        <configuration>
                            <target name="distrib-store-files" if="${is.not.snapshot}">
                                <!-- Copy distrib/config/kura.build.properties in distrib/RELEASE_INFO/${project.version}/config -->
                                <copy file="config/kura.build.properties" todir="RELEASE_INFO/${project.version}/config" overwrite="true" />

                                <!-- Copy target-platform/config/kura.target-platform.build.properties in distrib/RELEASE_INFO/${project.version}/config -->
                                <copy file="${kura.basedir}/../../target-platform/config/kura.target-platform.build.properties" todir="RELEASE_INFO/${project.version}/config" overwrite="true" />

                                <!-- Copy src/main/resources/common/previous-version-pom-template.xml in distrib/RELEASE_INFO/${project.version}/pom.xml -->
                                <copy file="src/main/resources/common/release-info.root.pom.xml" tofile="RELEASE_INFO/${project.version}/pom.xml" overwrite="true" />
                                <!-- replace kura version -->
                                <replace token="&lt;version&gt;[kura-version]&lt;/version&gt;" value="&lt;version&gt;${project.version}&lt;/version&gt;" dir="RELEASE_INFO/${project.version}">
                                    <include name="pom.xml" />
                                </replace>

                                <!-- Copy src/main/resources/common/kura-bundles-pom.xml in distrib/RELEASE_INFO/${project.version}/kura-bundles/pom.xml -->
                                <copy file="src/main/resources/common/kura-bundles-pom.xml" tofile="RELEASE_INFO/${project.version}/kura-bundles/pom.xml" overwrite="true" />
                                <!-- replace kura version -->
                                <replace token="&lt;version&gt;[kura-version]&lt;/version&gt;" value="&lt;version&gt;${project.version}&lt;/version&gt;" dir="RELEASE_INFO/${project.version}/kura-bundles">
                                    <include name="pom.xml" />
                                </replace>
                                <!-- execute script to add artifacts to pom file -->
                                <exec executable="bash" output="RELEASE_INFO/${project.version}/kura-bundles/pom.xml" append="true">
                                    <arg value="src/main/sh/generate_kura_bundles_pom.sh" />
                                    <arg value="RELEASE_INFO/${project.version}/config/kura.build.properties" />
                                </exec>

                                <!-- Copy target-platform/p2-repo-common/pom.xml in distrib/RELEASE_INFO/${project.version}/p2-repo-common/pom.xml -->
                                <copy file="${kura.basedir}/../../target-platform/p2-repo-common/pom.xml" tofile="RELEASE_INFO/${project.version}/p2-repo-common/pom.xml" overwrite="true" />
                                <!-- replace artifactId -->
                                <replace token="&lt;artifactId&gt;target-platform&lt;/artifactId&gt;" value="&lt;artifactId&gt;target-platform-previous&lt;/artifactId&gt;" dir="RELEASE_INFO/${project.version}/p2-repo-common">
                                    <include name="pom.xml" />
                                </replace>
                                <!-- Add strip version -->
                                <replace token="&lt;/artifactItems&gt;" value="&lt;/artifactItems&gt;&lt;stripVersion&gt;true&lt;/stripVersion&gt;" dir="RELEASE_INFO/${project.version}/p2-repo-common">
                                    <include name="pom.xml" />
                                </replace>
                                <!-- execute script to add artifacts to pom file - need to have different input/output files (Win) -->
                                <exec executable="bash" output="RELEASE_INFO/${project.version}/p2-repo-common/pom_.xml">
                                    <arg value="src/main/sh/generate_p2_repo_pom.sh" />
                                    <arg value="RELEASE_INFO/${project.version}/p2-repo-common/pom.xml" />
                                </exec>
                                <move file="RELEASE_INFO/${project.version}/p2-repo-common/pom_.xml" tofile="RELEASE_INFO/${project.version}/p2-repo-common/pom.xml" />

                                <!-- Copy target-platform/p2-repo-equinox_3.16.0/pom.xml in distrib/RELEASE_INFO/${project.version}/p2-repo-equinox_3.16.0/pom.xml -->
                                <copy file="${kura.basedir}/../../target-platform/p2-repo-equinox_3.16.0/pom.xml" tofile="RELEASE_INFO/${project.version}/p2-repo-equinox_3.16.0/pom.xml" overwrite="true" />
                                <!-- replace artifactId -->
                                <replace token="&lt;artifactId&gt;target-platform&lt;/artifactId&gt;" value="&lt;artifactId&gt;target-platform-previous&lt;/artifactId&gt;" dir="RELEASE_INFO/${project.version}/p2-repo-equinox_3.16.0">
                                    <include name="pom.xml" />
                                </replace>
                                <!-- Add strip version -->
                                <replace token="&lt;/artifactItems&gt;" value="&lt;/artifactItems&gt;&lt;stripVersion&gt;true&lt;/stripVersion&gt;" dir="RELEASE_INFO/${project.version}/p2-repo-equinox_3.16.0">
                                    <include name="pom.xml" />
                                </replace>
                                <!-- execute script to add artifacts to pom file - need to have different input/output files (Win) -->
                                <exec executable="bash" output="RELEASE_INFO/${project.version}/p2-repo-equinox_3.16.0/pom_.xml">
                                    <arg value="src/main/sh/generate_p2_repo_pom.sh" />
                                    <arg value="RELEASE_INFO/${project.version}/p2-repo-equinox_3.16.0/pom.xml" />
                                </exec>
                                <move file="RELEASE_INFO/${project.version}/p2-repo-equinox_3.16.0/pom_.xml" tofile="RELEASE_INFO/${project.version}/p2-repo-equinox_3.16.0/pom.xml" />
                            </target>
                        </configuration>
                    </execution>
                    <execution>
                        <id>calc-checksums</id>
                        <phase>install</phase>
                        <goals>
                            <goal>run</goal>
                        </goals>
                        <configuration>
                            <target>
                                <checksum algorithm="md5">
                                    <fileset dir="${basedir}/target/">
                                        <include name="*.deb" />
                                        <include name="*.dp" />
                                        <include name="*.zip" />
                                        <include name="kura_${project.version}_*.sh" />
                                        <include name="kura_${project.version}_*.dp" />
                                        <exclude name="kura_${project.version}_*.dp" />
                                        <exclude name="kura_${project.version}_*.zip" />
                                    </fileset>
                                </checksum>
                                <checksum algorithm="SHA-1">
                                    <fileset dir="${basedir}/target/">
                                        <include name="*.deb" />
                                        <include name="*.dp" />
                                        <include name="*.zip" />
                                        <include name="kura_${project.version}_*.sh" />
                                        <include name="kura_${project.version}_*.dp" />
                                        <exclude name="kura_${project.version}_*.dp" />
                                        <exclude name="kura_${project.version}_*.zip" />
                                    </fileset>
                                </checksum>
                            </target>
                        </configuration>
                    </execution>
                </executions>
            </plugin>
        </plugins>
        <pluginManagement>
            <plugins>
                <plugin>
                    <groupId>de.dentrassi.maven</groupId>
                    <artifactId>rpm</artifactId>
                    <version>0.10.2</version>
                </plugin>
                <plugin>
                    <groupId>org.eclipse.tycho</groupId>
                    <artifactId>tycho-packaging-plugin</artifactId>
                    <version>${tycho-version}</version>
                    <configuration>
                        <strictVersions>true</strictVersions>
                        <format>${kura.build.version}</format>
                    </configuration>
                </plugin>
                <!--This plugin's configuration is used to store Eclipse m2e settings
                    only. It has no influence on the Maven build itself. -->
                <plugin>
                    <groupId>org.eclipse.m2e</groupId>
                    <artifactId>lifecycle-mapping</artifactId>
                    <version>1.0.0</version>
                    <configuration>
                        <lifecycleMappingMetadata>
                            <pluginExecutions>
                                <pluginExecution>
                                    <pluginExecutionFilter>
                                        <groupId>
                                            org.codehaus.mojo
                                        </groupId>
                                        <artifactId>
                                            properties-maven-plugin
                                        </artifactId>
                                        <versionRange>
                                            [1.0-alpha-1,)
                                        </versionRange>
                                        <goals>
                                            <goal>
                                                read-project-properties
                                            </goal>
                                        </goals>
                                    </pluginExecutionFilter>
                                    <action>
                                        <ignore></ignore>
                                    </action>
                                </pluginExecution>
                                <pluginExecution>
                                    <pluginExecutionFilter>
                                        <groupId>
                                            org.codehaus.mojo
                                        </groupId>
                                        <artifactId>
                                            buildnumber-maven-plugin
                                        </artifactId>
                                        <versionRange>
                                            [1.0,)
                                        </versionRange>
                                        <goals>
                                            <goal>
                                                create-timestamp
                                            </goal>
                                        </goals>
                                    </pluginExecutionFilter>
                                    <action>
                                        <ignore></ignore>
                                    </action>
                                </pluginExecution>
                                <pluginExecution>
                                    <pluginExecutionFilter>
                                        <groupId>
                                            org.apache.maven.plugins
                                        </groupId>
                                        <artifactId>
                                            maven-dependency-plugin
                                        </artifactId>
                                        <versionRange>
                                            [1.0,)
                                        </versionRange>
                                        <goals>
                                            <goal>
                                                copy
                                            </goal>
                                        </goals>
                                    </pluginExecutionFilter>
                                    <action>
                                        <ignore></ignore>
                                    </action>
                                </pluginExecution>
                                <pluginExecution>
                                    <pluginExecutionFilter>
                                        <groupId>
                                            org.apache.maven.plugins
                                        </groupId>
                                        <artifactId>
                                            maven-antrun-plugin
                                        </artifactId>
                                        <versionRange>
                                            [1.0,)
                                        </versionRange>
                                        <goals>
                                            <goal>
                                                run
                                            </goal>
                                        </goals>
                                    </pluginExecutionFilter>
                                    <action>
                                        <ignore></ignore>
                                    </action>
                                </pluginExecution>
                                <pluginExecution>
                                    <pluginExecutionFilter>
                                        <groupId>
                                            org.codehaus.mojo
                                        </groupId>
                                        <artifactId>
                                            build-helper-maven-plugin
                                        </artifactId>
                                        <versionRange>
                                            [1.9,)
                                        </versionRange>
                                        <goals>
                                            <goal>regex-property</goal>
                                        </goals>
                                    </pluginExecutionFilter>
                                    <action>
                                        <ignore></ignore>
                                    </action>
                                </pluginExecution>
                            </pluginExecutions>
                        </lifecycleMappingMetadata>
                    </configuration>
                </plugin>
            </plugins>
        </pluginManagement>
    </build>

    <dependencies>
        <dependency>
            <groupId>junit</groupId>
            <artifactId>junit</artifactId>
            <version>3.8.1</version>
            <scope>test</scope>
        </dependency>
    </dependencies>

    <profiles>
        <profile>
            <id>raspberry-pi-ubuntu-20</id>
            <activation>
                <activeByDefault>true</activeByDefault>
            </activation>
            <build>
                <resources>
                    <resource>
                        <directory>src/main/resources</directory>
                        <filtering>true</filtering>
                    </resource>
                </resources>
                <plugins>
                    <plugin>
                        <groupId>org.codehaus.mojo</groupId>
                        <artifactId>buildnumber-maven-plugin</artifactId>
                        <version>1.0</version>
                        <executions>
                            <execution>
                                <phase>validate</phase>
                                <goals>
                                    <goal>create-timestamp</goal>
                                </goals>
                            </execution>
                        </executions>
                    </plugin>
                    <plugin>
                        <groupId>org.apache.maven.plugins</groupId>
                        <artifactId>maven-antrun-plugin</artifactId>
                        <version>1.7</version>
                        <executions>
                            <execution>
                                <id>raspberry-pi-ubuntu-20-jars</id>
                                <phase>prepare-package</phase>
                                <goals>
                                    <goal>run</goal>
                                </goals>
                                <configuration>
                                    <target>
                                        <property name="buildNumber" value="buildNumber" />
                                        <property name="project.version" value="${project.version}" />
                                        <property name="project.build.profile" value="${project.build.profile}" />
                                        <property name="project.build.directory" value="${project.build.directory}" />
                                        <property name="build.name" value="raspberry-pi-ubuntu-20" />
                                        <property name="target.device" value="raspberry-pi-ubuntu-20" />
                                        <property name="native.tag" value="aarch64" />
                                        <property name="kura.os.version" value="ubuntu" />
                                        <property name="kura.arch" value="raspberry-pi-ubuntu-20" />
                                        <property name="service.manager" value="systemd" />
                                        <property name="os.base" value="debian" />
                                        <property name="kura.mem.size" value="1024m" />
                                        <property name="kura.install.dir" value="/opt/eclipse" />
                                        <ant antfile="${basedir}/src/main/ant/build_equinox_distrib.xml" target="dist-linux" />
                                    </target>
                                </configuration>
                            </execution>
                        </executions>
                    </plugin>
                    <plugin>
                        <groupId>org.vafer</groupId>
                        <artifactId>jdeb</artifactId>
                        <version>1.0</version>
                        <executions>
                            <execution>
                                <id>raspberry-pi-ubuntu-20-deb</id>
                                <phase>package</phase>
                                <goals>
                                    <goal>jdeb</goal>
                                </goals>
                                <configuration>
                                    <verbose>true</verbose>
                                    <deb>${basedir}/target/kura_${project.version}_raspberry-pi-ubuntu-20_installer.deb</deb>
                                    <controlDir>${basedir}/src/main/resources/raspberry-pi-ubuntu-20/deb/control</controlDir>
                                    <dataSet>
                                        <data>
                                            <src>${basedir}/target/kura_${project.version}_raspberry-pi-ubuntu-20.zip</src>
                                            <type>file</type>
                                            <mapper>
                                                <type>perm</type>
                                                <prefix>/tmp</prefix>
                                            </mapper>
                                        </data>
                                    </dataSet>
                                </configuration>
                            </execution>
                        </executions>
                    </plugin>
                </plugins>
            </build>
        </profile>
        <profile>
            <id>raspberry-pi-ubuntu-20-nn</id>
            <activation>
                <activeByDefault>true</activeByDefault>
            </activation>
            <build>
                <resources>
                    <resource>
                        <directory>src/main/resources</directory>
                        <filtering>true</filtering>
                    </resource>
                </resources>
                <plugins>
                    <plugin>
                        <groupId>org.codehaus.mojo</groupId>
                        <artifactId>buildnumber-maven-plugin</artifactId>
                        <version>1.0</version>
                        <executions>
                            <execution>
                                <phase>validate</phase>
                                <goals>
                                    <goal>create-timestamp</goal>
                                </goals>
                            </execution>
                        </executions>
                    </plugin>
                    <plugin>
                        <groupId>org.apache.maven.plugins</groupId>
                        <artifactId>maven-antrun-plugin</artifactId>
                        <version>1.7</version>
                        <executions>
                            <execution>
                                <id>raspberry-pi-ubuntu-20-nn</id>
                                <phase>prepare-package</phase>
                                <goals>
                                    <goal>run</goal>
                                </goals>
                                <configuration>
                                    <target>
                                        <property name="buildNumber" value="buildNumber" />
                                        <property name="project.version" value="${project.version}" />
                                        <property name="project.build.profile" value="${project.build.profile}" />
                                        <property name="project.build.directory" value="${project.build.directory}" />
                                        <property name="build.name" value="raspberry-pi-ubuntu-20-nn" />
                                        <property name="target.device" value="raspberry-pi-ubuntu-20-nn" />
                                        <property name="native.tag" value="aarch64" />
                                        <property name="kura.os.version" value="ubuntu" />
                                        <property name="kura.arch" value="raspberry-pi-ubuntu-20-nn" />
                                        <property name="service.manager" value="systemd" />
                                        <property name="os.base" value="debian" />
                                        <property name="kura.mem.size" value="1024m" />
                                        <property name="kura.install.dir" value="/opt/eclipse" />
                                        <ant antfile="${basedir}/src/main/ant/build_equinox_distrib.xml" target="dist-linux" />
                                    </target>
                                </configuration>
                            </execution>
                        </executions>
                    </plugin>
                    <plugin>
                        <groupId>org.vafer</groupId>
                        <artifactId>jdeb</artifactId>
                        <version>1.0</version>
                        <executions>
                            <execution>
                                <id>raspberry-pi-ubuntu-20-deb-nn</id>
                                <phase>package</phase>
                                <goals>
                                    <goal>jdeb</goal>
                                </goals>
                                <configuration>
                                    <verbose>true</verbose>
                                    <deb>${basedir}/target/kura_${project.version}_raspberry-pi-ubuntu-20_installer-nn.deb</deb>
                                    <controlDir>${basedir}/src/main/resources/raspberry-pi-ubuntu-20-nn/deb/control</controlDir>
                                    <dataSet>
                                        <data>
                                            <src>${basedir}/target/kura_${project.version}_raspberry-pi-ubuntu-20-nn.zip</src>
                                            <type>file</type>
                                            <mapper>
                                                <type>perm</type>
                                                <prefix>/tmp</prefix>
                                            </mapper>
                                        </data>
                                    </dataSet>
                                </configuration>
                            </execution>
                        </executions>
                    </plugin>
                </plugins>
            </build>
        </profile>
        <profile>
            <id>raspberry-pi</id>
            <activation>
                <activeByDefault>true</activeByDefault>
            </activation>
            <build>
                <resources>
                    <resource>
                        <directory>src/main/resources</directory>
                        <filtering>true</filtering>
                    </resource>
                </resources>
                <plugins>
                    <plugin>
                        <groupId>org.codehaus.mojo</groupId>
                        <artifactId>buildnumber-maven-plugin</artifactId>
                        <version>1.0</version>
                        <executions>
                            <execution>
                                <phase>validate</phase>
                                <goals>
                                    <goal>create-timestamp</goal>
                                </goals>
                            </execution>
                        </executions>
                    </plugin>
                    <plugin>
                        <groupId>org.apache.maven.plugins</groupId>
                        <artifactId>maven-antrun-plugin</artifactId>
                        <version>1.7</version>
                        <executions>
                            <execution>
                                <id>raspberry-pi-jars</id>
                                <phase>prepare-package</phase>
                                <goals>
                                    <goal>run</goal>
                                </goals>
                                <configuration>
                                    <target>
                                        <property name="buildNumber" value="buildNumber" />
                                        <property name="project.version" value="${project.version}" />
                                        <property name="project.build.profile" value="${project.build.profile}" />
                                        <property name="project.build.directory" value="${project.build.directory}" />
                                        <property name="build.name" value="raspberry-pi" />
                                        <property name="target.device" value="raspberry-pi" />
                                        <property name="native.tag" value="armv6hf" />
                                        <property name="kura.os.version" value="raspbian" />
                                        <property name="kura.arch" value="armv7_hf" />
                                        <property name="service.manager" value="systemd" />
                                        <property name="os.base" value="debian" />
                                        <property name="kura.mem.size" value="512m" />
                                        <property name="kura.install.dir" value="/opt/eclipse" />
                                        <ant antfile="${basedir}/src/main/ant/build_equinox_distrib.xml" target="dist-linux" />
                                    </target>
                                </configuration>
                            </execution>
                        </executions>
                    </plugin>
                    <plugin>
                        <groupId>org.vafer</groupId>
                        <artifactId>jdeb</artifactId>
                        <version>1.0</version>
                        <executions>
                            <execution>
                                <id>raspberry-pi-deb</id>
                                <phase>package</phase>
                                <goals>
                                    <goal>jdeb</goal>
                                </goals>
                                <configuration>
                                    <verbose>true</verbose>
                                    <deb>${basedir}/target/kura_${project.version}_raspberry-pi_installer.deb</deb>
                                    <controlDir>${basedir}/src/main/resources/raspberry-pi/deb/control</controlDir>
                                    <dataSet>
                                        <data>
                                            <src>${basedir}/target/kura_${project.version}_raspberry-pi.zip</src>
                                            <type>file</type>
                                            <mapper>
                                                <type>perm</type>
                                                <prefix>/tmp</prefix>
                                            </mapper>
                                        </data>
                                    </dataSet>
                                </configuration>
                            </execution>
                        </executions>
                    </plugin>
                </plugins>
            </build>
        </profile>

        <profile>
            <id>raspberry-pi-nn</id>
            <activation>
                <activeByDefault>true</activeByDefault>
            </activation>
            <build>
                <resources>
                    <resource>
                        <directory>src/main/resources</directory>
                        <filtering>true</filtering>
                    </resource>
                </resources>
                <plugins>
                    <plugin>
                        <groupId>org.codehaus.mojo</groupId>
                        <artifactId>buildnumber-maven-plugin</artifactId>
                        <version>1.0</version>
                        <executions>
                            <execution>
                                <phase>validate</phase>
                                <goals>
                                    <goal>create-timestamp</goal>
                                </goals>
                            </execution>
                        </executions>
                    </plugin>
                    <plugin>
                        <groupId>org.apache.maven.plugins</groupId>
                        <artifactId>maven-antrun-plugin</artifactId>
                        <version>1.7</version>
                        <executions>
                            <execution>
                                <id>raspberry-pi-nn-jars</id>
                                <phase>prepare-package</phase>
                                <goals>
                                    <goal>run</goal>
                                </goals>
                                <configuration>
                                    <target>
                                        <property name="buildNumber" value="buildNumber" />
                                        <property name="project.version" value="${project.version}" />
                                        <property name="project.build.profile" value="${project.build.profile}" />
                                        <property name="project.build.directory" value="${project.build.directory}" />
                                        <property name="build.name" value="raspberry-pi-nn" />
                                        <property name="target.device" value="raspberry-pi-nn" />
                                        <property name="native.tag" value="armv6hf" />
                                        <property name="kura.os.version" value="raspbian" />
                                        <property name="kura.arch" value="armv7_hf" />
                                        <property name="service.manager" value="systemd" />
                                        <property name="os.base" value="debian" />
                                        <property name="kura.mem.size" value="512m" />
                                        <property name="kura.install.dir" value="/opt/eclipse" />
                                        <ant antfile="${basedir}/src/main/ant/build_equinox_distrib.xml" target="dist-linux" />
                                    </target>
                                </configuration>
                            </execution>
                        </executions>
                    </plugin>
                    <plugin>
                        <groupId>org.vafer</groupId>
                        <artifactId>jdeb</artifactId>
                        <version>1.0</version>
                        <executions>
                            <execution>
                                <id>raspberry-pi-nn-deb</id>
                                <phase>package</phase>
                                <goals>
                                    <goal>jdeb</goal>
                                </goals>
                                <configuration>
                                    <verbose>true</verbose>
                                    <deb>${basedir}/target/kura_${project.version}_raspberry-pi-nn_installer.deb</deb>
                                    <controlDir>${basedir}/src/main/resources/raspberry-pi-nn/deb/control</controlDir>
                                    <dataSet>
                                        <data>
                                            <src>${basedir}/target/kura_${project.version}_raspberry-pi-nn.zip</src>
                                            <type>file</type>
                                            <mapper>
                                                <type>perm</type>
                                                <prefix>/tmp</prefix>
                                            </mapper>
                                        </data>
                                    </dataSet>
                                </configuration>
                            </execution>
                        </executions>
                    </plugin>
                </plugins>
            </build>
        </profile>
        <profile>
            <id>intel-up2-ubuntu-20</id>
            <activation>
                <activeByDefault>true</activeByDefault>
            </activation>
            <build>
                <resources>
                    <resource>
                        <directory>src/main/resources</directory>
                        <filtering>true</filtering>
                    </resource>
                </resources>
                <plugins>
                    <plugin>
                        <groupId>org.codehaus.mojo</groupId>
                        <artifactId>buildnumber-maven-plugin</artifactId>
                        <version>1.0</version>
                        <executions>
                            <execution>
                                <phase>validate</phase>
                                <goals>
                                    <goal>create-timestamp</goal>
                                </goals>
                            </execution>
                        </executions>
                    </plugin>
                    <plugin>
                        <groupId>org.apache.maven.plugins</groupId>
                        <artifactId>maven-antrun-plugin</artifactId>
                        <version>1.7</version>
                        <executions>
                            <execution>
                                <id>intel-up2-ubuntu-jars</id>
                                <phase>prepare-package</phase>
                                <goals>
                                    <goal>run</goal>
                                </goals>
                                <configuration>
                                    <target>
                                        <property name="buildNumber" value="buildNumber" />
                                        <property name="project.version" value="${project.version}" />
                                        <property name="project.build.profile" value="${project.build.profile}" />
                                        <property name="project.build.directory" value="${project.build.directory}" />
                                        <property name="build.name" value="intel-up2-ubuntu-20" />
                                        <property name="target.device" value="intel-up2" />
                                        <property name="native.tag" value="x86_64" />
                                        <property name="kura.os.version" value="ubuntu" />
                                        <property name="kura.arch" value="intel-up2-ubuntu-20" />
                                        <property name="service.manager" value="systemd" />
                                        <property name="os.base" value="debian" />
                                        <property name="kura.mem.size" value="1024m" />
                                        <property name="kura.install.dir" value="/opt/eclipse" />
                                        <ant antfile="${basedir}/src/main/ant/build_equinox_distrib.xml" target="dist-linux" />
                                    </target>
                                </configuration>
                            </execution>
                        </executions>
                    </plugin>
                    <plugin>
                        <groupId>org.vafer</groupId>
                        <artifactId>jdeb</artifactId>
                        <version>1.0</version>
                        <executions>
                            <execution>
                                <id>intel-up2-ubuntu-deb</id>
                                <phase>package</phase>
                                <goals>
                                    <goal>jdeb</goal>
                                </goals>
                                <configuration>
                                    <verbose>true</verbose>
                                    <deb>${basedir}/target/kura_${project.version}_intel-up2-ubuntu-20_installer.deb</deb>
                                    <controlDir>${basedir}/src/main/resources/intel-up2-ubuntu-20/deb/control</controlDir>
                                    <dataSet>
                                        <data>
                                            <src>${basedir}/target/kura_${project.version}_intel-up2-ubuntu-20.zip</src>
                                            <type>file</type>
                                            <mapper>
                                                <type>perm</type>
                                                <prefix>/tmp</prefix>
                                            </mapper>
                                        </data>
                                    </dataSet>
                                </configuration>
                            </execution>
                        </executions>
                    </plugin>
                </plugins>
            </build>
        </profile>
        
        <profile>
            <id>intel-up2-ubuntu-20-nn</id>
            <activation>
                <activeByDefault>true</activeByDefault>
            </activation>
            <build>
                <resources>
                    <resource>
                        <directory>src/main/resources</directory>
                        <filtering>true</filtering>
                    </resource>
                </resources>
                <plugins>
                    <plugin>
                        <groupId>org.codehaus.mojo</groupId>
                        <artifactId>buildnumber-maven-plugin</artifactId>
                        <version>1.0</version>
                        <executions>
                            <execution>
                                <phase>validate</phase>
                                <goals>
                                    <goal>create-timestamp</goal>
                                </goals>
                            </execution>
                        </executions>
                    </plugin>
                    <plugin>
                        <groupId>org.apache.maven.plugins</groupId>
                        <artifactId>maven-antrun-plugin</artifactId>
                        <version>1.7</version>
                        <executions>
                            <execution>
                                <id>intel-up2-ubuntu-nn-jars</id>
                                <phase>prepare-package</phase>
                                <goals>
                                    <goal>run</goal>
                                </goals>
                                <configuration>
                                    <target>
                                        <property name="buildNumber" value="buildNumber" />
                                        <property name="project.version" value="${project.version}" />
                                        <property name="project.build.profile" value="${project.build.profile}" />
                                        <property name="project.build.directory" value="${project.build.directory}" />
                                        <property name="build.name" value="intel-up2-ubuntu-20-nn" />
                                        <property name="target.device" value="intel-up2" />
                                        <property name="native.tag" value="x86_64" />
                                        <property name="kura.os.version" value="ubuntu" />
                                        <property name="kura.arch" value="intel-up2-ubuntu-20" />
                                        <property name="service.manager" value="systemd" />
                                        <property name="os.base" value="debian" />
                                        <property name="kura.mem.size" value="1024m" />
                                        <property name="kura.install.dir" value="/opt/eclipse" />
                                        <ant antfile="${basedir}/src/main/ant/build_equinox_distrib.xml" target="dist-linux" />
                                    </target>
                                </configuration>
                            </execution>
                        </executions>
                    </plugin>
                    <plugin>
                        <groupId>org.vafer</groupId>
                        <artifactId>jdeb</artifactId>
                        <version>1.0</version>
                        <executions>
                            <execution>
                                <id>intel-up2-ubuntu-nn-deb</id>
                                <phase>package</phase>
                                <goals>
                                    <goal>jdeb</goal>
                                </goals>
                                <configuration>
                                    <verbose>true</verbose>
                                    <deb>${basedir}/target/kura_${project.version}_intel-up2-ubuntu-20-nn_installer.deb</deb>
                                    <controlDir>${basedir}/src/main/resources/intel-up2-ubuntu-20-nn/deb/control</controlDir>
                                    <dataSet>
                                        <data>
                                            <src>${basedir}/target/kura_${project.version}_intel-up2-ubuntu-20-nn.zip</src>
                                            <type>file</type>
                                            <mapper>
                                                <type>perm</type>
                                                <prefix>/tmp</prefix>
                                            </mapper>
                                        </data>
                                    </dataSet>
                                </configuration>
                            </execution>
                        </executions>
                    </plugin>
                </plugins>
            </build>
        </profile>        

        <profile>
            <id>rock960-ubuntu-16-nn</id>
            <activation>
                <activeByDefault>true</activeByDefault>
            </activation>
            <build>
                <resources>
                    <resource>
                        <directory>src/main/resources</directory>
                        <filtering>true</filtering>
                    </resource>
                </resources>
                <plugins>
                    <plugin>
                        <groupId>org.codehaus.mojo</groupId>
                        <artifactId>buildnumber-maven-plugin</artifactId>
                        <version>1.0</version>
                        <executions>
                            <execution>
                                <phase>validate</phase>
                                <goals>
                                    <goal>create-timestamp</goal>
                                </goals>
                            </execution>
                        </executions>
                    </plugin>
                    <plugin>
                        <groupId>org.apache.maven.plugins</groupId>
                        <artifactId>maven-antrun-plugin</artifactId>
                        <version>1.7</version>
                        <executions>
                            <execution>
                                <id>rock960-ubuntu-16-nn-jars</id>
                                <phase>prepare-package</phase>
                                <goals>
                                    <goal>run</goal>
                                </goals>
                                <configuration>
                                    <target>
                                        <property name="buildNumber" value="buildNumber" />
                                        <property name="project.version" value="${project.version}" />
                                        <property name="project.build.profile" value="${project.build.profile}" />
                                        <property name="project.build.directory" value="${project.build.directory}" />
                                        <property name="build.name" value="rock960-ubuntu-16-nn" />
                                        <property name="target.device" value="rock960-ubuntu-16-nn" />
                                        <property name="native.tag" value="aarch64" />
                                        <property name="kura.os.version" value="ubuntu" />
                                        <property name="kura.arch" value="rock960-ubuntu-16-nn" />
                                        <property name="service.manager" value="sysv" />
                                        <property name="os.base" value="debian" />
                                        <property name="kura.mem.size" value="1024m" />
                                        <property name="kura.install.dir" value="/opt/eclipse" />
                                        <ant antfile="${basedir}/src/main/ant/build_equinox_distrib.xml" target="dist-linux" />
                                    </target>
                                </configuration>
                            </execution>
                        </executions>
                    </plugin>
                    <plugin>
                        <groupId>org.vafer</groupId>
                        <artifactId>jdeb</artifactId>
                        <version>1.0</version>
                        <executions>
                            <execution>
                                <id>rock960-ubuntu-16-nn-deb</id>
                                <phase>package</phase>
                                <goals>
                                    <goal>jdeb</goal>
                                </goals>
                                <configuration>
                                    <verbose>true</verbose>
                                    <deb>${basedir}/target/kura_${project.version}_rock960-ubuntu-16-nn_installer.deb</deb>
                                    <controlDir>${basedir}/src/main/resources/rock960-ubuntu-16-nn/deb/control</controlDir>
                                    <dataSet>
                                        <data>
                                            <src>${basedir}/target/kura_${project.version}_rock960-ubuntu-16-nn.zip</src>
                                            <type>file</type>
                                            <mapper>
                                                <type>perm</type>
                                                <prefix>/tmp</prefix>
                                            </mapper>
                                        </data>
                                    </dataSet>
                                </configuration>
                            </execution>
                        </executions>
                    </plugin>
                </plugins>
            </build>
        </profile>

        <profile>
            <id>nvidia-jetson-nano</id>
            <activation>
                <activeByDefault>true</activeByDefault>
            </activation>
            <build>
                <resources>
                    <resource>
                        <directory>src/main/resources</directory>
                        <filtering>true</filtering>
                    </resource>
                </resources>
                <plugins>
                    <plugin>
                        <groupId>org.codehaus.mojo</groupId>
                        <artifactId>buildnumber-maven-plugin</artifactId>
                        <version>1.0</version>
                        <executions>
                            <execution>
                                <phase>validate</phase>
                                <goals>
                                    <goal>create-timestamp</goal>
                                </goals>
                            </execution>
                        </executions>
                    </plugin>
                    <plugin>
                        <groupId>org.apache.maven.plugins</groupId>
                        <artifactId>maven-antrun-plugin</artifactId>
                        <version>1.7</version>
                        <executions>
                            <execution>
                                <id>nvidia-jetson-nano-jars</id>
                                <phase>prepare-package</phase>
                                <goals>
                                    <goal>run</goal>
                                </goals>
                                <configuration>
                                    <target>
                                        <property name="buildNumber" value="buildNumber" />
                                        <property name="project.version" value="${project.version}" />
                                        <property name="project.build.profile" value="${project.build.profile}" />
                                        <property name="project.build.directory" value="${project.build.directory}" />
                                        <property name="build.name" value="nvidia-jetson-nano" />
                                        <property name="target.device" value="nvidia-jetson-nano" />
                                        <property name="native.tag" value="aarch64" />
                                        <property name="kura.os.version" value="ubuntu" />
                                        <property name="kura.arch" value="nvidia-jetson-nano" />
                                        <property name="service.manager" value="systemd" />
                                        <property name="os.base" value="debian" />
                                        <property name="kura.mem.size" value="1024m" />
                                        <property name="kura.install.dir" value="/opt/eclipse" />
                                        <ant antfile="${basedir}/src/main/ant/build_equinox_distrib.xml" target="dist-linux" />
                                    </target>
                                </configuration>
                            </execution>
                        </executions>
                    </plugin>
                    <plugin>
                        <groupId>org.vafer</groupId>
                        <artifactId>jdeb</artifactId>
                        <version>1.0</version>
                        <executions>
                            <execution>
                                <id>nvidia-jetson-nano-deb</id>
                                <phase>package</phase>
                                <goals>
                                    <goal>jdeb</goal>
                                </goals>
                                <configuration>
                                    <verbose>true</verbose>
                                    <deb>${basedir}/target/kura_${project.version}_nvidia-jetson-nano_installer.deb</deb>
                                    <controlDir>${basedir}/src/main/resources/nvidia-jetson-nano/deb/control</controlDir>
                                    <dataSet>
                                        <data>
                                            <src>${basedir}/target/kura_${project.version}_nvidia-jetson-nano.zip</src>
                                            <type>file</type>
                                            <mapper>
                                                <type>perm</type>
                                                <prefix>/tmp</prefix>
                                            </mapper>
                                        </data>
                                    </dataSet>
                                </configuration>
                            </execution>
                        </executions>
                    </plugin>
                </plugins>
            </build>
        </profile>

        <profile>
            <id>nvidia-jetson-nano-nn</id>
            <activation>
                <activeByDefault>true</activeByDefault>
            </activation>
            <build>
                <resources>
                    <resource>
                        <directory>src/main/resources</directory>
                        <filtering>true</filtering>
                    </resource>
                </resources>
                <plugins>
                    <plugin>
                        <groupId>org.codehaus.mojo</groupId>
                        <artifactId>buildnumber-maven-plugin</artifactId>
                        <version>1.0</version>
                        <executions>
                            <execution>
                                <phase>validate</phase>
                                <goals>
                                    <goal>create-timestamp</goal>
                                </goals>
                            </execution>
                        </executions>
                    </plugin>
                    <plugin>
                        <groupId>org.apache.maven.plugins</groupId>
                        <artifactId>maven-antrun-plugin</artifactId>
                        <version>1.7</version>
                        <executions>
                            <execution>
                                <id>nvidia-jetson-nano-nn-jars</id>
                                <phase>prepare-package</phase>
                                <goals>
                                    <goal>run</goal>
                                </goals>
                                <configuration>
                                    <target>
                                        <property name="buildNumber" value="buildNumber" />
                                        <property name="project.version" value="${project.version}" />
                                        <property name="project.build.profile" value="${project.build.profile}" />
                                        <property name="project.build.directory" value="${project.build.directory}" />
                                        <property name="build.name" value="nvidia-jetson-nano-nn" />
                                        <property name="target.device" value="nvidia-jetson-nano-nn" />
                                        <property name="native.tag" value="aarch64" />
                                        <property name="kura.os.version" value="ubuntu" />
                                        <property name="kura.arch" value="nvidia-jetson-nano-nn" />
                                        <property name="service.manager" value="systemd" />
                                        <property name="os.base" value="debian" />
                                        <property name="kura.mem.size" value="1024m" />
                                        <property name="kura.install.dir" value="/opt/eclipse" />
                                        <ant antfile="${basedir}/src/main/ant/build_equinox_distrib.xml" target="dist-linux" />
                                    </target>
                                </configuration>
                            </execution>
                        </executions>
                    </plugin>
                    <plugin>
                        <groupId>org.vafer</groupId>
                        <artifactId>jdeb</artifactId>
                        <version>1.0</version>
                        <executions>
                            <execution>
                                <id>nvidia-jetson-nano-nn-deb</id>
                                <phase>package</phase>
                                <goals>
                                    <goal>jdeb</goal>
                                </goals>
                                <configuration>
                                    <verbose>true</verbose>
                                    <deb>${basedir}/target/kura_${project.version}_nvidia-jetson-nano-nn_installer.deb</deb>
                                    <controlDir>${basedir}/src/main/resources/nvidia-jetson-nano-nn/deb/control</controlDir>
                                    <dataSet>
                                        <data>
                                            <src>${basedir}/target/kura_${project.version}_nvidia-jetson-nano-nn.zip</src>
                                            <type>file</type>
                                            <mapper>
                                                <type>perm</type>
                                                <prefix>/tmp</prefix>
                                            </mapper>
                                        </data>
                                    </dataSet>
                                </configuration>
                            </execution>
                        </executions>
                    </plugin>
                </plugins>
            </build>
        </profile>

        <profile>
            <id>dev-env</id>
            <activation>
                <activeByDefault>true</activeByDefault>
            </activation>
            <build>
                <resources>
                    <resource>
                        <directory>src/main/resources</directory>
                        <filtering>true</filtering>
                    </resource>
                </resources>
                <plugins>
                    <plugin>
                        <groupId>org.codehaus.mojo</groupId>
                        <artifactId>buildnumber-maven-plugin</artifactId>
                        <version>1.0</version>
                        <executions>
                            <execution>
                                <phase>validate</phase>
                                <goals>
                                    <goal>create-timestamp</goal>
                                </goals>
                            </execution>
                        </executions>
                    </plugin>
                    <plugin>
                        <groupId>org.eclipse.tycho.extras</groupId>
                        <artifactId>tycho-p2-extras-plugin</artifactId>
                        <version>${tycho-version}</version>
                        <executions>
                            <execution>
                                <phase>package</phase>
                                <goals>
                                    <goal>publish-features-and-bundles</goal>
                                </goals>
                            </execution>
                        </executions>
                        <configuration>
                            <compress>false</compress>
                            <sourceLocation>${project.build.directory}/staging/target-definition/equinox_3.16.0/repository</sourceLocation>
                            <artifactRepositoryLocation>${project.build.directory}/staging/target-definition/equinox_3.16.0/repository</artifactRepositoryLocation>
                            <metadataRepositoryLocation>${project.build.directory}/staging/target-definition/equinox_3.16.0/repository</metadataRepositoryLocation>
                        </configuration>
                    </plugin>
                    <plugin>
                        <groupId>org.apache.maven.plugins</groupId>
                        <artifactId>maven-antrun-plugin</artifactId>
                        <version>1.7</version>
                        <executions>
                            <execution>
                                <id>prep-tp</id>
                                <phase>prepare-package</phase>
                                <goals>
                                    <goal>run</goal>
                                </goals>
                                <configuration>
                                    <target>
                                        <!-- Kura User Workspace -->
                                        <echo message="Preparing target platform..." />

                                        <!-- Copy the mtoolkit plugin to the target directory -->
                                        <copy file="src/main/resources/common/org.tigris.mtoolkit.sdk-3.1.8-20110411-0918.zip" todir="${project.build.directory}" />

                                        <!-- Add the deployment agent and core packages to the target platform
                                            which is required for the emulator -->
                                        <copy todir="${project.build.directory}/staging/target-definition">
                                            <fileset dir="../target-definition" />
                                        </copy>
                                        <!-- Add individual emulator bundles-->
                                        <copy file="${project.build.directory}/plugins/org.eclipse.kura.emulator.clock_${org.eclipse.kura.emulator.clock.version}.jar" todir="${project.build.directory}/staging/target-definition/equinox_3.16.0/repository/plugins" />
                                        <copy file="${project.build.directory}/plugins/org.eclipse.kura.emulator.gpio_${org.eclipse.kura.emulator.gpio.version}.jar" todir="${project.build.directory}/staging/target-definition/equinox_3.16.0/repository/plugins" />
                                        <copy file="${project.build.directory}/plugins/org.eclipse.kura.emulator.net_${org.eclipse.kura.emulator.net.version}.jar" todir="${project.build.directory}/staging/target-definition/equinox_3.16.0/repository/plugins" />
                                        <copy file="${project.build.directory}/plugins/org.eclipse.kura.emulator.position_${org.eclipse.kura.emulator.position.version}.jar" todir="${project.build.directory}/staging/target-definition/equinox_3.16.0/repository/plugins" />
                                        <copy file="${project.build.directory}/plugins/org.eclipse.kura.emulator.usb_${org.eclipse.kura.emulator.usb.version}.jar" todir="${project.build.directory}/staging/target-definition/equinox_3.16.0/repository/plugins" />
                                        <copy file="${project.build.directory}/plugins/org.eclipse.kura.emulator.watchdog_${org.eclipse.kura.emulator.watchdog.version}.jar" todir="${project.build.directory}/staging/target-definition/equinox_3.16.0/repository/plugins" />

                                        <delete file="${project.build.directory}/staging/target-definition/pom.xml" />
                                        <delete dir="${project.build.directory}/staging/target-definition/common/source" />
                                        <delete file="${project.build.directory}/staging/target-definition/kura-equinox_3.16.0.target" />
                                        <delete dir="${project.build.directory}/staging/target-definition/equinox_3.16.0/source" />
                                        <delete file="${project.build.directory}/staging/target-definition/equinox_3.16.0/repository/artifacts.xml" />
                                        <delete file="${project.build.directory}/staging/target-definition/equinox_3.16.0/repository/content.xml" />
                                        <delete dir="${project.build.directory}/staging/target-definition/target" />

                                        <copy overwrite="true" file="src/main/resources/common/projects/target_definition.project" tofile="${project.build.directory}/staging/target-definition/.project" />
                                        <copy file="src/main/resources/common/kura-equinox_3.16.0.target" todir="${project.build.directory}/staging/target-definition" />
                                        <copy file="${project.build.directory}/plugins/org.eclipse.kura.api_${org.eclipse.kura.api.version}.jar" todir="${project.build.directory}/staging/target-definition/equinox_3.16.0/repository/plugins" />
                                        <copy file="${project.build.directory}/plugins/org.eclipse.kura.camel_${org.eclipse.kura.camel.version}.jar" todir="${project.build.directory}/staging/target-definition/equinox_3.16.0/repository/plugins" />
                                        <copy file="${project.build.directory}/plugins/org.eclipse.kura.camel.cloud.factory_${org.eclipse.kura.camel.cloud.factory.version}.jar" todir="${project.build.directory}/staging/target-definition/equinox_3.16.0/repository/plugins" />
                                        <copy file="${project.build.directory}/plugins/org.eclipse.kura.camel.xml_${org.eclipse.kura.camel.xml.version}.jar" todir="${project.build.directory}/staging/target-definition/equinox_3.16.0/repository/plugins" />
                                        <copy file="${project.build.directory}/plugins/org.eclipse.kura.core_${org.eclipse.kura.core.version}.jar" todir="${project.build.directory}/staging/target-definition/equinox_3.16.0/repository/plugins" />
                                        <copy file="${project.build.directory}/plugins/org.eclipse.kura.core.certificates_${org.eclipse.kura.core.certificates.version}.jar" todir="${project.build.directory}/staging/target-definition/equinox_3.16.0/repository/plugins" />
                                        <copy file="${project.build.directory}/plugins/org.eclipse.kura.core.cloud_${org.eclipse.kura.core.cloud.version}.jar" todir="${project.build.directory}/staging/target-definition/equinox_3.16.0/repository/plugins" />
                                        <copy file="${project.build.directory}/plugins/org.eclipse.kura.core.cloud.factory_${org.eclipse.kura.core.cloud.factory.version}.jar" todir="${project.build.directory}/staging/target-definition/equinox_3.16.0/repository/plugins" />
                                        <copy file="${project.build.directory}/plugins/org.eclipse.kura.core.comm_${org.eclipse.kura.core.comm.version}.jar" todir="${project.build.directory}/staging/target-definition/equinox_3.16.0/repository/plugins" />
                                        <copy file="${project.build.directory}/plugins/org.eclipse.kura.core.configuration_${org.eclipse.kura.core.configuration.version}.jar" todir="${project.build.directory}/staging/target-definition/equinox_3.16.0/repository/plugins" />
                                        <copy file="${project.build.directory}/plugins/org.eclipse.kura.core.crypto_${org.eclipse.kura.core.crypto.version}.jar" todir="${project.build.directory}/staging/target-definition/equinox_3.16.0/repository/plugins" />
                                        <copy file="${project.build.directory}/plugins/org.eclipse.kura.core.deployment_${org.eclipse.kura.core.deployment.version}.jar" todir="${project.build.directory}/staging/target-definition/equinox_3.16.0/repository/plugins" />
                                        <copy file="${project.build.directory}/plugins/org.eclipse.kura.core.keystore_${org.eclipse.kura.core.keystore.version}.jar" todir="${project.build.directory}/staging/target-definition/equinox_3.16.0/repository/plugins" />
                                        <copy file="${project.build.directory}/plugins/org.eclipse.kura.http.server.manager_${org.eclipse.kura.http.server.manager.version}.jar" todir="${project.build.directory}/staging/target-definition/equinox_3.16.0/repository/plugins" />
                                        <copy file="${project.build.directory}/plugins/org.eclipse.kura.core.inventory_${org.eclipse.kura.core.inventory.version}.jar" todir="${project.build.directory}/staging/target-definition/equinox_3.16.0/repository/plugins" />
                                        <copy file="${project.build.directory}/plugins/org.eclipse.kura.core.net_${org.eclipse.kura.core.net.version}.jar" todir="${project.build.directory}/staging/target-definition/equinox_3.16.0/repository/plugins" />
                                        <copy file="${project.build.directory}/plugins/org.eclipse.kura.core.system_${org.eclipse.kura.core.system.version}.jar" todir="${project.build.directory}/staging/target-definition/equinox_3.16.0/repository/plugins" />
                                        <copy file="${project.build.directory}/plugins/org.eclipse.kura.deployment.agent_${org.eclipse.kura.deployment.agent.version}.jar" todir="${project.build.directory}/staging/target-definition/equinox_3.16.0/repository/plugins" />
                                        <copy file="${project.build.directory}/plugins/org.eclipse.kura.core.status_${org.eclipse.kura.core.status.version}.jar" todir="${project.build.directory}/staging/target-definition/equinox_3.16.0/repository/plugins" />
                                        <copy file="${project.build.directory}/plugins/org.eclipse.kura.linux.bluetooth_${org.eclipse.kura.linux.bluetooth.version}.jar" todir="${project.build.directory}/staging/target-definition/equinox_3.16.0/repository/plugins" />
                                        <copy file="${project.build.directory}/plugins/org.eclipse.kura.ble.provider_${org.eclipse.kura.ble.provider.version}.jar" todir="${project.build.directory}/staging/target-definition/equinox_3.16.0/repository/plugins" />
                                        <copy file="${project.build.directory}/plugins/org.eclipse.kura.ble.ibeacon.provider_${org.eclipse.kura.ble.ibeacon.provider.version}.jar" todir="${project.build.directory}/staging/target-definition/equinox_3.16.0/repository/plugins" />
                                        <copy file="${project.build.directory}/plugins/org.eclipse.kura.ble.eddystone.provider_${org.eclipse.kura.ble.eddystone.provider.version}.jar" todir="${project.build.directory}/staging/target-definition/equinox_3.16.0/repository/plugins" />
                                        <copy file="${project.build.directory}/plugins/org.eclipse.kura.asset.provider_${org.eclipse.kura.asset.provider.version}.jar" todir="${project.build.directory}/staging/target-definition/equinox_3.16.0/repository/plugins" />
                                        <copy file="${project.build.directory}/plugins/org.eclipse.kura.asset.cloudlet.provider_${org.eclipse.kura.asset.cloudlet.provider.version}.jar" todir="${project.build.directory}/staging/target-definition/equinox_3.16.0/repository/plugins" />
                                        <copy file="${project.build.directory}/plugins/org.eclipse.kura.asset.helper.provider_${org.eclipse.kura.asset.helper.provider.version}.jar" todir="${project.build.directory}/staging/target-definition/equinox_3.16.0/repository/plugins" />
                                        <copy file="${project.build.directory}/plugins/org.eclipse.kura.driver.helper.provider_${org.eclipse.kura.driver.helper.provider.version}.jar" todir="${project.build.directory}/staging/target-definition/equinox_3.16.0/repository/plugins" />
                                        <copy file="${project.build.directory}/plugins/org.eclipse.kura.localization_${org.eclipse.kura.localization.version}.jar" todir="${project.build.directory}/staging/target-definition/equinox_3.16.0/repository/plugins" />
                                        <copy file="${project.build.directory}/plugins/org.eclipse.kura.localization.resources_${org.eclipse.kura.localization.resources.version}.jar" todir="${project.build.directory}/staging/target-definition/equinox_3.16.0/repository/plugins" />
                                        <copy file="${project.build.directory}/plugins/org.eclipse.kura.util_${org.eclipse.kura.util.version}.jar" todir="${project.build.directory}/staging/target-definition/equinox_3.16.0/repository/plugins" />
                                        <copy file="${project.build.directory}/plugins/org.eclipse.kura.wire.camel_${org.eclipse.kura.wire.camel.version}.jar" todir="${project.build.directory}/staging/target-definition/equinox_3.16.0/repository/plugins" />
                                        <copy file="${project.build.directory}/plugins/org.eclipse.kura.wire.component.provider_${org.eclipse.kura.wire.component.provider.version}.jar" todir="${project.build.directory}/staging/target-definition/equinox_3.16.0/repository/plugins" />
                                        <copy file="${project.build.directory}/plugins/org.eclipse.kura.wire.h2db.component.provider_${org.eclipse.kura.wire.h2db.component.provider.version}.jar" todir="${project.build.directory}/staging/target-definition/equinox_3.16.0/repository/plugins" />
                                        <copy file="${project.build.directory}/plugins/org.eclipse.kura.wire.helper.provider_${org.eclipse.kura.wire.helper.provider.version}.jar" todir="${project.build.directory}/staging/target-definition/equinox_3.16.0/repository/plugins" />
                                        <copy file="${project.build.directory}/plugins/org.eclipse.kura.wire.provider_${org.eclipse.kura.wire.provider.version}.jar" todir="${project.build.directory}/staging/target-definition/equinox_3.16.0/repository/plugins" />
                                        <copy file="${project.build.directory}/plugins/org.eclipse.kura.web2_${org.eclipse.kura.web2.version}.jar" todir="${project.build.directory}/staging/target-definition/equinox_3.16.0/repository/plugins" failonerror="false" />
                                        <copy file="${project.build.directory}/plugins/org.eclipse.kura.useradmin.store_${org.eclipse.kura.useradmin.store.version}.jar" todir="${project.build.directory}/staging/target-definition/equinox_3.16.0/repository/plugins" />
                                        <!-- Add REST bundles-->
                                        <copy file="${project.build.directory}/plugins/org.eclipse.kura.request.handler.jaxrs_${org.eclipse.kura.request.handler.jaxrs.version}.jar" todir="${project.build.directory}/staging/target-definition/equinox_3.16.0/repository/plugins" />
                                        <copy file="${project.build.directory}/plugins/org.eclipse.kura.rest.provider_${org.eclipse.kura.rest.provider.version}.jar" todir="${project.build.directory}/staging/target-definition/equinox_3.16.0/repository/plugins" />
                                        <copy file="${project.build.directory}/plugins/org.eclipse.kura.rest.configuration.provider_${org.eclipse.kura.rest.configuration.provider.version}.jar" todir="${project.build.directory}/staging/target-definition/equinox_3.16.0/repository/plugins" />
                                        <copy file="${project.build.directory}/plugins/org.eclipse.kura.rest.asset.provider_${org.eclipse.kura.rest.asset.provider.version}.jar" todir="${project.build.directory}/staging/target-definition/equinox_3.16.0/repository/plugins" />
                                        <!-- Add Artemis bundles-->
                                        <copy file="${project.build.directory}/plugins/org.eclipse.kura.broker.artemis.core_${org.eclipse.kura.broker.artemis.core.version}.jar" todir="${project.build.directory}/staging/target-definition/equinox_3.16.0/repository/plugins" />
                                        <copy file="${project.build.directory}/plugins/org.eclipse.kura.broker.artemis.simple.mqtt_${org.eclipse.kura.broker.artemis.simple.mqtt.version}.jar" todir="${project.build.directory}/staging/target-definition/equinox_3.16.0/repository/plugins" />
                                        <copy file="${project.build.directory}/plugins/org.eclipse.kura.broker.artemis.xml_${org.eclipse.kura.broker.artemis.xml.version}.jar" todir="${project.build.directory}/staging/target-definition/equinox_3.16.0/repository/plugins" />

                                        <copy file="${project.build.directory}/plugins/org.eclipse.kura.wire.component.conditional.provider_${org.eclipse.kura.wire.component.conditional.provider.version}.jar" todir="${project.build.directory}/staging/target-definition/equinox_3.16.0/repository/plugins" />
                                        <copy file="${project.build.directory}/plugins/org.eclipse.kura.wire.component.join.provider_${org.eclipse.kura.wire.component.join.provider.version}.jar" todir="${project.build.directory}/staging/target-definition/equinox_3.16.0/repository/plugins" />

                                        <copy file="${project.build.directory}/plugins/org.eclipse.kura.json.marshaller.unmarshaller.provider_${org.eclipse.kura.json.marshaller.unmarshaller.provider.version}.jar" todir="${project.build.directory}/staging/target-definition/equinox_3.16.0/repository/plugins" />
                                        <copy file="${project.build.directory}/plugins/org.eclipse.kura.xml.marshaller.unmarshaller.provider_${org.eclipse.kura.xml.marshaller.unmarshaller.provider.version}.jar" todir="${project.build.directory}/staging/target-definition/equinox_3.16.0/repository/plugins" />

                                        <copy file="${project.build.directory}/plugins/org.eclipse.kura.cloudconnection.eclipseiot.mqtt.provider_${org.eclipse.kura.cloudconnection.eclipseiot.mqtt.provider.version}.jar" todir="${project.build.directory}/staging/target-definition/equinox_3.16.0/repository/plugins" />

                                        <copy file="${project.build.directory}/plugins/org.eclipse.kura.cloudconnection.raw.mqtt.provider_${org.eclipse.kura.cloudconnection.raw.mqtt.provider.version}.jar" todir="${project.build.directory}/staging/target-definition/equinox_3.16.0/repository/plugins" />
                                        <copy file="${project.build.directory}/plugins/org.eclipse.kura.wire.ai.component.provider_${org.eclipse.kura.wire.ai.component.provider.version}.jar" todir="${project.build.directory}/staging/target-definition/equinox_3.16.0/repository/plugins" />
                                        <copy file="${project.build.directory}/plugins/org.eclipse.kura.ai.triton.server_${org.eclipse.kura.ai.triton.server.version}.jar" todir="${project.build.directory}/staging/target-definition/equinox_3.16.0/repository/plugins" />
                                    </target>
                                </configuration>
                            </execution>
                            <execution>
                                <id>dev-env</id>
                                <phase>package</phase>
                                <goals>
                                    <goal>run</goal>
                                </goals>
                                <configuration>
                                    <target>
                                        <!-- Stage the emulator -->
                                        <copy todir="${project.build.directory}/staging/emulator">
                                            <fileset dir="../emulator/org.eclipse.kura.emulator" />
                                        </copy>
                                        <delete file="${project.build.directory}/staging/emulator/pom.xml" />
                                        <delete dir="${project.build.directory}/staging/emulator/bin" />
                                        <delete dir="${project.build.directory}/staging/emulator/target" />
                                        <delete file="${project.build.directory}/staging/emulator/emulator-assembly.xml" />
                                        <delete file="${project.build.directory}/staging/emulator/src/main/resources/Kura_Core_Test.launch" />
                                        <delete file="${project.build.directory}/staging/emulator/src/main/resources/Kura_Emulator.launch" />
                                        <copy file="RELEASE_NOTES.txt" todir="${project.build.directory}/staging/emulator/src/main/resources" />
                                        <mkdir dir="${project.build.directory}/staging/emulator/launch_configs" />
                                        <copy file="src/main/resources/common/Kura_Emulator.launch" todir="${project.build.directory}/staging/emulator/launch_configs" />

                                        <!-- Add SSL Keystore -->
                                        <copy file="src/main/resources/common/cacerts.ks" todir="${project.build.directory}/staging/emulator/src/main/resources" />

                                        <copy file="src/main/resources/common/classpaths/emulator.classpath" tofile="${project.build.directory}/staging/emulator/emulator.classpath" />
                                        <copy overwrite="true" file="src/main/resources/common/projects/emulator.project" tofile="${project.build.directory}/staging/emulator/.project" />
                                        <replace file="${project.build.directory}/staging/emulator/src/main/resources/kura.properties" token="kura.version=kura_emulator" value="kura.version=KURA_${kura.version}" />
                                        <move file="${project.build.directory}/staging/emulator/emulator.classpath" tofile="${project.build.directory}/staging/emulator/.classpath" />

                                        <!-- Stage the Demo Heater Project -->
                                        <copy todir="${project.build.directory}/staging/demo_heater">
                                            <fileset dir="../examples/org.eclipse.kura.demo.heater" />
                                        </copy>
                                        <delete file="${project.build.directory}/staging/demo_heater/pom.xml" />
                                        <delete dir="${project.build.directory}/staging/demo_heater/bin" />
                                        <delete dir="${project.build.directory}/staging/demo_heater/target" />
                                        <copy file="src/main/resources/common/classpaths/demo_heater.classpath" tofile="${project.build.directory}/staging/demo_heater/demo_heater.classpath" />
                                        <copy overwrite="true" file="src/main/resources/common/projects/demo_heater.project" tofile="${project.build.directory}/staging/demo_heater/.project" />
                                        <move file="${project.build.directory}/staging/demo_heater/demo_heater.classpath" tofile="${project.build.directory}/staging/demo_heater/.classpath" />

                                        <!-- Stage the org.eclipse.kura.example.beacon Project -->
                                        <copy todir="${project.build.directory}/staging/beacon">
                                            <fileset dir="../examples/org.eclipse.kura.example.beacon" />
                                        </copy>
                                        <delete file="${project.build.directory}/staging/beacon/pom.xml" />
                                        <delete dir="${project.build.directory}/staging/beacon/bin" />
                                        <delete dir="${project.build.directory}/staging/beacon/target" />
                                        <copy file="src/main/resources/common/classpaths/beacon.classpath" tofile="${project.build.directory}/staging/beacon/beacon.classpath" />
                                        <copy overwrite="true" file="src/main/resources/common/projects/beacon.project" tofile="${project.build.directory}/staging/beacon/.project" />
                                        <move file="${project.build.directory}/staging/beacon/beacon.classpath" tofile="${project.build.directory}/staging/beacon/.classpath" />

                                        <!-- Stage the org.eclipse.kura.example.beacon.scanner Project -->
                                        <copy todir="${project.build.directory}/staging/beacon.scanner">
                                            <fileset dir="../examples/org.eclipse.kura.example.beacon.scanner" />
                                        </copy>
                                        <delete file="${project.build.directory}/staging/beacon.scanner/pom.xml" />
                                        <delete dir="${project.build.directory}/staging/beacon.scanner/bin" />
                                        <delete dir="${project.build.directory}/staging/beacon.scanner/target" />
                                        <copy file="src/main/resources/common/classpaths/beacon.scanner.classpath" tofile="${project.build.directory}/staging/beacon.scanner/beacon.scanner.classpath" />
                                        <copy overwrite="true" file="src/main/resources/common/projects/beacon.scanner.project" tofile="${project.build.directory}/staging/beacon.scanner/.project" />
                                        <move file="${project.build.directory}/staging/beacon.scanner/beacon.scanner.classpath" tofile="${project.build.directory}/staging/beacon.scanner/.classpath" />

                                        <!-- Stage the org.eclipse.kura.example.ibeacon.advertiser Project -->
                                        <copy todir="${project.build.directory}/staging/ibeacon.advertiser">
                                            <fileset dir="../examples/org.eclipse.kura.example.ibeacon.advertiser" />
                                        </copy>
                                        <delete file="${project.build.directory}/staging/ibeacon.advertiser/pom.xml" />
                                        <delete dir="${project.build.directory}/staging/ibeacon.advertiser/bin" />
                                        <delete dir="${project.build.directory}/staging/ibeacon.advertiser/target" />
                                        <copy file="src/main/resources/common/classpaths/ibeacon.advertiser.classpath" tofile="${project.build.directory}/staging/ibeacon.advertiser/ibeacon.advertiser.classpath" />
                                        <copy overwrite="true" file="src/main/resources/common/projects/ibeacon.advertiser.project" tofile="${project.build.directory}/staging/ibeacon.advertiser/.project" />
                                        <move file="${project.build.directory}/staging/ibeacon.advertiser/ibeacon.advertiser.classpath" tofile="${project.build.directory}/staging/ibeacon.advertiser/.classpath" />

                                        <!-- Stage the org.eclipse.kura.example.ibeacon.scanner Project -->
                                        <copy todir="${project.build.directory}/staging/ibeacon.scanner">
                                            <fileset dir="../examples/org.eclipse.kura.example.ibeacon.scanner" />
                                        </copy>
                                        <delete file="${project.build.directory}/staging/ibeacon.scanner/pom.xml" />
                                        <delete dir="${project.build.directory}/staging/ibeacon.scanner/bin" />
                                        <delete dir="${project.build.directory}/staging/ibeacon.scanner/target" />
                                        <copy file="src/main/resources/common/classpaths/ibeacon.scanner.classpath" tofile="${project.build.directory}/staging/ibeacon.scanner/ibeacon.scanner.classpath" />
                                        <copy overwrite="true" file="src/main/resources/common/projects/ibeacon.scanner.project" tofile="${project.build.directory}/staging/ibeacon.scanner/.project" />
                                        <move file="${project.build.directory}/staging/ibeacon.scanner/ibeacon.scanner.classpath" tofile="${project.build.directory}/staging/ibeacon.scanner/.classpath" />

                                        <!-- Stage the org.eclipse.kura.example.eddystone.advertiser Project -->
                                        <copy todir="${project.build.directory}/staging/eddystone.advertiser">
                                            <fileset dir="../examples/org.eclipse.kura.example.eddystone.advertiser" />
                                        </copy>
                                        <delete file="${project.build.directory}/staging/eddystone.advertiser/pom.xml" />
                                        <delete dir="${project.build.directory}/staging/eddystone.advertiser/bin" />
                                        <delete dir="${project.build.directory}/staging/eddystone.advertiser/target" />
                                        <copy file="src/main/resources/common/classpaths/eddystone.advertiser.classpath" tofile="${project.build.directory}/staging/eddystone.advertiser/eddystone.advertiser.classpath" />
                                        <copy overwrite="true" file="src/main/resources/common/projects/eddystone.advertiser.project" tofile="${project.build.directory}/staging/eddystone.advertiser/.project" />
                                        <move file="${project.build.directory}/staging/eddystone.advertiser/eddystone.advertiser.classpath" tofile="${project.build.directory}/staging/eddystone.advertiser/.classpath" />

                                        <!-- Stage the org.eclipse.kura.example.eddystone.scanner Project -->
                                        <copy todir="${project.build.directory}/staging/eddystone.scanner">
                                            <fileset dir="../examples/org.eclipse.kura.example.eddystone.scanner" />
                                        </copy>
                                        <delete file="${project.build.directory}/staging/eddystone.scanner/pom.xml" />
                                        <delete dir="${project.build.directory}/staging/eddystone.scanner/bin" />
                                        <delete dir="${project.build.directory}/staging/eddystone.scanner/target" />
                                        <copy file="src/main/resources/common/classpaths/eddystone.scanner.classpath" tofile="${project.build.directory}/staging/eddystone.scanner/eddystone.scanner.classpath" />
                                        <copy overwrite="true" file="src/main/resources/common/projects/eddystone.scanner.project" tofile="${project.build.directory}/staging/eddystone.scanner/.project" />
                                        <move file="${project.build.directory}/staging/eddystone.scanner/eddystone.scanner.classpath" tofile="${project.build.directory}/staging/eddystone.scanner/.classpath" />

                                        <!-- Stage the org.eclipse.kura.example.ble.tisensortag Project -->
                                        <copy todir="${project.build.directory}/staging/tisensortag">
                                            <fileset dir="../examples/org.eclipse.kura.example.ble.tisensortag" />
                                        </copy>
                                        <delete file="${project.build.directory}/staging/tisensortag/pom.xml" />
                                        <delete dir="${project.build.directory}/staging/tisensortag/bin" />
                                        <delete dir="${project.build.directory}/staging/tisensortag/target" />
                                        <copy file="src/main/resources/common/classpaths/tisensortag.classpath" tofile="${project.build.directory}/staging/tisensortag/tisensortag.classpath" />
                                        <copy overwrite="true" file="src/main/resources/common/projects/tisensortag.project" tofile="${project.build.directory}/staging/tisensortag/.project" />
                                        <move file="${project.build.directory}/staging/tisensortag/tisensortag.classpath" tofile="${project.build.directory}/staging/tisensortag/.classpath" />

                                        <!-- Stage the org.eclipse.kura.example.ble.tisensortag.dbus Project -->
                                        <copy todir="${project.build.directory}/staging/tisensortag.dbus">
                                            <fileset dir="../examples/org.eclipse.kura.example.ble.tisensortag.dbus" />
                                        </copy>
                                        <delete file="${project.build.directory}/staging/tisensortag.dbus/pom.xml" />
                                        <delete dir="${project.build.directory}/staging/tisensortag.dbus/bin" />
                                        <delete dir="${project.build.directory}/staging/tisensortag.dbus/target" />
                                        <copy file="src/main/resources/common/classpaths/tisensortag.dbus.classpath" tofile="${project.build.directory}/staging/tisensortag.dbus/tisensortag.dbus.classpath" />
                                        <copy overwrite="true" file="src/main/resources/common/projects/tisensortag.dbus.project" tofile="${project.build.directory}/staging/tisensortag.dbus/.project" />
                                        <move file="${project.build.directory}/staging/tisensortag.dbus/tisensortag.dbus.classpath" tofile="${project.build.directory}/staging/tisensortag.dbus/.classpath" />

                                        <!-- Stage the org.eclipse.kura.example.publisher Project -->
                                        <copy todir="${project.build.directory}/staging/publisher">
                                            <fileset dir="../examples/org.eclipse.kura.example.publisher" />
                                        </copy>
                                        <delete file="${project.build.directory}/staging/publisher/pom.xml" />
                                        <delete dir="${project.build.directory}/staging/publisher/bin" />
                                        <delete dir="${project.build.directory}/staging/publisher/target" />
                                        <copy file="src/main/resources/common/classpaths/publisher.classpath" tofile="${project.build.directory}/staging/publisher/publisher.classpath" />
                                        <copy overwrite="true" file="src/main/resources/common/projects/publisher.project" tofile="${project.build.directory}/staging/publisher/.project" />
                                        <move file="${project.build.directory}/staging/publisher/publisher.classpath" tofile="${project.build.directory}/staging/publisher/.classpath" />

                                        <!-- Stage the org.eclipse.kura.example.camel.quickstart Project -->
                                        <copy todir="${project.build.directory}/staging/camel_quickstart">
                                            <fileset dir="../examples/org.eclipse.kura.example.camel.quickstart" />
                                        </copy>
                                        <delete file="${project.build.directory}/staging/camel_quickstart/pom.xml" />
                                        <delete dir="${project.build.directory}/staging/camel_quickstart/bin" />
                                        <delete dir="${project.build.directory}/staging/camel_quickstart/target" />
                                        <copy file="src/main/resources/common/classpaths/camel_quickstart.classpath" tofile="${project.build.directory}/staging/camel_quickstart/camel_quickstart.classpath" />
                                        <copy overwrite="true" file="src/main/resources/common/projects/camel_quickstart.project" tofile="${project.build.directory}/staging/camel_quickstart/.project" />
                                        <move file="${project.build.directory}/staging/camel_quickstart/camel_quickstart.classpath" tofile="${project.build.directory}/staging/camel_quickstart/.classpath" />

                                        <!-- Stage the org.eclipse.kura.example.camel.publisher Project -->
                                        <copy todir="${project.build.directory}/staging/camel_publisher">
                                            <fileset dir="../examples/org.eclipse.kura.example.camel.publisher" />
                                        </copy>
                                        <delete file="${project.build.directory}/staging/camel_publisher/pom.xml" />
                                        <delete dir="${project.build.directory}/staging/camel_publisher/bin" />
                                        <delete dir="${project.build.directory}/staging/camel_publisher/target" />
                                        <copy file="src/main/resources/common/classpaths/camel_publisher.classpath" tofile="${project.build.directory}/staging/camel_publisher/camel_publisher.classpath" />
                                        <copy overwrite="true" file="src/main/resources/common/projects/camel_publisher.project" tofile="${project.build.directory}/staging/camel_publisher/.project" />
                                        <move file="${project.build.directory}/staging/camel_publisher/camel_publisher.classpath" tofile="${project.build.directory}/staging/camel_publisher/.classpath" />

                                        <!-- Stage the org.eclipse.kura.example.camel.aggregation Project -->
                                        <copy todir="${project.build.directory}/staging/camel_aggregation">
                                            <fileset dir="../examples/org.eclipse.kura.example.camel.aggregation" />
                                        </copy>
                                        <delete file="${project.build.directory}/staging/camel_aggregation/pom.xml" />
                                        <delete dir="${project.build.directory}/staging/camel_aggregation/bin" />
                                        <delete dir="${project.build.directory}/staging/camel_aggregation/target" />
                                        <copy file="src/main/resources/common/classpaths/camel_aggregation.classpath" tofile="${project.build.directory}/staging/camel_aggregation/camel_aggregation.classpath" />
                                        <copy overwrite="true" file="src/main/resources/common/projects/camel_aggregation.project" tofile="${project.build.directory}/staging/camel_aggregation/.project" />
                                        <move file="${project.build.directory}/staging/camel_aggregation/camel_aggregation.classpath" tofile="${project.build.directory}/staging/camel_aggregation/.classpath" />

                                        <!-- Create the archive file with the components -->
                                        <zip destfile="${project.build.directory}/${zip_workspace.prefix}.zip">
                                            <zipfileset dir="${project.build.directory}/staging/target-definition/" prefix="target-definition/" />
                                            <zipfileset dir="${project.build.directory}/staging/emulator/" prefix="org.eclipse.kura.emulator/" />
                                            <zipfileset dir="${project.build.directory}/staging/demo_heater/" prefix="org.eclipse.kura.demo.heater/" />
                                            <zipfileset dir="${project.build.directory}/staging/beacon/" prefix="org.eclipse.kura.example.beacon/" />
                                            <zipfileset dir="${project.build.directory}/staging/beacon.scanner/" prefix="org.eclipse.kura.example.beacon.scanner/" />
                                            <zipfileset dir="${project.build.directory}/staging/ibeacon.advertiser/" prefix="org.eclipse.kura.example.ibeacon.advertiser/" />
                                            <zipfileset dir="${project.build.directory}/staging/ibeacon.scanner/" prefix="org.eclipse.kura.example.ibeacon.scanner/" />
                                            <zipfileset dir="${project.build.directory}/staging/eddystone.advertiser/" prefix="org.eclipse.kura.example.eddystone.advertiser/" />
                                            <zipfileset dir="${project.build.directory}/staging/eddystone.scanner/" prefix="org.eclipse.kura.example.eddystone.scanner/" />
                                            <zipfileset dir="${project.build.directory}/staging/tisensortag/" prefix="org.eclipse.kura.example.ble.tisensortag/" />
                                            <zipfileset dir="${project.build.directory}/staging/tisensortag.dbus/" prefix="org.eclipse.kura.example.ble.tisensortag.dbus/" />
                                            <zipfileset dir="${project.build.directory}/staging/publisher/" prefix="org.eclipse.kura.example.publisher/" />
                                            <zipfileset dir="${project.build.directory}/staging/camel_quickstart/" prefix="org.eclipse.kura.example.camel.quickstart/" />
                                            <zipfileset dir="${project.build.directory}/staging/camel_publisher/" prefix="org.eclipse.kura.example.camel.publisher/" />
                                            <zipfileset dir="${project.build.directory}/staging/camel_aggregation/" prefix="org.eclipse.kura.example.camel.aggregation/" />
                                        </zip>
                                    </target>
                                </configuration>
                            </execution>
                            <execution>
                                <id>post-dev-env</id>
                                <phase>install</phase>
                                <goals>
                                    <goal>run</goal>
                                </goals>
                                <configuration>
                                    <target unless="${org.eclipse.kura.dio.include}">
                                        <zip destfile="${project.build.directory}/tmp_ws.zip">
                                            <zipfileset src="${project.build.directory}/${zip_workspace.prefix}.zip">
                                                <exclude name="target-definition/common/repository/plugins/jdk.dio_${jdk.dio.version}.jar" />
                                                <exclude name="target-definition/common/repository/plugins/jdk.dio.*_${jdk.dio.version}.jar" />
                                            </zipfileset>
                                        </zip>
                                        <move file="${project.build.directory}/tmp_ws.zip" tofile="${project.build.directory}/${zip_workspace.prefix}.zip" />
                                    </target>
                                </configuration>
                            </execution>
                        </executions>
                    </plugin>
                </plugins>
            </build>
        </profile>
        <profile>
            <id>core-dp</id>
            <activation>
                <activeByDefault>true</activeByDefault>
            </activation>
            <build>
                <plugins>
                    <plugin>
                        <groupId>org.apache.maven.plugins</groupId>
                        <artifactId>maven-dependency-plugin</artifactId>
                        <executions>
                            <execution>
                                <id>core-dp</id>
                                <phase>package</phase>
                                <goals>
                                    <goal>copy</goal>
                                </goals>
                                <configuration>
                                    <artifactItems>
                                        <artifactItem>
                                            <groupId>org.eclipse.kura</groupId>
                                            <artifactId>org.eclipse.kura.protocol.modbus</artifactId>
                                            <version>${org.eclipse.kura.protocol.modbus.version}</version>
                                            <type>dp</type>
                                        </artifactItem>
                                        <artifactItem>
                                            <groupId>org.eclipse.kura.feature</groupId>
                                            <artifactId>org.eclipse.kura.driver.opcua</artifactId>
                                            <version>${org.eclipse.kura.driver.opcua.version}</version>
                                            <type>dp</type>
                                        </artifactItem>
                                        <artifactItem>
                                            <groupId>org.eclipse.kura.feature</groupId>
                                            <artifactId>org.eclipse.kura.driver.s7plc</artifactId>
                                            <version>${org.eclipse.kura.driver.s7plc.version}</version>
                                            <type>dp</type>
                                        </artifactItem>
                                        <artifactItem>
                                            <groupId>org.eclipse.kura.feature</groupId>
                                            <artifactId>org.eclipse.kura.driver.ble.sensortag</artifactId>
                                            <version>${org.eclipse.kura.driver.ble.sensortag.version}</version>
                                            <type>dp</type>
                                        </artifactItem>
                                        <artifactItem>
                                            <groupId>org.eclipse.kura.feature</groupId>
                                            <artifactId>org.eclipse.kura.driver.eddystone</artifactId>
                                            <version>${org.eclipse.kura.driver.eddystone.version}</version>
                                            <type>dp</type>
                                        </artifactItem>
                                        <artifactItem>
                                            <groupId>org.eclipse.kura.feature</groupId>
                                            <artifactId>org.eclipse.kura.driver.ibeacon</artifactId>
                                            <version>${org.eclipse.kura.driver.ibeacon.version}</version>
                                            <type>dp</type>
                                        </artifactItem>
                                        <artifactItem>
                                            <groupId>org.eclipse.kura.feature</groupId>
                                            <artifactId>org.eclipse.kura.wire.script.filter</artifactId>
                                            <version>${org.eclipse.kura.wire.script.filter.version}</version>
                                            <type>dp</type>
                                        </artifactItem>
                                        <artifactItem>
                                            <groupId>org.eclipse.kura.feature</groupId>
                                            <artifactId>org.eclipse.kura.driver.gpio</artifactId>
                                            <version>${org.eclipse.kura.driver.gpio.version}</version>
                                            <type>dp</type>
                                        </artifactItem>
                                        <artifactItem>
                                            <groupId>org.eclipse.kura.feature</groupId>
                                            <artifactId>org.eclipse.kura.driver.ble.xdk</artifactId>
                                            <version>${org.eclipse.kura.driver.ble.xdk.version}</version>
                                            <type>dp</type>
                                        </artifactItem>
                                        <artifactItem>
                                            <groupId>org.eclipse.kura.feature</groupId>
                                            <artifactId>org.eclipse.kura.wire.ai.component.provider</artifactId>
                                            <version>${org.eclipse.kura.wire.ai.component.provider.version}</version>
                                       <type>dp</type>
                                        </artifactItem>
                                        <artifactItem>
                                            <groupId>org.eclipse.kura.feature</groupId>
                                            <artifactId>org.eclipse.kura.ai.triton.server</artifactId>
                                            <version>${org.eclipse.kura.ai.triton.server.version}</version>
                                            <type>dp</type>
                                        </artifactItem>
                                    </artifactItems>
                                    <outputDirectory>${project.build.directory}</outputDirectory>
                                </configuration>
                            </execution>
                        </executions>
                    </plugin>
                </plugins>
            </build>
        </profile>
        <profile>
            <id>can-dp</id>
            <activation>
                <activeByDefault>true</activeByDefault>
            </activation>
            <build>
                <plugins>
                    <plugin>
                        <groupId>org.apache.maven.plugins</groupId>
                        <artifactId>maven-dependency-plugin</artifactId>
                        <executions>
                            <execution>
                                <id>can-dp</id>
                                <phase>package</phase>
                                <goals>
                                    <goal>copy</goal>
                                </goals>
                                <configuration>
                                    <skip>${kura.skip.can}</skip>
                                    <artifactItems>
                                        <artifactItem>
                                            <groupId>org.eclipse.kura</groupId>
                                            <artifactId>org.eclipse.kura.protocol.can</artifactId>
                                            <version>${org.eclipse.kura.protocol.can.version}</version>
                                            <type>dp</type>
                                        </artifactItem>
                                    </artifactItems>
                                    <outputDirectory>${project.build.directory}</outputDirectory>
                                </configuration>
                            </execution>
                        </executions>
                    </plugin>
                </plugins>
            </build>
        </profile>
    </profiles>
</project><|MERGE_RESOLUTION|>--- conflicted
+++ resolved
@@ -577,25 +577,19 @@
                                 </artifactItem>
                                 <artifactItem>
                                     <groupId>org.eclipse.kura</groupId>
-<<<<<<< HEAD
+                                    <artifactId>org.eclipse.kura.wire.ai.component.provider</artifactId>
+                                    <version>${org.eclipse.kura.wire.ai.component.provider.version}</version>
+                                </artifactItem>
+                                <artifactItem>
+                                    <groupId>org.eclipse.kura</groupId>
                                     <artifactId>org.eclipse.kura.container.provider</artifactId>
                                     <version>${org.eclipse.kura.container.provider.version}</version>
                                 </artifactItem>
-=======
-                                    <artifactId>org.eclipse.kura.wire.ai.component.provider</artifactId>
-                                    <version>${org.eclipse.kura.wire.ai.component.provider.version}</version>
-                                </artifactItem>
-                                <artifactItem>
-                                    <groupId>org.eclipse.kura</groupId>
-                                    <artifactId>org.eclipse.kura.container.provider</artifactId>
-                                    <version>${org.eclipse.kura.container.provider.version}</version>
-                                </artifactItem>
                                 <artifactItem>
                                     <groupId>org.eclipse.kura</groupId>
                                     <artifactId>org.eclipse.kura.ai.triton.server</artifactId>
                                     <version>${org.eclipse.kura.ai.triton.server.version}</version>
                                 </artifactItem>
->>>>>>> 838ba7e8
                             </artifactItems>
                             <stripVersion>true</stripVersion>
                             <outputDirectory>${project.basedir}/target/plugins</outputDirectory>
@@ -742,13 +736,9 @@
                                 <move file="target/plugins/org.eclipse.kura.request.handler.jaxrs.jar" tofile="target/plugins/org.eclipse.kura.request.handler.jaxrs_${org.eclipse.kura.request.handler.jaxrs.version}.jar" />
                                 <move file="target/plugins/org.eclipse.kura.rest.wire.provider.jar" tofile="target/plugins/org.eclipse.kura.rest.wire.provider_${org.eclipse.kura.rest.configuration.provider.version}.jar" />
                                 <move file="target/plugins/org.eclipse.kura.container.orchestration.provider.jar" tofile="target/plugins/org.eclipse.kura.container.orchestration.provider_${org.eclipse.kura.container.orchestration.provider.version}.jar" />
-<<<<<<< HEAD
-                                <move file="target/plugins/org.eclipse.kura.container.provider.jar" tofile="target/plugins/org.eclipse.kura.container.provider_${org.eclipse.kura.container.provider.version}.jar" />
-=======
                                 <move file="target/plugins/org.eclipse.kura.wire.ai.component.provider.jar" tofile="target/plugins/org.eclipse.kura.wire.ai.component.provider_${org.eclipse.kura.wire.ai.component.provider.version}.jar" />
                                 <move file="target/plugins/org.eclipse.kura.container.provider.jar" tofile="target/plugins/org.eclipse.kura.container.provider_${org.eclipse.kura.container.provider.version}.jar" />
                                 <move file="target/plugins/org.eclipse.kura.ai.triton.server.jar" tofile="target/plugins/org.eclipse.kura.ai.triton.server_${org.eclipse.kura.ai.triton.server.version}.jar" />
->>>>>>> 838ba7e8
                             </tasks>
                         </configuration>
                     </execution>
