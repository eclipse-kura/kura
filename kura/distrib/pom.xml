<?xml version="1.0" encoding="UTF-8"?>
<!--

    Copyright (c) 2011, 2017 Eurotech and/or its affiliates and others

     All rights reserved. This program and the accompanying materials
     are made available under the terms of the Eclipse Public License v1.0
     which accompanies this distribution, and is available at
     http://www.eclipse.org/legal/epl-v10.html

    Contributors:
      Eurotech
      Red Hat Inc
      Kevin Read, Om7Sense GmbH
      John Read, Om7Sense GmbH
      Amit Kumar Mondal

-->
<project xmlns="http://maven.apache.org/POM/4.0.0" xmlns:xsi="http://www.w3.org/2001/XMLSchema-instance"
    xsi:schemaLocation="http://maven.apache.org/POM/4.0.0 http://maven.apache.org/xsd/maven-4.0.0.xsd">
    <modelVersion>4.0.0</modelVersion>

    <groupId>org.eclipse.kura</groupId>
    <artifactId>distrib</artifactId>
    <version>3.1.0-SNAPSHOT</version>

    <packaging>pom</packaging>

    <name>distrib</name>
    <url>http://maven.apache.org</url>
    <properties>
        <tycho-version>0.26.0</tycho-version>
        <project.build.sourceEncoding>UTF-8</project.build.sourceEncoding>
        <zip_workspace.prefix>user_workspace_archive_${project.version}</zip_workspace.prefix>

        <kura.basedir>${project.basedir}</kura.basedir>
        <kura.build.version>${maven.build.timestamp}</kura.build.version>

        <kura.skip.can>true</kura.skip.can>
        <kura.skip.web>false</kura.skip.web>
    </properties>

    <repositories>
        <repository>
            <id>kura_releases</id>
            <name>Kura Releases Repository</name>
            <url>https://repo.eclipse.org/content/repositories/kura/</url>
            <snapshots>
                <enabled>false</enabled>
                <updatePolicy>always</updatePolicy>
            </snapshots>
        </repository>
        <repository>
            <id>kura_addons</id>
            <name>Eclipse Kura Addons Maven Repository</name>
            <url>https://raw.github.com/eurotech/kura_addons/mvn-repo/
			</url>
            <snapshots>
                <enabled>true</enabled>
                <updatePolicy>always</updatePolicy>
            </snapshots>
        </repository>
    </repositories>

    <build>
        <extensions>
            <extension>
                <groupId>org.apache.maven.wagon</groupId>
                <artifactId>wagon-ssh</artifactId>
                <version>1.0-beta-6</version>
            </extension>
            <extension>
                <groupId>org.apache.maven.wagon</groupId>
                <artifactId>wagon-webdav-jackrabbit</artifactId>
                <version>2.2</version>
            </extension>
        </extensions>
        <plugins>
            <plugin>
                <groupId>org.codehaus.mojo</groupId>
                <artifactId>properties-maven-plugin</artifactId>
                <version>1.0-alpha-1</version>
                <executions>
                    <execution>
                        <phase>initialize</phase>
                        <goals>
                            <goal>read-project-properties</goal>
                        </goals>
                        <configuration>
                            <files>
                                <file>${basedir}/config/kura.build.properties</file>
                                <file>${kura.basedir}/../../target-platform/config/kura.target-platform.build.properties</file>
                            </files>
                        </configuration>
                    </execution>
                </executions>
            </plugin>
            <plugin>
                <groupId>org.codehaus.mojo</groupId>
                <artifactId>build-helper-maven-plugin</artifactId>
                <version>1.9</version>
                <executions>
                    <execution>
                        <id>set-deployment-package-version</id>
                        <goals>
                            <goal>regex-property</goal>
                        </goals>
                        <configuration>
                            <name>deployment.package.version</name>
                            <value>${project.version}</value>
                            <regex>-SNAPSHOT</regex>
                            <replacement>.qualifier</replacement>
                            <failIfNoMatch>false</failIfNoMatch>
                        </configuration>
                    </execution>
                </executions>
            </plugin>
            <plugin>
				<!-- get kura bundles from (release or local) repository -->
                <artifactId>maven-dependency-plugin</artifactId>
                <version>2.8</version>
                <executions>
                    <execution>
                        <id>get-kura-bundles</id>
                        <phase>generate-resources</phase>
                        <goals>
                            <goal>copy</goal>
                        </goals>
                        <configuration>
                            <artifactItems>
                                <artifactItem>
                                    <groupId>org.eclipse.kura</groupId>
                                    <artifactId>org.eclipse.kura.api</artifactId>
                                    <version>${org.eclipse.kura.api.version}</version>
                                </artifactItem>
                                <artifactItem>
                                    <groupId>org.eclipse.kura</groupId>
                                    <artifactId>org.eclipse.kura.camel</artifactId>
                                    <version>${org.eclipse.kura.camel.version}</version>
                                </artifactItem>
                                <artifactItem>
                                    <groupId>org.eclipse.kura</groupId>
                                    <artifactId>org.eclipse.kura.camel.cloud.factory</artifactId>
                                    <version>${org.eclipse.kura.camel.cloud.factory.version}</version>
                                </artifactItem>
<<<<<<< HEAD
								<artifactItem>
									<groupId>org.eclipse.kura</groupId>
									<artifactId>org.eclipse.kura.camel.xml</artifactId>
									<version>${org.eclipse.kura.camel.xml.version}</version>
								</artifactItem>
								<artifactItem>
									<groupId>org.eclipse.kura</groupId>
									<artifactId>org.eclipse.kura.core</artifactId>
									<version>${org.eclipse.kura.core.version}</version>
								</artifactItem>
								<artifactItem>
									<groupId>org.eclipse.kura</groupId>
									<artifactId>org.eclipse.kura.core.certificates</artifactId>
									<version>${org.eclipse.kura.core.certificates.version}</version>
								</artifactItem>
								<artifactItem>
									<groupId>org.eclipse.kura</groupId>
									<artifactId>org.eclipse.kura.core.cloud</artifactId>
									<version>${org.eclipse.kura.core.cloud.version}</version>
								</artifactItem>
								<artifactItem>
									<groupId>org.eclipse.kura</groupId>
									<artifactId>org.eclipse.kura.core.comm</artifactId>
									<version>${org.eclipse.kura.core.comm.version}</version>
								</artifactItem>
								<artifactItem>
									<groupId>org.eclipse.kura</groupId>
									<artifactId>org.eclipse.kura.core.configuration</artifactId>
									<version>${org.eclipse.kura.core.configuration.version}</version>
								</artifactItem>
								<artifactItem>
									<groupId>org.eclipse.kura</groupId>
									<artifactId>org.eclipse.kura.core.crypto</artifactId>
									<version>${org.eclipse.kura.core.crypto.version}</version>
								</artifactItem>
								<artifactItem>
									<groupId>org.eclipse.kura</groupId>
									<artifactId>org.eclipse.kura.core.deployment</artifactId>
									<version>${org.eclipse.kura.core.deployment.version}</version>
								</artifactItem>
								<artifactItem>
									<groupId>org.eclipse.kura</groupId>
									<artifactId>org.eclipse.kura.core.log</artifactId>
									<version>${org.eclipse.kura.core.log.version}</version>
								</artifactItem>
								<artifactItem>
									<groupId>org.eclipse.kura</groupId>
									<artifactId>org.eclipse.kura.core.net</artifactId>
									<version>${org.eclipse.kura.core.net.version}</version>
								</artifactItem>
								<artifactItem>
									<groupId>org.eclipse.kura</groupId>
									<artifactId>org.eclipse.kura.deployment.agent</artifactId>
									<version>${org.eclipse.kura.deployment.agent.version}</version>
								</artifactItem>
								<artifactItem>
									<groupId>org.eclipse.kura</groupId>
									<artifactId>org.eclipse.kura.emulator</artifactId>
									<version>${org.eclipse.kura.emulator.version}</version>
								</artifactItem>
								<artifactItem>
									<groupId>org.eclipse.kura</groupId>
									<artifactId>org.eclipse.kura.emulator.gpio</artifactId>
									<version>${org.eclipse.kura.emulator.gpio.version}</version>
								</artifactItem>
								<artifactItem>
									<groupId>org.eclipse.kura</groupId>
									<artifactId>org.eclipse.kura.emulator.clock</artifactId>
									<version>${org.eclipse.kura.emulator.clock.version}</version>
								</artifactItem>
								<artifactItem>
									<groupId>org.eclipse.kura</groupId>
									<artifactId>org.eclipse.kura.emulator.net</artifactId>
									<version>${org.eclipse.kura.emulator.net.version}</version>
								</artifactItem>
								<artifactItem>
									<groupId>org.eclipse.kura</groupId>
									<artifactId>org.eclipse.kura.emulator.position</artifactId>
									<version>${org.eclipse.kura.emulator.position.version}</version>
								</artifactItem>
								<artifactItem>
									<groupId>org.eclipse.kura</groupId>
									<artifactId>org.eclipse.kura.emulator.usb</artifactId>
									<version>${org.eclipse.kura.emulator.usb.version}</version>
								</artifactItem>
								<artifactItem>
									<groupId>org.eclipse.kura</groupId>
									<artifactId>org.eclipse.kura.emulator.watchdog</artifactId>
									<version>${org.eclipse.kura.emulator.watchdog.version}</version>
								</artifactItem>
								<artifactItem>
									<groupId>org.eclipse.kura</groupId>
									<artifactId>org.eclipse.kura.linux.clock</artifactId>
									<version>${org.eclipse.kura.linux.clock.version}</version>
								</artifactItem>
								<artifactItem>
									<groupId>org.eclipse.kura</groupId>
									<artifactId>org.eclipse.kura.linux.command</artifactId>
									<version>${org.eclipse.kura.linux.command.version}</version>
								</artifactItem>
								<artifactItem>
									<groupId>org.eclipse.kura</groupId>
									<artifactId>org.eclipse.kura.linux.net</artifactId>
									<version>${org.eclipse.kura.linux.net.version}</version>
								</artifactItem>
								<artifactItem>
									<groupId>org.eclipse.kura</groupId>
									<artifactId>org.eclipse.kura.linux.position</artifactId>
									<version>${org.eclipse.kura.linux.position.version}</version>
								</artifactItem>
								<artifactItem>
									<groupId>org.eclipse.kura</groupId>
									<artifactId>org.eclipse.kura.linux.usb</artifactId>
									<version>${org.eclipse.kura.linux.usb.version}</version>
								</artifactItem>
								<artifactItem>
									<groupId>org.eclipse.kura</groupId>
									<artifactId>org.eclipse.kura.linux.usb.armv6hf</artifactId>
									<version>${org.eclipse.kura.linux.usb.version}</version>
								</artifactItem>
								<artifactItem>
									<groupId>org.eclipse.kura</groupId>
									<artifactId>org.eclipse.kura.linux.usb.x86_64</artifactId>
									<version>${org.eclipse.kura.linux.usb.version}</version>
								</artifactItem>
								<artifactItem>
									<groupId>org.eclipse.kura</groupId>
									<artifactId>org.eclipse.kura.linux.usb.aarch64</artifactId>
									<version>${org.eclipse.kura.linux.usb.version}</version>
								</artifactItem>
								<artifactItem>
									<groupId>org.eclipse.kura</groupId>
									<artifactId>org.eclipse.kura.linux.bluetooth</artifactId>
									<version>${org.eclipse.kura.linux.bluetooth.version}</version>
								</artifactItem>
								<artifactItem>
									<groupId>org.eclipse.kura</groupId>
									<artifactId>org.eclipse.kura.linux.watchdog</artifactId>
									<version>${org.eclipse.kura.linux.watchdog.version}</version>
								</artifactItem>
								<artifactItem>
									<groupId>org.eclipse.kura</groupId>
									<artifactId>org.eclipse.kura.core.status</artifactId>
									<version>${org.eclipse.kura.core.status.version}</version>
								</artifactItem>
								<artifactItem>
									<groupId>org.eclipse.kura</groupId>
									<artifactId>org.eclipse.kura.net.admin</artifactId>
									<version>${org.eclipse.kura.net.admin.version}</version>
								</artifactItem>
								<artifactItem>
									<groupId>org.eclipse.kura</groupId>
									<artifactId>org.eclipse.kura.protocol.modbus</artifactId>
									<version>${org.eclipse.kura.protocol.modbus.version}</version>
								</artifactItem>
								<artifactItem>
									<groupId>org.eclipse.kura</groupId>
									<artifactId>org.eclipse.kura.example.camel.aggregation</artifactId>
									<version>${org.eclipse.kura.example.camel.aggregation.version}</version>
								</artifactItem>
								<artifactItem>
									<groupId>org.eclipse.kura</groupId>
									<artifactId>org.eclipse.kura.example.camel.quickstart</artifactId>
									<version>${org.eclipse.kura.example.camel.quickstart.version}</version>
								</artifactItem>
								<artifactItem>
									<groupId>org.eclipse.kura</groupId>
									<artifactId>org.eclipse.kura.asset.provider</artifactId>
									<version>${org.eclipse.kura.asset.provider.version}</version>
								</artifactItem>
								<artifactItem>
									<groupId>org.eclipse.kura</groupId>
									<artifactId>org.eclipse.kura.asset.cloudlet.provider</artifactId>
									<version>${org.eclipse.kura.asset.cloudlet.provider.version}</version>
								</artifactItem>
								<artifactItem>
									<groupId>org.eclipse.kura</groupId>
									<artifactId>org.eclipse.kura.asset.helper.provider</artifactId>
									<version>${org.eclipse.kura.asset.helper.provider.version}</version>
								</artifactItem>
								<artifactItem>
									<groupId>org.eclipse.kura</groupId>
									<artifactId>org.eclipse.kura.driver.helper.provider</artifactId>
									<version>${org.eclipse.kura.driver.helper.provider.version}</version>
								</artifactItem>
								<artifactItem>
									<groupId>org.eclipse.kura</groupId>
									<artifactId>org.eclipse.kura.localization</artifactId>
									<version>${org.eclipse.kura.localization.version}</version>
									</artifactItem>
								<artifactItem>
									<groupId>org.eclipse.kura</groupId>
									<artifactId>org.eclipse.kura.localization.resources</artifactId>
									<version>${org.eclipse.kura.localization.resources.version}</version>
								</artifactItem>
								<artifactItem>
									<groupId>org.eclipse.kura</groupId>
									<artifactId>org.eclipse.kura.util</artifactId>
									<version>${org.eclipse.kura.util.version}</version>
								</artifactItem>
								<artifactItem>
									<groupId>org.eclipse.kura</groupId>
									<artifactId>org.eclipse.kura.wire.h2db.component.provider</artifactId>
									<version>${org.eclipse.kura.wire.h2db.component.provider.version}</version>
								</artifactItem>
								<artifactItem>
									<groupId>org.eclipse.kura</groupId>
									<artifactId>org.eclipse.kura.wire.component.provider</artifactId>
									<version>${org.eclipse.kura.wire.component.provider.version}</version>
								</artifactItem>
								<artifactItem>
									<groupId>org.eclipse.kura</groupId>
									<artifactId>org.eclipse.kura.wire.helper.provider</artifactId>
									<version>${org.eclipse.kura.wire.helper.provider.version}</version>
								</artifactItem>
								<artifactItem>
									<groupId>org.eclipse.kura</groupId>
									<artifactId>org.eclipse.kura.wire.provider</artifactId>
									<version>${org.eclipse.kura.wire.provider.version}</version>
								</artifactItem>
								<artifactItem>
									<groupId>org.eclipse.kura</groupId>
									<artifactId>org.eclipse.kura.driver.opcua.localization</artifactId>
									<version>${org.eclipse.kura.driver.opcua.localization.version}</version>
								</artifactItem>
								<artifactItem>
									<groupId>org.eclipse.kura</groupId>
									<artifactId>org.eclipse.kura.driver.opcua.provider</artifactId>
									<version>${org.eclipse.kura.driver.opcua.provider.version}</version>
								</artifactItem>
								<artifactItem>
									<groupId>org.eclipse.kura</groupId>
									<artifactId>org.eclipse.kura.wire.script.filter.localization</artifactId>
									<version>${org.eclipse.kura.wire.script.filter.localization.version}</version>
								</artifactItem>
								<artifactItem>
									<groupId>org.eclipse.kura</groupId>
									<artifactId>org.eclipse.kura.wire.script.filter.provider</artifactId>
									<version>${org.eclipse.kura.wire.script.filter.provider.version}</version>
								</artifactItem>
								<artifactItem>
									<groupId>org.eclipse.kura</groupId>
									<artifactId>org.eclipse.kura.linux.gpio</artifactId>
									<version>${org.eclipse.kura.linux.gpio.version}</version>
								</artifactItem>
							</artifactItems>
							<stripVersion>true</stripVersion>
							<outputDirectory>${project.basedir}/target/plugins</outputDirectory>
						</configuration>
					</execution>
					<execution>
						<id>get-web2-bundle</id>
						<phase>generate-resources</phase>
						<goals>
							<goal>copy</goal>
						</goals>
						<configuration>
							<skip>${kura.skip.web}</skip>
							<artifactItems>
								<artifactItem>
									<groupId>org.eclipse.kura</groupId>
									<artifactId>org.eclipse.kura.web2</artifactId>
									<version>${org.eclipse.kura.web2.version}</version>
								</artifactItem>
							</artifactItems>
							<stripVersion>true</stripVersion>
							<outputDirectory>${project.basedir}/target/plugins</outputDirectory>
						</configuration>
					</execution>
					<execution>
						<id>get-can-bundle</id>
						<phase>generate-resources</phase>
						<goals>
							<goal>copy</goal>
						</goals>
						<configuration>
							<skip>${kura.skip.can}</skip>
							<artifactItems>
								<artifactItem>
									<groupId>org.eclipse.kura</groupId>
									<artifactId>org.eclipse.kura.protocol.can</artifactId>
									<version>${org.eclipse.kura.protocol.can.version}</version>
								</artifactItem>
							</artifactItems>
							<stripVersion>true</stripVersion>
							<outputDirectory>${project.basedir}/target/plugins</outputDirectory>
						</configuration>
					</execution>
				</executions>
			</plugin>
			<plugin>
				<!--  rename bundles with version appended -->
				<artifactId>maven-antrun-plugin</artifactId>
				<executions>
					<execution>
						<id>setup</id>
						<phase>generate-resources</phase>
						<goals>
							<goal>run</goal>
						</goals>
						<configuration>
							<tasks>
							    <move file="target/plugins/org.eclipse.kura.api.jar" tofile="target/plugins/org.eclipse.kura.api_${org.eclipse.kura.api.version}.jar"/>
								<move file="target/plugins/org.eclipse.kura.asset.provider.jar" tofile="target/plugins/org.eclipse.kura.asset.provider_${org.eclipse.kura.asset.provider.version}.jar"/>
								<move file="target/plugins/org.eclipse.kura.asset.cloudlet.provider.jar" tofile="target/plugins/org.eclipse.kura.asset.cloudlet.provider_${org.eclipse.kura.asset.cloudlet.provider.version}.jar"/>
								<move file="target/plugins/org.eclipse.kura.asset.helper.provider.jar" tofile="target/plugins/org.eclipse.kura.asset.helper.provider_${org.eclipse.kura.asset.helper.provider.version}.jar"/>
								<move file="target/plugins/org.eclipse.kura.driver.helper.provider.jar" tofile="target/plugins/org.eclipse.kura.driver.helper.provider_${org.eclipse.kura.driver.helper.provider.version}.jar"/>
								<move file="target/plugins/org.eclipse.kura.camel.jar" tofile="target/plugins/org.eclipse.kura.camel_${org.eclipse.kura.camel.version}.jar"/>
								<move file="target/plugins/org.eclipse.kura.camel.cloud.factory.jar" tofile="target/plugins/org.eclipse.kura.camel.cloud.factory_${org.eclipse.kura.camel.cloud.factory.version}.jar"/>
								<move file="target/plugins/org.eclipse.kura.camel.xml.jar" tofile="target/plugins/org.eclipse.kura.camel.xml_${org.eclipse.kura.camel.xml.version}.jar"/>
								<move file="target/plugins/org.eclipse.kura.core.jar" tofile="target/plugins/org.eclipse.kura.core_${org.eclipse.kura.core.version}.jar"/>
							    <move file="target/plugins/org.eclipse.kura.core.certificates.jar" tofile="target/plugins/org.eclipse.kura.core.certificates_${org.eclipse.kura.core.certificates.version}.jar"/>
							    <move file="target/plugins/org.eclipse.kura.core.cloud.jar" tofile="target/plugins/org.eclipse.kura.core.cloud_${org.eclipse.kura.core.cloud.version}.jar"/>
							    <move file="target/plugins/org.eclipse.kura.core.comm.jar" tofile="target/plugins/org.eclipse.kura.core.comm_${org.eclipse.kura.core.comm.version}.jar"/>
							    <move file="target/plugins/org.eclipse.kura.core.configuration.jar" tofile="target/plugins/org.eclipse.kura.core.configuration_${org.eclipse.kura.core.configuration.version}.jar"/>
							    <move file="target/plugins/org.eclipse.kura.core.crypto.jar" tofile="target/plugins/org.eclipse.kura.core.crypto_${org.eclipse.kura.core.crypto.version}.jar"/>
							    <move file="target/plugins/org.eclipse.kura.core.deployment.jar" tofile="target/plugins/org.eclipse.kura.core.deployment_${org.eclipse.kura.core.deployment.version}.jar"/>
							  	<move file="target/plugins/org.eclipse.kura.core.log.jar" tofile="target/plugins/org.eclipse.kura.core.log_${org.eclipse.kura.core.log.version}.jar"/>
							    <move file="target/plugins/org.eclipse.kura.core.net.jar" tofile="target/plugins/org.eclipse.kura.core.net_${org.eclipse.kura.core.net.version}.jar"/>
							    <move file="target/plugins/org.eclipse.kura.deployment.agent.jar" tofile="target/plugins/org.eclipse.kura.deployment.agent_${org.eclipse.kura.deployment.agent.version}.jar"/>
							    <move file="target/plugins/org.eclipse.kura.linux.clock.jar" tofile="target/plugins/org.eclipse.kura.linux.clock_${org.eclipse.kura.linux.clock.version}.jar"/>
							    <move file="target/plugins/org.eclipse.kura.linux.command.jar" tofile="target/plugins/org.eclipse.kura.linux.command_${org.eclipse.kura.linux.command.version}.jar"/>
							    <move file="target/plugins/org.eclipse.kura.linux.net.jar" tofile="target/plugins/org.eclipse.kura.linux.net_${org.eclipse.kura.linux.net.version}.jar"/>
							    <move file="target/plugins/org.eclipse.kura.linux.position.jar" tofile="target/plugins/org.eclipse.kura.linux.position_${org.eclipse.kura.linux.position.version}.jar"/>
							    <move file="target/plugins/org.eclipse.kura.linux.usb.jar" tofile="target/plugins/org.eclipse.kura.linux.usb_${org.eclipse.kura.linux.usb.version}.jar"/>
							    <move file="target/plugins/org.eclipse.kura.linux.usb.armv6hf.jar" tofile="target/plugins/org.eclipse.kura.linux.usb.armv6hf_${org.eclipse.kura.linux.usb.version}.jar"/>
							    <move file="target/plugins/org.eclipse.kura.linux.usb.x86_64.jar" tofile="target/plugins/org.eclipse.kura.linux.usb.x86_64_${org.eclipse.kura.linux.usb.version}.jar"/>
							    <move file="target/plugins/org.eclipse.kura.linux.usb.aarch64.jar" tofile="target/plugins/org.eclipse.kura.linux.usb.aarch64_${org.eclipse.kura.linux.usb.version}.jar"/>
							    <move file="target/plugins/org.eclipse.kura.linux.bluetooth.jar" tofile="target/plugins/org.eclipse.kura.linux.bluetooth_${org.eclipse.kura.linux.bluetooth.version}.jar"/>
  								<move file="target/plugins/org.eclipse.kura.linux.watchdog.jar" tofile="target/plugins/org.eclipse.kura.linux.watchdog_${org.eclipse.kura.linux.watchdog.version}.jar"/>
								<move file="target/plugins/org.eclipse.kura.localization.jar" tofile="target/plugins/org.eclipse.kura.localization_${org.eclipse.kura.localization.version}.jar"/>
								<move file="target/plugins/org.eclipse.kura.localization.resources.jar" tofile="target/plugins/org.eclipse.kura.localization.resources_${org.eclipse.kura.localization.resources.version}.jar"/>
  								<move file="target/plugins/org.eclipse.kura.core.status.jar" tofile="target/plugins/org.eclipse.kura.core.status_${org.eclipse.kura.core.status.version}.jar"/>
							    <move file="target/plugins/org.eclipse.kura.net.admin.jar" tofile="target/plugins/org.eclipse.kura.net.admin_${org.eclipse.kura.net.admin.version}.jar"/>
							    <move file="target/plugins/org.eclipse.kura.protocol.modbus.jar" tofile="target/plugins/org.eclipse.kura.protocol.modbus_${org.eclipse.kura.protocol.modbus.version}.jar" failonerror="false"/>
							    <move file="target/plugins/org.eclipse.kura.protocol.can.jar" tofile="target/plugins/org.eclipse.kura.protocol.can_${org.eclipse.kura.protocol.can.version}.jar" failonerror="false"/>
								<move file="target/plugins/org.eclipse.kura.util.jar" tofile="target/plugins/org.eclipse.kura.util_${org.eclipse.kura.util.version}.jar"/>
  								<move file="target/plugins/org.eclipse.kura.web2.jar" tofile="target/plugins/org.eclipse.kura.web2_${org.eclipse.kura.web2.version}.jar" failonerror="false" />
								<move file="target/plugins/org.eclipse.kura.linux.gpio.jar" tofile="target/plugins/org.eclipse.kura.linux.gpio_${org.eclipse.kura.linux.gpio.version}.jar"/>
  								<move file="target/plugins/org.eclipse.kura.emulator.jar" tofile="target/plugins/org.eclipse.kura.emulator_${org.eclipse.kura.emulator.version}.jar"/>
  								<move file="target/plugins/org.eclipse.kura.emulator.clock.jar" tofile="target/plugins/org.eclipse.kura.emulator.clock_${org.eclipse.kura.emulator.clock.version}.jar"/>
  								<move file="target/plugins/org.eclipse.kura.emulator.gpio.jar" tofile="target/plugins/org.eclipse.kura.emulator.gpio_${org.eclipse.kura.emulator.gpio.version}.jar" />
  								<move file="target/plugins/org.eclipse.kura.emulator.net.jar" tofile="target/plugins/org.eclipse.kura.emulator.net_${org.eclipse.kura.emulator.net.version}.jar" />
  								<move file="target/plugins/org.eclipse.kura.emulator.position.jar" tofile="target/plugins/org.eclipse.kura.emulator.position_${org.eclipse.kura.emulator.position.version}.jar" />
  								<move file="target/plugins/org.eclipse.kura.emulator.usb.jar" tofile="target/plugins/org.eclipse.kura.emulator.usb_${org.eclipse.kura.emulator.usb.version}.jar" />
  								<move file="target/plugins/org.eclipse.kura.emulator.watchdog.jar" tofile="target/plugins/org.eclipse.kura.emulator.watchdog_${org.eclipse.kura.emulator.watchdog.version}.jar" />
  								<move file="target/plugins/org.eclipse.kura.example.camel.aggregation.jar" tofile="target/plugins/org.eclipse.kura.example.camel.aggregation_${org.eclipse.kura.example.camel.aggregation.version}.jar" failonerror="false"/>
								<move file="target/plugins/org.eclipse.kura.example.camel.quickstart.jar" tofile="target/plugins/org.eclipse.kura.example.camel.quickstart_${org.eclipse.kura.example.camel.quickstart.version}.jar" failonerror="false"/>
									<move file="target/plugins/org.eclipse.kura.wire.h2db.component.provider.jar" tofile="target/plugins/org.eclipse.kura.wire.h2db.component.provider_${org.eclipse.kura.wire.h2db.component.provider.version}.jar"/>
									<move file="target/plugins/org.eclipse.kura.wire.component.provider.jar" tofile="target/plugins/org.eclipse.kura.wire.component.provider_${org.eclipse.kura.wire.component.provider.version}.jar"/>
							    <move file="target/plugins/org.eclipse.kura.wire.helper.provider.jar" tofile="target/plugins/org.eclipse.kura.wire.helper.provider_${org.eclipse.kura.wire.helper.provider.version}.jar"/>
							    <move file="target/plugins/org.eclipse.kura.wire.provider.jar" tofile="target/plugins/org.eclipse.kura.wire.provider_${org.eclipse.kura.wire.provider.version}.jar"/>
							    <move file="target/plugins/org.eclipse.kura.driver.opcua.localization.jar" tofile="target/plugins/org.eclipse.kura.driver.opcua.localization_${org.eclipse.kura.driver.opcua.localization.version}.jar"/>
							    <move file="target/plugins/org.eclipse.kura.driver.opcua.provider.jar" tofile="target/plugins/org.eclipse.kura.driver.opcua.provider_${org.eclipse.kura.driver.opcua.provider.version}.jar"/>
							    <move file="target/plugins/org.eclipse.kura.wire.script.filter.localization.jar" tofile="target/plugins/org.eclipse.kura.wire.script.filter.localization_${org.eclipse.kura.wire.script.filter.localization.version}.jar"/>
							    <move file="target/plugins/org.eclipse.kura.wire.script.filter.provider.jar" tofile="target/plugins/org.eclipse.kura.wire.script.filter.provider_${org.eclipse.kura.wire.script.filter.provider.version}.jar"/>
							</tasks>
						</configuration>
					</execution>
					<execution>
						<id>verify-if-snapshot</id>
						<phase>install</phase>
						<goals>
							<goal>run</goal>
						</goals>
						<configuration>
							<exportAntProperties>true</exportAntProperties>
							<target name="is-snapshot-check">
								<condition property="is.not.snapshot">
    								<not>
      									<contains string="${project.version}" substring="-SNAPSHOT"/>
    								</not>
  								</condition>
							</target>
						</configuration>
					</execution>
					<execution>
						<id>release-copy</id>
						<phase>install</phase>
						<goals>
							<goal>run</goal>
						</goals>
						<configuration>
							<target name="distrib-store-files" if="${is.not.snapshot}">
=======
                                <artifactItem>
                                    <groupId>org.eclipse.kura</groupId>
                                    <artifactId>org.eclipse.kura.camel.xml</artifactId>
                                    <version>${org.eclipse.kura.camel.xml.version}</version>
                                </artifactItem>
                                <artifactItem>
                                    <groupId>org.eclipse.kura</groupId>
                                    <artifactId>org.eclipse.kura.core</artifactId>
                                    <version>${org.eclipse.kura.core.version}</version>
                                </artifactItem>
                                <artifactItem>
                                    <groupId>org.eclipse.kura</groupId>
                                    <artifactId>org.eclipse.kura.core.certificates</artifactId>
                                    <version>${org.eclipse.kura.core.certificates.version}</version>
                                </artifactItem>
                                <artifactItem>
                                    <groupId>org.eclipse.kura</groupId>
                                    <artifactId>org.eclipse.kura.core.cloud</artifactId>
                                    <version>${org.eclipse.kura.core.cloud.version}</version>
                                </artifactItem>
                                <artifactItem>
                                    <groupId>org.eclipse.kura</groupId>
                                    <artifactId>org.eclipse.kura.core.comm</artifactId>
                                    <version>${org.eclipse.kura.core.comm.version}</version>
                                </artifactItem>
                                <artifactItem>
                                    <groupId>org.eclipse.kura</groupId>
                                    <artifactId>org.eclipse.kura.core.configuration</artifactId>
                                    <version>${org.eclipse.kura.core.configuration.version}</version>
                                </artifactItem>
                                <artifactItem>
                                    <groupId>org.eclipse.kura</groupId>
                                    <artifactId>org.eclipse.kura.core.crypto</artifactId>
                                    <version>${org.eclipse.kura.core.crypto.version}</version>
                                </artifactItem>
                                <artifactItem>
                                    <groupId>org.eclipse.kura</groupId>
                                    <artifactId>org.eclipse.kura.core.deployment</artifactId>
                                    <version>${org.eclipse.kura.core.deployment.version}</version>
                                </artifactItem>
                                <artifactItem>
                                    <groupId>org.eclipse.kura</groupId>
                                    <artifactId>org.eclipse.kura.core.log</artifactId>
                                    <version>${org.eclipse.kura.core.log.version}</version>
                                </artifactItem>
                                <artifactItem>
                                    <groupId>org.eclipse.kura</groupId>
                                    <artifactId>org.eclipse.kura.core.net</artifactId>
                                    <version>${org.eclipse.kura.core.net.version}</version>
                                </artifactItem>
                                <artifactItem>
                                    <groupId>org.eclipse.kura</groupId>
                                    <artifactId>org.eclipse.kura.deployment.agent</artifactId>
                                    <version>${org.eclipse.kura.deployment.agent.version}</version>
                                </artifactItem>
                                <artifactItem>
                                    <groupId>org.eclipse.kura</groupId>
                                    <artifactId>org.eclipse.kura.emulator</artifactId>
                                    <version>${org.eclipse.kura.emulator.version}</version>
                                </artifactItem>
                                <artifactItem>
                                    <groupId>org.eclipse.kura</groupId>
                                    <artifactId>org.eclipse.kura.emulator.gpio</artifactId>
                                    <version>${org.eclipse.kura.emulator.gpio.version}</version>
                                </artifactItem>
                                <artifactItem>
                                    <groupId>org.eclipse.kura</groupId>
                                    <artifactId>org.eclipse.kura.emulator.clock</artifactId>
                                    <version>${org.eclipse.kura.emulator.clock.version}</version>
                                </artifactItem>
                                <artifactItem>
                                    <groupId>org.eclipse.kura</groupId>
                                    <artifactId>org.eclipse.kura.emulator.net</artifactId>
                                    <version>${org.eclipse.kura.emulator.net.version}</version>
                                </artifactItem>
                                <artifactItem>
                                    <groupId>org.eclipse.kura</groupId>
                                    <artifactId>org.eclipse.kura.emulator.position</artifactId>
                                    <version>${org.eclipse.kura.emulator.position.version}</version>
                                </artifactItem>
                                <artifactItem>
                                    <groupId>org.eclipse.kura</groupId>
                                    <artifactId>org.eclipse.kura.emulator.usb</artifactId>
                                    <version>${org.eclipse.kura.emulator.usb.version}</version>
                                </artifactItem>
                                <artifactItem>
                                    <groupId>org.eclipse.kura</groupId>
                                    <artifactId>org.eclipse.kura.emulator.watchdog</artifactId>
                                    <version>${org.eclipse.kura.emulator.watchdog.version}</version>
                                </artifactItem>
                                <artifactItem>
                                    <groupId>org.eclipse.kura</groupId>
                                    <artifactId>org.eclipse.kura.linux.clock</artifactId>
                                    <version>${org.eclipse.kura.linux.clock.version}</version>
                                </artifactItem>
                                <artifactItem>
                                    <groupId>org.eclipse.kura</groupId>
                                    <artifactId>org.eclipse.kura.linux.command</artifactId>
                                    <version>${org.eclipse.kura.linux.command.version}</version>
                                </artifactItem>
                                <artifactItem>
                                    <groupId>org.eclipse.kura</groupId>
                                    <artifactId>org.eclipse.kura.linux.net</artifactId>
                                    <version>${org.eclipse.kura.linux.net.version}</version>
                                </artifactItem>
                                <artifactItem>
                                    <groupId>org.eclipse.kura</groupId>
                                    <artifactId>org.eclipse.kura.linux.position</artifactId>
                                    <version>${org.eclipse.kura.linux.position.version}</version>
                                </artifactItem>
                                <artifactItem>
                                    <groupId>org.eclipse.kura</groupId>
                                    <artifactId>org.eclipse.kura.linux.usb</artifactId>
                                    <version>${org.eclipse.kura.linux.usb.version}</version>
                                </artifactItem>
                                <artifactItem>
                                    <groupId>org.eclipse.kura</groupId>
                                    <artifactId>org.eclipse.kura.linux.usb.armv6hf</artifactId>
                                    <version>${org.eclipse.kura.linux.usb.version}</version>
                                </artifactItem>
                                <artifactItem>
                                    <groupId>org.eclipse.kura</groupId>
                                    <artifactId>org.eclipse.kura.linux.usb.x86_64</artifactId>
                                    <version>${org.eclipse.kura.linux.usb.version}</version>
                                </artifactItem>
                                <artifactItem>
                                    <groupId>org.eclipse.kura</groupId>
                                    <artifactId>org.eclipse.kura.linux.bluetooth</artifactId>
                                    <version>${org.eclipse.kura.linux.bluetooth.version}</version>
                                </artifactItem>
                                <artifactItem>
                                    <groupId>org.eclipse.kura</groupId>
                                    <artifactId>org.eclipse.kura.linux.watchdog</artifactId>
                                    <version>${org.eclipse.kura.linux.watchdog.version}</version>
                                </artifactItem>
                                <artifactItem>
                                    <groupId>org.eclipse.kura</groupId>
                                    <artifactId>org.eclipse.kura.core.status</artifactId>
                                    <version>${org.eclipse.kura.core.status.version}</version>
                                </artifactItem>
                                <artifactItem>
                                    <groupId>org.eclipse.kura</groupId>
                                    <artifactId>org.eclipse.kura.net.admin</artifactId>
                                    <version>${org.eclipse.kura.net.admin.version}</version>
                                </artifactItem>
                                <artifactItem>
                                    <groupId>org.eclipse.kura</groupId>
                                    <artifactId>org.eclipse.kura.protocol.modbus</artifactId>
                                    <version>${org.eclipse.kura.protocol.modbus.version}</version>
                                </artifactItem>
                                <artifactItem>
                                    <groupId>org.eclipse.kura</groupId>
                                    <artifactId>org.eclipse.kura.example.camel.aggregation</artifactId>
                                    <version>${org.eclipse.kura.example.camel.aggregation.version}</version>
                                </artifactItem>
                                <artifactItem>
                                    <groupId>org.eclipse.kura</groupId>
                                    <artifactId>org.eclipse.kura.example.camel.quickstart</artifactId>
                                    <version>${org.eclipse.kura.example.camel.quickstart.version}</version>
                                </artifactItem>
                                <artifactItem>
                                    <groupId>org.eclipse.kura</groupId>
                                    <artifactId>org.eclipse.kura.asset.provider</artifactId>
                                    <version>${org.eclipse.kura.asset.provider.version}</version>
                                </artifactItem>
                                <artifactItem>
                                    <groupId>org.eclipse.kura</groupId>
                                    <artifactId>org.eclipse.kura.asset.cloudlet.provider</artifactId>
                                    <version>${org.eclipse.kura.asset.cloudlet.provider.version}</version>
                                </artifactItem>
                                <artifactItem>
                                    <groupId>org.eclipse.kura</groupId>
                                    <artifactId>org.eclipse.kura.asset.helper.provider</artifactId>
                                    <version>${org.eclipse.kura.asset.helper.provider.version}</version>
                                </artifactItem>
                                <artifactItem>
                                    <groupId>org.eclipse.kura</groupId>
                                    <artifactId>org.eclipse.kura.driver.helper.provider</artifactId>
                                    <version>${org.eclipse.kura.driver.helper.provider.version}</version>
                                </artifactItem>
                                <artifactItem>
                                    <groupId>org.eclipse.kura</groupId>
                                    <artifactId>org.eclipse.kura.localization</artifactId>
                                    <version>${org.eclipse.kura.localization.version}</version>
                                </artifactItem>
                                <artifactItem>
                                    <groupId>org.eclipse.kura</groupId>
                                    <artifactId>org.eclipse.kura.localization.resources</artifactId>
                                    <version>${org.eclipse.kura.localization.resources.version}</version>
                                </artifactItem>
                                <artifactItem>
                                    <groupId>org.eclipse.kura</groupId>
                                    <artifactId>org.eclipse.kura.util</artifactId>
                                    <version>${org.eclipse.kura.util.version}</version>
                                </artifactItem>
                                <artifactItem>
                                    <groupId>org.eclipse.kura</groupId>
                                    <artifactId>org.eclipse.kura.wire.h2db.component.provider</artifactId>
                                    <version>${org.eclipse.kura.wire.h2db.component.provider.version}</version>
                                </artifactItem>
                                <artifactItem>
                                    <groupId>org.eclipse.kura</groupId>
                                    <artifactId>org.eclipse.kura.wire.component.provider</artifactId>
                                    <version>${org.eclipse.kura.wire.component.provider.version}</version>
                                </artifactItem>
                                <artifactItem>
                                    <groupId>org.eclipse.kura</groupId>
                                    <artifactId>org.eclipse.kura.wire.helper.provider</artifactId>
                                    <version>${org.eclipse.kura.wire.helper.provider.version}</version>
                                </artifactItem>
                                <artifactItem>
                                    <groupId>org.eclipse.kura</groupId>
                                    <artifactId>org.eclipse.kura.wire.provider</artifactId>
                                    <version>${org.eclipse.kura.wire.provider.version}</version>
                                </artifactItem>
                                <artifactItem>
                                    <groupId>org.eclipse.kura</groupId>
                                    <artifactId>org.eclipse.kura.driver.opcua.localization</artifactId>
                                    <version>${org.eclipse.kura.driver.opcua.localization.version}</version>
                                </artifactItem>
                                <artifactItem>
                                    <groupId>org.eclipse.kura</groupId>
                                    <artifactId>org.eclipse.kura.driver.opcua.provider</artifactId>
                                    <version>${org.eclipse.kura.driver.opcua.provider.version}</version>
                                </artifactItem>
                                <artifactItem>
                                    <groupId>org.eclipse.kura</groupId>
                                    <artifactId>org.eclipse.kura.wire.script.filter.localization</artifactId>
                                    <version>${org.eclipse.kura.wire.script.filter.localization.version}</version>
                                </artifactItem>
                                <artifactItem>
                                    <groupId>org.eclipse.kura</groupId>
                                    <artifactId>org.eclipse.kura.wire.script.filter.provider</artifactId>
                                    <version>${org.eclipse.kura.wire.script.filter.provider.version}</version>
                                </artifactItem>
                                <artifactItem>
                                    <groupId>org.eclipse.kura</groupId>
                                    <artifactId>org.eclipse.kura.linux.gpio</artifactId>
                                    <version>${org.eclipse.kura.linux.gpio.version}</version>
                                </artifactItem>
                            </artifactItems>
                            <stripVersion>true</stripVersion>
                            <outputDirectory>${project.basedir}/target/plugins</outputDirectory>
                        </configuration>
                    </execution>
                    <execution>
                        <id>get-web2-bundle</id>
                        <phase>generate-resources</phase>
                        <goals>
                            <goal>copy</goal>
                        </goals>
                        <configuration>
                            <skip>${kura.skip.web}</skip>
                            <artifactItems>
                                <artifactItem>
                                    <groupId>org.eclipse.kura</groupId>
                                    <artifactId>org.eclipse.kura.web2</artifactId>
                                    <version>${org.eclipse.kura.web2.version}</version>
                                </artifactItem>
                            </artifactItems>
                            <stripVersion>true</stripVersion>
                            <outputDirectory>${project.basedir}/target/plugins</outputDirectory>
                        </configuration>
                    </execution>
                    <execution>
                        <id>get-can-bundle</id>
                        <phase>generate-resources</phase>
                        <goals>
                            <goal>copy</goal>
                        </goals>
                        <configuration>
                            <skip>${kura.skip.can}</skip>
                            <artifactItems>
                                <artifactItem>
                                    <groupId>org.eclipse.kura</groupId>
                                    <artifactId>org.eclipse.kura.protocol.can</artifactId>
                                    <version>${org.eclipse.kura.protocol.can.version}</version>
                                </artifactItem>
                            </artifactItems>
                            <stripVersion>true</stripVersion>
                            <outputDirectory>${project.basedir}/target/plugins</outputDirectory>
                        </configuration>
                    </execution>
                </executions>
            </plugin>
            <plugin>
				<!--  rename bundles with version appended -->
                <artifactId>maven-antrun-plugin</artifactId>
                <executions>
                    <execution>
                        <id>setup</id>
                        <phase>generate-resources</phase>
                        <goals>
                            <goal>run</goal>
                        </goals>
                        <configuration>
                            <tasks>
                                <move file="target/plugins/org.eclipse.kura.api.jar"
                                    tofile="target/plugins/org.eclipse.kura.api_${org.eclipse.kura.api.version}.jar" />
                                <move file="target/plugins/org.eclipse.kura.asset.provider.jar"
                                    tofile="target/plugins/org.eclipse.kura.asset.provider_${org.eclipse.kura.asset.provider.version}.jar" />
                                <move file="target/plugins/org.eclipse.kura.asset.cloudlet.provider.jar"
                                    tofile="target/plugins/org.eclipse.kura.asset.cloudlet.provider_${org.eclipse.kura.asset.cloudlet.provider.version}.jar" />
                                <move file="target/plugins/org.eclipse.kura.asset.helper.provider.jar"
                                    tofile="target/plugins/org.eclipse.kura.asset.helper.provider_${org.eclipse.kura.asset.helper.provider.version}.jar" />
                                <move file="target/plugins/org.eclipse.kura.driver.helper.provider.jar"
                                    tofile="target/plugins/org.eclipse.kura.driver.helper.provider_${org.eclipse.kura.driver.helper.provider.version}.jar" />
                                <move file="target/plugins/org.eclipse.kura.camel.jar"
                                    tofile="target/plugins/org.eclipse.kura.camel_${org.eclipse.kura.camel.version}.jar" />
                                <move file="target/plugins/org.eclipse.kura.camel.cloud.factory.jar"
                                    tofile="target/plugins/org.eclipse.kura.camel.cloud.factory_${org.eclipse.kura.camel.cloud.factory.version}.jar" />
                                <move file="target/plugins/org.eclipse.kura.camel.xml.jar"
                                    tofile="target/plugins/org.eclipse.kura.camel.xml_${org.eclipse.kura.camel.xml.version}.jar" />
                                <move file="target/plugins/org.eclipse.kura.core.jar"
                                    tofile="target/plugins/org.eclipse.kura.core_${org.eclipse.kura.core.version}.jar" />
                                <move file="target/plugins/org.eclipse.kura.core.certificates.jar"
                                    tofile="target/plugins/org.eclipse.kura.core.certificates_${org.eclipse.kura.core.certificates.version}.jar" />
                                <move file="target/plugins/org.eclipse.kura.core.cloud.jar"
                                    tofile="target/plugins/org.eclipse.kura.core.cloud_${org.eclipse.kura.core.cloud.version}.jar" />
                                <move file="target/plugins/org.eclipse.kura.core.comm.jar"
                                    tofile="target/plugins/org.eclipse.kura.core.comm_${org.eclipse.kura.core.comm.version}.jar" />
                                <move file="target/plugins/org.eclipse.kura.core.configuration.jar"
                                    tofile="target/plugins/org.eclipse.kura.core.configuration_${org.eclipse.kura.core.configuration.version}.jar" />
                                <move file="target/plugins/org.eclipse.kura.core.crypto.jar"
                                    tofile="target/plugins/org.eclipse.kura.core.crypto_${org.eclipse.kura.core.crypto.version}.jar" />
                                <move file="target/plugins/org.eclipse.kura.core.deployment.jar"
                                    tofile="target/plugins/org.eclipse.kura.core.deployment_${org.eclipse.kura.core.deployment.version}.jar" />
                                <move file="target/plugins/org.eclipse.kura.core.log.jar"
                                    tofile="target/plugins/org.eclipse.kura.core.log_${org.eclipse.kura.core.log.version}.jar" />
                                <move file="target/plugins/org.eclipse.kura.core.net.jar"
                                    tofile="target/plugins/org.eclipse.kura.core.net_${org.eclipse.kura.core.net.version}.jar" />
                                <move file="target/plugins/org.eclipse.kura.deployment.agent.jar"
                                    tofile="target/plugins/org.eclipse.kura.deployment.agent_${org.eclipse.kura.deployment.agent.version}.jar" />
                                <move file="target/plugins/org.eclipse.kura.linux.clock.jar"
                                    tofile="target/plugins/org.eclipse.kura.linux.clock_${org.eclipse.kura.linux.clock.version}.jar" />
                                <move file="target/plugins/org.eclipse.kura.linux.command.jar"
                                    tofile="target/plugins/org.eclipse.kura.linux.command_${org.eclipse.kura.linux.command.version}.jar" />
                                <move file="target/plugins/org.eclipse.kura.linux.net.jar"
                                    tofile="target/plugins/org.eclipse.kura.linux.net_${org.eclipse.kura.linux.net.version}.jar" />
                                <move file="target/plugins/org.eclipse.kura.linux.position.jar"
                                    tofile="target/plugins/org.eclipse.kura.linux.position_${org.eclipse.kura.linux.position.version}.jar" />
                                <move file="target/plugins/org.eclipse.kura.linux.usb.jar"
                                    tofile="target/plugins/org.eclipse.kura.linux.usb_${org.eclipse.kura.linux.usb.version}.jar" />
                                <move file="target/plugins/org.eclipse.kura.linux.usb.armv6hf.jar"
                                    tofile="target/plugins/org.eclipse.kura.linux.usb.armv6hf_${org.eclipse.kura.linux.usb.version}.jar" />
                                <move file="target/plugins/org.eclipse.kura.linux.usb.x86_64.jar"
                                    tofile="target/plugins/org.eclipse.kura.linux.usb.x86_64_${org.eclipse.kura.linux.usb.version}.jar" />
                                <move file="target/plugins/org.eclipse.kura.linux.bluetooth.jar"
                                    tofile="target/plugins/org.eclipse.kura.linux.bluetooth_${org.eclipse.kura.linux.bluetooth.version}.jar" />
                                <move file="target/plugins/org.eclipse.kura.linux.watchdog.jar"
                                    tofile="target/plugins/org.eclipse.kura.linux.watchdog_${org.eclipse.kura.linux.watchdog.version}.jar" />
                                <move file="target/plugins/org.eclipse.kura.localization.jar"
                                    tofile="target/plugins/org.eclipse.kura.localization_${org.eclipse.kura.localization.version}.jar" />
                                <move file="target/plugins/org.eclipse.kura.localization.resources.jar"
                                    tofile="target/plugins/org.eclipse.kura.localization.resources_${org.eclipse.kura.localization.resources.version}.jar" />
                                <move file="target/plugins/org.eclipse.kura.core.status.jar"
                                    tofile="target/plugins/org.eclipse.kura.core.status_${org.eclipse.kura.core.status.version}.jar" />
                                <move file="target/plugins/org.eclipse.kura.net.admin.jar"
                                    tofile="target/plugins/org.eclipse.kura.net.admin_${org.eclipse.kura.net.admin.version}.jar" />
                                <move file="target/plugins/org.eclipse.kura.protocol.modbus.jar"
                                    tofile="target/plugins/org.eclipse.kura.protocol.modbus_${org.eclipse.kura.protocol.modbus.version}.jar"
                                    failonerror="false" />
                                <move file="target/plugins/org.eclipse.kura.protocol.can.jar"
                                    tofile="target/plugins/org.eclipse.kura.protocol.can_${org.eclipse.kura.protocol.can.version}.jar"
                                    failonerror="false" />
                                <move file="target/plugins/org.eclipse.kura.util.jar"
                                    tofile="target/plugins/org.eclipse.kura.util_${org.eclipse.kura.util.version}.jar" />
                                <move file="target/plugins/org.eclipse.kura.web2.jar"
                                    tofile="target/plugins/org.eclipse.kura.web2_${org.eclipse.kura.web2.version}.jar"
                                    failonerror="false" />
                                <move file="target/plugins/org.eclipse.kura.linux.gpio.jar"
                                    tofile="target/plugins/org.eclipse.kura.linux.gpio_${org.eclipse.kura.linux.gpio.version}.jar" />
                                <move file="target/plugins/org.eclipse.kura.emulator.jar"
                                    tofile="target/plugins/org.eclipse.kura.emulator_${org.eclipse.kura.emulator.version}.jar" />
                                <move file="target/plugins/org.eclipse.kura.emulator.clock.jar"
                                    tofile="target/plugins/org.eclipse.kura.emulator.clock_${org.eclipse.kura.emulator.clock.version}.jar" />
                                <move file="target/plugins/org.eclipse.kura.emulator.gpio.jar"
                                    tofile="target/plugins/org.eclipse.kura.emulator.gpio_${org.eclipse.kura.emulator.gpio.version}.jar" />
                                <move file="target/plugins/org.eclipse.kura.emulator.net.jar"
                                    tofile="target/plugins/org.eclipse.kura.emulator.net_${org.eclipse.kura.emulator.net.version}.jar" />
                                <move file="target/plugins/org.eclipse.kura.emulator.position.jar"
                                    tofile="target/plugins/org.eclipse.kura.emulator.position_${org.eclipse.kura.emulator.position.version}.jar" />
                                <move file="target/plugins/org.eclipse.kura.emulator.usb.jar"
                                    tofile="target/plugins/org.eclipse.kura.emulator.usb_${org.eclipse.kura.emulator.usb.version}.jar" />
                                <move file="target/plugins/org.eclipse.kura.emulator.watchdog.jar"
                                    tofile="target/plugins/org.eclipse.kura.emulator.watchdog_${org.eclipse.kura.emulator.watchdog.version}.jar" />
                                <move file="target/plugins/org.eclipse.kura.example.camel.aggregation.jar"
                                    tofile="target/plugins/org.eclipse.kura.example.camel.aggregation_${org.eclipse.kura.example.camel.aggregation.version}.jar"
                                    failonerror="false" />
                                <move file="target/plugins/org.eclipse.kura.example.camel.quickstart.jar"
                                    tofile="target/plugins/org.eclipse.kura.example.camel.quickstart_${org.eclipse.kura.example.camel.quickstart.version}.jar"
                                    failonerror="false" />
                                <move file="target/plugins/org.eclipse.kura.wire.h2db.component.provider.jar"
                                    tofile="target/plugins/org.eclipse.kura.wire.h2db.component.provider_${org.eclipse.kura.wire.h2db.component.provider.version}.jar" />
                                <move file="target/plugins/org.eclipse.kura.wire.component.provider.jar"
                                    tofile="target/plugins/org.eclipse.kura.wire.component.provider_${org.eclipse.kura.wire.component.provider.version}.jar" />
                                <move file="target/plugins/org.eclipse.kura.wire.helper.provider.jar"
                                    tofile="target/plugins/org.eclipse.kura.wire.helper.provider_${org.eclipse.kura.wire.helper.provider.version}.jar" />
                                <move file="target/plugins/org.eclipse.kura.wire.provider.jar"
                                    tofile="target/plugins/org.eclipse.kura.wire.provider_${org.eclipse.kura.wire.provider.version}.jar" />
                                <move file="target/plugins/org.eclipse.kura.driver.opcua.localization.jar"
                                    tofile="target/plugins/org.eclipse.kura.driver.opcua.localization_${org.eclipse.kura.driver.opcua.localization.version}.jar" />
                                <move file="target/plugins/org.eclipse.kura.driver.opcua.provider.jar"
                                    tofile="target/plugins/org.eclipse.kura.driver.opcua.provider_${org.eclipse.kura.driver.opcua.provider.version}.jar" />
                                <move file="target/plugins/org.eclipse.kura.wire.script.filter.localization.jar"
                                    tofile="target/plugins/org.eclipse.kura.wire.script.filter.localization_${org.eclipse.kura.wire.script.filter.localization.version}.jar" />
                                <move file="target/plugins/org.eclipse.kura.wire.script.filter.provider.jar"
                                    tofile="target/plugins/org.eclipse.kura.wire.script.filter.provider_${org.eclipse.kura.wire.script.filter.provider.version}.jar" />
                            </tasks>
                        </configuration>
                    </execution>
                    <execution>
                        <id>verify-if-snapshot</id>
                        <phase>install</phase>
                        <goals>
                            <goal>run</goal>
                        </goals>
                        <configuration>
                            <exportAntProperties>true</exportAntProperties>
                            <target name="is-snapshot-check">
                                <condition property="is.not.snapshot">
                                    <not>
                                        <contains string="${project.version}" substring="-SNAPSHOT" />
                                    </not>
                                </condition>
                            </target>
                        </configuration>
                    </execution>
                    <execution>
                        <id>release-copy</id>
                        <phase>install</phase>
                        <goals>
                            <goal>run</goal>
                        </goals>
                        <configuration>
                            <target name="distrib-store-files" if="${is.not.snapshot}">
>>>>>>> ff8c4379
								<!-- Copy distrib/config/kura.build.properties in distrib/RELEASE_INFO/${project.version}/config -->
                                <copy file="config/kura.build.properties" todir="RELEASE_INFO/${project.version}/config"
                                    overwrite="true" />

                				<!-- Copy target-platform/config/kura.target-platform.build.properties in distrib/RELEASE_INFO/${project.version}/config -->
                                <copy
                                    file="${kura.basedir}/../../../target-platform/config/kura.target-platform.build.properties"
                                    todir="RELEASE_INFO/${project.version}/config" overwrite="true" />

							    <!-- Copy src/main/resources/common/previous-version-pom-template.xml in distrib/RELEASE_INFO/${project.version}/pom.xml -->
                                <copy file="src/main/resources/common/release-info.root.pom.xml" tofile="RELEASE_INFO/${project.version}/pom.xml"
                                    overwrite="true" />
								<!-- replace kura version -->
                                <replace token="&lt;version&gt;[kura-version]&lt;/version&gt;" value="&lt;version&gt;${project.version}&lt;/version&gt;"
                                    dir="RELEASE_INFO/${project.version}">
                                    <include name="pom.xml" />
                                </replace>

								<!-- Copy src/main/resources/common/kura-bundles-pom.xml in distrib/RELEASE_INFO/${project.version}/kura-bundles/pom.xml -->
                                <copy file="src/main/resources/common/kura-bundles-pom.xml" tofile="RELEASE_INFO/${project.version}/kura-bundles/pom.xml"
                                    overwrite="true" />
								<!-- replace kura version -->
                                <replace token="&lt;version&gt;[kura-version]&lt;/version&gt;" value="&lt;version&gt;${project.version}&lt;/version&gt;"
                                    dir="RELEASE_INFO/${project.version}/kura-bundles">
                                    <include name="pom.xml" />
                                </replace>
								<!-- execute script to add artifacts to pom file -->
                                <exec executable="bash" output="RELEASE_INFO/${project.version}/kura-bundles/pom.xml"
                                    append="true">
                                    <arg value="src/main/sh/generate_kura_bundles_pom.sh" />
                                    <arg value="RELEASE_INFO/${project.version}/config/kura.build.properties" />
                                </exec>

								<!-- Copy target-platform/p2-repo-common/pom.xml in distrib/RELEASE_INFO/${project.version}/p2-repo-common/pom.xml -->
                                <copy file="${kura.basedir}/../../../target-platform/p2-repo-common/pom.xml"
                                    tofile="RELEASE_INFO/${project.version}/p2-repo-common/pom.xml" overwrite="true" />
								<!-- replace artifactId -->
                                <replace token="&lt;artifactId&gt;target-platform&lt;/artifactId&gt;" value="&lt;artifactId&gt;target-platform-previous&lt;/artifactId&gt;"
                                    dir="RELEASE_INFO/${project.version}/p2-repo-common">
                                    <include name="pom.xml" />
                                </replace>
								<!-- Add strip version -->
                                <replace token="&lt;/artifactItems&gt;"
                                    value="&lt;/artifactItems&gt;&lt;stripVersion&gt;true&lt;/stripVersion&gt;" dir="RELEASE_INFO/${project.version}/p2-repo-common">
                                    <include name="pom.xml" />
                                </replace>
								<!-- execute script to add artifacts to pom file - need to have different input/output files (Win) -->
                                <exec executable="bash" output="RELEASE_INFO/${project.version}/p2-repo-common/pom_.xml">
                                    <arg value="src/main/sh/generate_p2_repo_pom.sh" />
                                    <arg value="RELEASE_INFO/${project.version}/p2-repo-common/pom.xml" />
                                </exec>
                                <move file="RELEASE_INFO/${project.version}/p2-repo-common/pom_.xml" tofile="RELEASE_INFO/${project.version}/p2-repo-common/pom.xml" />

								<!-- Copy target-platform/p2-repo-equinox_3.11.1/pom.xml in distrib/RELEASE_INFO/${project.version}/p2-repo-equinox_3.11.1/pom.xml -->
                                <copy file="${kura.basedir}/../../../target-platform/p2-repo-equinox_3.11.1/pom.xml"
                                    tofile="RELEASE_INFO/${project.version}/p2-repo-equinox_3.11.1/pom.xml" overwrite="true" />
								<!-- replace artifactId -->
                                <replace token="&lt;artifactId&gt;target-platform&lt;/artifactId&gt;" value="&lt;artifactId&gt;target-platform-previous&lt;/artifactId&gt;"
                                    dir="RELEASE_INFO/${project.version}/p2-repo-equinox_3.11.1">
                                    <include name="pom.xml" />
                                </replace>
								<!-- Add strip version -->
                                <replace token="&lt;/artifactItems&gt;"
                                    value="&lt;/artifactItems&gt;&lt;stripVersion&gt;true&lt;/stripVersion&gt;" dir="RELEASE_INFO/${project.version}/p2-repo-equinox_3.11.1">
                                    <include name="pom.xml" />
                                </replace>
								<!-- execute script to add artifacts to pom file - need to have different input/output files (Win) -->
                                <exec executable="bash" output="RELEASE_INFO/${project.version}/p2-repo-equinox_3.11.1/pom_.xml">
                                    <arg value="src/main/sh/generate_p2_repo_pom.sh" />
                                    <arg value="RELEASE_INFO/${project.version}/p2-repo-equinox_3.11.1/pom.xml" />
                                </exec>
                                <move file="RELEASE_INFO/${project.version}/p2-repo-equinox_3.11.1/pom_.xml"
                                    tofile="RELEASE_INFO/${project.version}/p2-repo-equinox_3.11.1/pom.xml" />
                            </target>
                        </configuration>
                    </execution>
                    <execution>
                        <id>calc-checksums</id>
                        <phase>install</phase>
                        <goals>
                            <goal>run</goal>
                        </goals>
                        <configuration>
                            <target>
                                <checksum algorithm="md5">
                                    <fileset dir="${basedir}/target/">
                                        <include name="*.deb" />
                                        <include name="*.dp" />
                                        <include name="*.zip" />
                                        <include name="kura_${project.version}_*.sh" />
                                        <include name="kura_${project.version}_*.dp" />
                                        <exclude name="kura_${project.version}_*.dp" />
                                        <exclude name="kura_${project.version}_*.zip" />
                                    </fileset>
                                </checksum>
                                <checksum algorithm="SHA-1">
                                    <fileset dir="${basedir}/target/">
                                        <include name="*.deb" />
                                        <include name="*.dp" />
                                        <include name="*.zip" />
                                        <include name="kura_${project.version}_*.sh" />
                                        <include name="kura_${project.version}_*.dp" />
                                        <exclude name="kura_${project.version}_*.dp" />
                                        <exclude name="kura_${project.version}_*.zip" />
                                    </fileset>
                                </checksum>
                            </target>
                        </configuration>
                    </execution>
                </executions>
            </plugin>
        </plugins>
        <pluginManagement>
            <plugins>
                <plugin>
                    <groupId>org.eclipse.tycho</groupId>
                    <artifactId>tycho-packaging-plugin</artifactId>
                    <version>${tycho-version}</version>
                    <configuration>
                        <strictVersions>true</strictVersions>
                        <format>${kura.build.version}</format>
                    </configuration>
                </plugin>
				<!--This plugin's configuration is used to store Eclipse m2e settings
					only. It has no influence on the Maven build itself. -->
                <plugin>
                    <groupId>org.eclipse.m2e</groupId>
                    <artifactId>lifecycle-mapping</artifactId>
                    <version>1.0.0</version>
                    <configuration>
                        <lifecycleMappingMetadata>
                            <pluginExecutions>
                                <pluginExecution>
                                    <pluginExecutionFilter>
                                        <groupId>
                                            org.codehaus.mojo
                                        </groupId>
                                        <artifactId>
                                            properties-maven-plugin
                                        </artifactId>
                                        <versionRange>
                                            [1.0-alpha-1,)
                                        </versionRange>
                                        <goals>
                                            <goal>
                                                read-project-properties
                                            </goal>
                                        </goals>
                                    </pluginExecutionFilter>
                                    <action>
                                        <ignore></ignore>
                                    </action>
                                </pluginExecution>
                                <pluginExecution>
                                    <pluginExecutionFilter>
                                        <groupId>
                                            org.codehaus.mojo
                                        </groupId>
                                        <artifactId>
                                            buildnumber-maven-plugin
                                        </artifactId>
                                        <versionRange>
                                            [1.0,)
                                        </versionRange>
                                        <goals>
                                            <goal>
                                                create-timestamp
                                            </goal>
                                        </goals>
                                    </pluginExecutionFilter>
                                    <action>
                                        <ignore></ignore>
                                    </action>
                                </pluginExecution>
                                <pluginExecution>
                                    <pluginExecutionFilter>
                                        <groupId>
                                            org.apache.maven.plugins
                                        </groupId>
                                        <artifactId>
                                            maven-dependency-plugin
                                        </artifactId>
                                        <versionRange>
                                            [1.0,)
                                        </versionRange>
                                        <goals>
                                            <goal>
                                                copy
                                            </goal>
                                        </goals>
                                    </pluginExecutionFilter>
                                    <action>
                                        <ignore></ignore>
                                    </action>
                                </pluginExecution>
                                <pluginExecution>
                                    <pluginExecutionFilter>
                                        <groupId>
                                            org.apache.maven.plugins
                                        </groupId>
                                        <artifactId>
                                            maven-antrun-plugin
                                        </artifactId>
                                        <versionRange>
                                            [1.0,)
                                        </versionRange>
                                        <goals>
                                            <goal>
                                                run
                                            </goal>
                                        </goals>
                                    </pluginExecutionFilter>
                                    <action>
                                        <ignore></ignore>
                                    </action>
                                </pluginExecution>
                                <pluginExecution>
                                    <pluginExecutionFilter>
                                        <groupId>
                                            org.codehaus.mojo
                                        </groupId>
                                        <artifactId>
                                            build-helper-maven-plugin
                                        </artifactId>
                                        <versionRange>
                                            [1.9,)
                                        </versionRange>
                                        <goals>
                                            <goal>regex-property</goal>
                                        </goals>
                                    </pluginExecutionFilter>
                                    <action>
                                        <ignore></ignore>
                                    </action>
                                </pluginExecution>
                            </pluginExecutions>
                        </lifecycleMappingMetadata>
                    </configuration>
                </plugin>
            </plugins>
        </pluginManagement>
    </build>

    <dependencies>
        <dependency>
            <groupId>junit</groupId>
            <artifactId>junit</artifactId>
            <version>3.8.1</version>
            <scope>test</scope>
        </dependency>
    </dependencies>

    <profiles>
        <profile>
            <id>apu-debian</id>
            <properties>
                <project.raspbian.dependencies>hostapd, isc-dhcp-server, iw,
                    dos2unix, bind9, unzip, ethtool, telnet, wireless-tools</project.raspbian.dependencies>
            </properties>
            <activation>
                <activeByDefault>true</activeByDefault>
            </activation>
            <build>
                <resources>
                    <resource>
                        <directory>src/main/resources</directory>
                        <filtering>true</filtering>
                    </resource>
                </resources>
                <plugins>
                    <plugin>
                        <groupId>org.codehaus.mojo</groupId>
                        <artifactId>buildnumber-maven-plugin</artifactId>
                        <version>1.0</version>
                        <executions>
                            <execution>
                                <phase>validate</phase>
                                <goals>
                                    <goal>create-timestamp</goal>
                                </goals>
                            </execution>
                        </executions>
                    </plugin>
                    <plugin>
                        <groupId>org.apache.maven.plugins</groupId>
                        <artifactId>maven-antrun-plugin</artifactId>
                        <version>1.7</version>
                        <executions>
                            <execution>
                                <id>apu-jars</id>
                                <phase>prepare-package</phase>
                                <goals>
                                    <goal>run</goal>
                                </goals>
                                <configuration>
                                    <target>
                                        <property name="buildNumber" value="buildNumber" />
                                        <property name="project.version" value="${project.version}" />
                                        <property name="project.build.profile" value="${project.build.profile}" />
                                        <property name="project.build.directory" value="${project.build.directory}" />
                                        <property name="build.name" value="pcengines-apu" />
                                        <property name="target.device" value="pcengines-apu" />
                                        <property name="kura.os.version" value="debian" />
                                        <property name="kura.arch" value="x86_64" />
                                        <property name="native.tag" value="x86_64" />
                                        <property name="kura.mem.size" value="1024m" />
                                        <property name="kura.install.dir" value="/opt/eclipse" />
                                        <ant antfile="${basedir}/src/main/ant/build_equinox_distrib.xml" target="dist-linux" />
                                    </target>
                                </configuration>
                            </execution>
                        </executions>
                    </plugin>
                    <plugin>
                        <groupId>org.vafer</groupId>
                        <artifactId>jdeb</artifactId>
                        <version>1.3</version>
                        <executions>
                            <execution>
                                <id>apu-deb</id>
                                <phase>package</phase>
                                <goals>
                                    <goal>jdeb</goal>
                                </goals>
                                <configuration>
                                    <verbose>true</verbose>
                                    <deb>${basedir}/target/kura_${project.version}_pcengines_apu_debian_installer.deb</deb>
                                    <controlDir>${basedir}/src/main/deb/control</controlDir>
                                    <dataSet>
                                        <data>
                                            <src>${basedir}/target/kura_${project.version}_pcengines-apu.zip</src>
                                            <type>file</type>
                                            <mapper>
                                                <type>perm</type>
                                                <prefix>/tmp</prefix>
                                            </mapper>
                                        </data>
                                    </dataSet>
                                </configuration>
                            </execution>
                        </executions>
                    </plugin>
                </plugins>
            </build>
        </profile>
        <profile>
            <id>apu-debian-nn</id>
            <properties>
                <project.raspbian.dependencies.nn>dos2unix, unzip, telnet, default-jre-headless | java7-runtime-headless</project.raspbian.dependencies.nn>
            </properties>
            <activation>
                <activeByDefault>true</activeByDefault>
            </activation>
            <build>
                <resources>
                    <resource>
                        <directory>src/main/resources</directory>
                        <filtering>true</filtering>
                    </resource>
                </resources>
                <plugins>
                    <plugin>
                        <groupId>org.codehaus.mojo</groupId>
                        <artifactId>buildnumber-maven-plugin</artifactId>
                        <version>1.0</version>
                        <executions>
                            <execution>
                                <phase>validate</phase>
                                <goals>
                                    <goal>create-timestamp</goal>
                                </goals>
                            </execution>
                        </executions>
                    </plugin>

                    <plugin>
                        <groupId>org.apache.maven.plugins</groupId>
                        <artifactId>maven-antrun-plugin</artifactId>
                        <version>1.7</version>
                        <executions>
                            <execution>
                                <id>apu-nn-jars</id>
                                <phase>install</phase>
                                <goals>
                                    <goal>run</goal>
                                </goals>
                                <configuration>
                                    <target>
                                        <property name="buildNumber" value="buildNumber" />
                                        <property name="project.version" value="${project.version}" />
                                        <property name="project.build.profile" value="${project.build.profile}" />
                                        <property name="project.build.directory" value="${project.build.directory}" />
                                        <property name="build.name" value="pcengines-apu-nn" />
                                        <property name="target.device" value="pcengines-apu" />
                                        <property name="kura.os.version" value="debian" />
                                        <property name="kura.arch" value="x86_64" />
                                        <property name="native.tag" value="x86_64" />
                                        <property name="kura.mem.size" value="1024m" />
                                        <property name="kura.install.dir" value="/opt/eclipse" />
                                        <ant antfile="${basedir}/src/main/ant/build_equinox_distrib.xml" target="dist-linux" />
                                    </target>
                                </configuration>
                            </execution>
                        </executions>
                    </plugin>
                    <plugin>
                        <groupId>org.vafer</groupId>
                        <artifactId>jdeb</artifactId>
                        <version>1.3</version>
                        <executions>
                            <execution>
                                <id>apu-nn-deb</id>
                                <phase>install</phase>
                                <goals>
                                    <goal>jdeb</goal>
                                </goals>
                                <configuration>
                                    <verbose>true</verbose>
                                    <deb>${basedir}/target/kura_${project.version}_pcengines-apu-nn_debian_installer.deb</deb>
                                    <controlDir>${basedir}/src/main/deb/control_nn</controlDir>
                                    <dataSet>
                                        <data>
                                            <src>${basedir}/target/kura_${project.version}_pcengines-apu-nn.zip</src>
                                            <type>file</type>
                                            <mapper>
                                                <type>perm</type>
                                                <prefix>/tmp</prefix>
                                            </mapper>
                                        </data>
                                    </dataSet>
                                </configuration>
                            </execution>
                        </executions>
                    </plugin>
                </plugins>
            </build>
        </profile>
        <profile>
            <id>intel-edison-nn</id>
            <properties>
            </properties>
            <activation>
                <activeByDefault>true</activeByDefault>
            </activation>
            <build>
                <resources>
                    <resource>
                        <directory>src/main/resources</directory>
                        <filtering>true</filtering>
                    </resource>
                </resources>
                <plugins>
                    <plugin>
                        <groupId>org.codehaus.mojo</groupId>
                        <artifactId>buildnumber-maven-plugin</artifactId>
                        <version>1.0</version>
                        <executions>
                            <execution>
                                <phase>validate</phase>
                                <goals>
                                    <goal>create-timestamp</goal>
                                </goals>
                            </execution>
                        </executions>
                    </plugin>
                    <plugin>
                        <groupId>org.apache.maven.plugins</groupId>
                        <artifactId>maven-antrun-plugin</artifactId>
                        <version>1.7</version>
                        <executions>
                            <execution>
                                <id>intel-edison-nn-jars</id>
                                <phase>prepare-package</phase>
                                <goals>
                                    <goal>run</goal>
                                </goals>
                                <configuration>
                                    <target>
                                        <property name="buildNumber" value="buildNumber" />
                                        <property name="project.version" value="${project.version}" />
                                        <property name="project.build.profile" value="${project.build.profile}" />
                                        <property name="project.build.directory" value="${project.build.directory}" />
                                        <property name="target.device" value="intel-edison" />
                                        <property name="native.tag" value="x86_64" />
                                        <property name="kura.os.version" value="yocto_1.6.1_edison" />
                                        <property name="build.name" value="intel-edison-nn" />
                                        <property name="kura.arch" value="x86_64" />
                                        <property name="kura.mem.size" value="256m" />
                                        <property name="kura.install.dir" value="/home/root/eclipse" />
                                        <property name="http.port" value="8080" />
                                        <ant antfile="${basedir}/src/main/ant/build_equinox_distrib.xml" target="dist-linux" />
                                    </target>
                                </configuration>
                            </execution>
                        </executions>
                    </plugin>
                </plugins>
            </build>
        </profile>
        <profile>
            <id>beaglebone</id>
            <properties>
                <project.raspbian.dependencies>hostapd, isc-dhcp-server, iw,
                    dos2unix, bind9, unzip, ethtool, telnet, wireless-tools, oracle-java8-installer</project.raspbian.dependencies>
            </properties>
            <activation>
                <activeByDefault>true</activeByDefault>
            </activation>
            <build>
                <resources>
                    <resource>
                        <directory>src/main/resources</directory>
                        <filtering>true</filtering>
                    </resource>
                </resources>
                <plugins>
                    <plugin>
                        <groupId>org.codehaus.mojo</groupId>
                        <artifactId>buildnumber-maven-plugin</artifactId>
                        <version>1.0</version>
                        <executions>
                            <execution>
                                <phase>validate</phase>
                                <goals>
                                    <goal>create-timestamp</goal>
                                </goals>
                            </execution>
                        </executions>
                    </plugin>

                    <plugin>
                        <groupId>org.apache.maven.plugins</groupId>
                        <artifactId>maven-antrun-plugin</artifactId>
                        <version>1.7</version>
                        <executions>
                            <execution>
                                <id>beaglebone-jars</id>
                                <phase>prepare-package</phase>
                                <goals>
                                    <goal>run</goal>
                                </goals>
                                <configuration>
                                    <target>
                                        <property name="buildNumber" value="buildNumber" />
                                        <property name="project.version" value="${project.version}" />
                                        <property name="project.build.profile" value="${project.build.profile}" />
                                        <property name="project.build.directory" value="${project.build.directory}" />
                                        <property name="build.name" value="beaglebone" />
                                        <property name="target.device" value="beaglebone" />
                                        <property name="native.tag" value="armv6hf" />
                                        <property name="kura.os.version" value="debian" />
                                        <property name="kura.arch" value="armv7_hf" />
                                        <property name="kura.mem.size" value="256m" />
                                        <property name="kura.install.dir" value="/opt/eclipse" />
                                        <ant antfile="${basedir}/src/main/ant/build_equinox_distrib.xml" target="dist-linux" />
                                    </target>
                                </configuration>
                            </execution>
                        </executions>
                    </plugin>
                    <plugin>
                        <groupId>org.vafer</groupId>
                        <artifactId>jdeb</artifactId>
                        <version>1.3</version>
                        <executions>
                            <execution>
                                <id>beaglebone-deb</id>
                                <phase>package</phase>
                                <goals>
                                    <goal>jdeb</goal>
                                </goals>
                                <configuration>
                                    <verbose>true</verbose>
                                    <deb>${basedir}/target/kura_${project.version}_beaglebone_debian_installer.deb</deb>
                                    <controlDir>${basedir}/src/main/deb/control</controlDir>
                                    <dataSet>
                                        <data>
                                            <src>${basedir}/target/kura_${project.version}_beaglebone.zip</src>
                                            <type>file</type>
                                            <mapper>
                                                <type>perm</type>
                                                <prefix>/tmp</prefix>
                                            </mapper>
                                        </data>
                                    </dataSet>
                                </configuration>
                            </execution>
                        </executions>
                    </plugin>
                </plugins>
            </build>
        </profile>
        <profile>
            <id>beaglebone-nn</id>
            <properties>
                <project.raspbian.dependencies.nn>dos2unix, unzip, telnet, oracle-java8-installer</project.raspbian.dependencies.nn>
            </properties>
            <activation>
                <activeByDefault>true</activeByDefault>
            </activation>
            <build>
                <resources>
                    <resource>
                        <directory>src/main/resources</directory>
                        <filtering>true</filtering>
                    </resource>
                </resources>
                <plugins>
                    <plugin>
                        <groupId>org.codehaus.mojo</groupId>
                        <artifactId>buildnumber-maven-plugin</artifactId>
                        <version>1.0</version>
                        <executions>
                            <execution>
                                <phase>validate</phase>
                                <goals>
                                    <goal>create-timestamp</goal>
                                </goals>
                            </execution>
                        </executions>
                    </plugin>

                    <plugin>
                        <groupId>org.apache.maven.plugins</groupId>
                        <artifactId>maven-antrun-plugin</artifactId>
                        <version>1.7</version>
                        <executions>
                            <execution>
                                <id>beaglebone-nn-jars</id>
                                <phase>prepare-package</phase>
                                <goals>
                                    <goal>run</goal>
                                </goals>
                                <configuration>
                                    <target>
                                        <property name="buildNumber" value="buildNumber" />
                                        <property name="project.version" value="${project.version}" />
                                        <property name="project.build.profile" value="${project.build.profile}" />
                                        <property name="project.build.directory" value="${project.build.directory}" />
                                        <property name="build.name" value="beaglebone-nn" />
                                        <property name="target.device" value="beaglebone" />
                                        <property name="native.tag" value="armv6hf" />
                                        <property name="kura.os.version" value="debian" />
                                        <property name="kura.arch" value="armv7_hf" />
                                        <property name="kura.mem.size" value="256m" />
                                        <property name="kura.install.dir" value="/opt/eclipse" />
                                        <ant antfile="${basedir}/src/main/ant/build_equinox_distrib.xml" target="dist-linux" />
                                    </target>
                                </configuration>
                            </execution>
                        </executions>
                    </plugin>
                    <plugin>
                        <groupId>org.vafer</groupId>
                        <artifactId>jdeb</artifactId>
                        <version>1.3</version>
                        <executions>
                            <execution>
                                <id>beaglebone-nn-deb</id>
                                <phase>package</phase>
                                <goals>
                                    <goal>jdeb</goal>
                                </goals>
                                <configuration>
                                    <verbose>true</verbose>
                                    <deb>${basedir}/target/kura_${project.version}_beaglebone-nn_debian_installer.deb</deb>
                                    <controlDir>${basedir}/src/main/deb/control_nn</controlDir>
                                    <dataSet>
                                        <data>
                                            <src>${basedir}/target/kura_${project.version}_beaglebone-nn.zip</src>
                                            <type>file</type>
                                            <mapper>
                                                <type>perm</type>
                                                <prefix>/tmp</prefix>
                                            </mapper>
                                        </data>
                                    </dataSet>
                                </configuration>
                            </execution>
                        </executions>
                    </plugin>
                </plugins>
            </build>
        </profile>
        <profile>
            <id>raspberry-pi</id>
            <properties>
                <project.raspbian.dependencies>hostapd, isc-dhcp-server, iw,
                    dos2unix, bind9, unzip, ethtool, telnet, wireless-tools, java8-runtime-headless | java8-runtime</project.raspbian.dependencies>
            </properties>
            <activation>
                <activeByDefault>true</activeByDefault>
            </activation>
            <build>
                <resources>
                    <resource>
                        <directory>src/main/resources</directory>
                        <filtering>true</filtering>
                    </resource>
                </resources>
                <plugins>
                    <plugin>
                        <groupId>org.codehaus.mojo</groupId>
                        <artifactId>buildnumber-maven-plugin</artifactId>
                        <version>1.0</version>
                        <executions>
                            <execution>
                                <phase>validate</phase>
                                <goals>
                                    <goal>create-timestamp</goal>
                                </goals>
                            </execution>
                        </executions>
                    </plugin>
                    <plugin>
                        <groupId>org.apache.maven.plugins</groupId>
                        <artifactId>maven-antrun-plugin</artifactId>
                        <version>1.7</version>
                        <executions>
                            <execution>
                                <id>raspberry-pi-jars</id>
                                <phase>prepare-package</phase>
                                <goals>
                                    <goal>run</goal>
                                </goals>
                                <configuration>
                                    <target>
                                        <property name="buildNumber" value="buildNumber" />
                                        <property name="project.version" value="${project.version}" />
                                        <property name="project.build.profile" value="${project.build.profile}" />
                                        <property name="project.build.directory" value="${project.build.directory}" />
                                        <property name="build.name" value="raspberry-pi" />
                                        <property name="target.device" value="raspberry-pi" />
                                        <property name="native.tag" value="armv6hf" />
                                        <property name="kura.os.version" value="raspbian" />
                                        <property name="kura.arch" value="armv6_hf" />
                                        <property name="kura.mem.size" value="256m" />
                                        <property name="kura.install.dir" value="/opt/eclipse" />
                                        <ant antfile="${basedir}/src/main/ant/build_equinox_distrib.xml" target="dist-linux" />
                                    </target>
                                </configuration>
                            </execution>
                        </executions>
                    </plugin>
                    <plugin>
                        <groupId>org.vafer</groupId>
                        <artifactId>jdeb</artifactId>
                        <version>1.3</version>
                        <executions>
                            <execution>
                                <id>raspberry-pi-deb</id>
                                <phase>package</phase>
                                <goals>
                                    <goal>jdeb</goal>
                                </goals>
                                <configuration>
                                    <verbose>true</verbose>
                                    <deb>${basedir}/target/kura_${project.version}_raspberry-pi_installer.deb</deb>
                                    <controlDir>${basedir}/src/main/deb/control</controlDir>
                                    <dataSet>
                                        <data>
                                            <src>${basedir}/target/kura_${project.version}_raspberry-pi.zip</src>
                                            <type>file</type>
                                            <mapper>
                                                <type>perm</type>
                                                <prefix>/tmp</prefix>
                                            </mapper>
                                        </data>
                                    </dataSet>
                                </configuration>
                            </execution>
                        </executions>
                    </plugin>
                </plugins>
            </build>
        </profile>
        <profile>
            <id>raspberry-pi-nn</id>
            <properties>
                <project.raspbian.dependencies.nn>dos2unix, unzip, telnet, java8-runtime-headless | java8-runtime</project.raspbian.dependencies.nn>
            </properties>
            <activation>
                <activeByDefault>true</activeByDefault>
            </activation>
            <build>
                <resources>
                    <resource>
                        <directory>src/main/resources</directory>
                        <filtering>true</filtering>
                    </resource>
                </resources>
                <plugins>
                    <plugin>
                        <groupId>org.codehaus.mojo</groupId>
                        <artifactId>buildnumber-maven-plugin</artifactId>
                        <version>1.0</version>
                        <executions>
                            <execution>
                                <phase>validate</phase>
                                <goals>
                                    <goal>create-timestamp</goal>
                                </goals>
                            </execution>
                        </executions>
                    </plugin>
                    <plugin>
                        <groupId>org.apache.maven.plugins</groupId>
                        <artifactId>maven-antrun-plugin</artifactId>
                        <version>1.7</version>
                        <executions>
                            <execution>
                                <id>raspberry-pi-nn-jars</id>
                                <phase>prepare-package</phase>
                                <goals>
                                    <goal>run</goal>
                                </goals>
                                <configuration>
                                    <target>
                                        <property name="buildNumber" value="buildNumber" />
                                        <property name="project.version" value="${project.version}" />
                                        <property name="project.build.profile" value="${project.build.profile}" />
                                        <property name="project.build.directory" value="${project.build.directory}" />
                                        <property name="build.name" value="raspberry-pi-nn" />
                                        <property name="target.device" value="raspberry-pi" />
                                        <property name="native.tag" value="armv6hf" />
                                        <property name="kura.os.version" value="raspbian" />
                                        <property name="kura.arch" value="armv6_hf" />
                                        <property name="kura.mem.size" value="256m" />
                                        <property name="kura.install.dir" value="/opt/eclipse" />
                                        <ant antfile="${basedir}/src/main/ant/build_equinox_distrib.xml" target="dist-linux" />
                                    </target>
                                </configuration>
                            </execution>
                        </executions>
                    </plugin>
                    <plugin>
                        <groupId>org.vafer</groupId>
                        <artifactId>jdeb</artifactId>
                        <version>1.3</version>
                        <executions>
                            <execution>
                                <id>raspberry-pi-nn-deb</id>
                                <phase>package</phase>
                                <goals>
                                    <goal>jdeb</goal>
                                </goals>
                                <configuration>
                                    <verbose>true</verbose>
                                    <deb>${basedir}/target/kura_${project.version}_raspberry-pi-nn_installer.deb</deb>
                                    <controlDir>${basedir}/src/main/deb/control_nn</controlDir>
                                    <dataSet>
                                        <data>
                                            <src>${basedir}/target/kura_${project.version}_raspberry-pi-nn.zip</src>
                                            <type>file</type>
                                            <mapper>
                                                <type>perm</type>
                                                <prefix>/tmp</prefix>
                                            </mapper>
                                        </data>
                                    </dataSet>
                                </configuration>
                            </execution>
                        </executions>
                    </plugin>
                </plugins>
            </build>
        </profile>
        <profile>
            <id>raspberry-pi-bplus</id>
            <properties>
                <project.raspbian.dependencies>hostapd, isc-dhcp-server, iw,
                    dos2unix, bind9, unzip, ethtool, telnet, wireless-tools, java8-runtime-headless | java8-runtime</project.raspbian.dependencies>
            </properties>
            <activation>
                <activeByDefault>true</activeByDefault>
            </activation>
            <build>
                <resources>
                    <resource>
                        <directory>src/main/resources</directory>
                        <filtering>true</filtering>
                    </resource>
                </resources>
                <plugins>
                    <plugin>
                        <groupId>org.codehaus.mojo</groupId>
                        <artifactId>buildnumber-maven-plugin</artifactId>
                        <version>1.0</version>
                        <executions>
                            <execution>
                                <phase>validate</phase>
                                <goals>
                                    <goal>create-timestamp</goal>
                                </goals>
                            </execution>
                        </executions>
                    </plugin>
                    <plugin>
                        <groupId>org.apache.maven.plugins</groupId>
                        <artifactId>maven-antrun-plugin</artifactId>
                        <version>1.7</version>
                        <executions>
                            <execution>
                                <id>raspberry-pi-bplus-jars</id>
                                <phase>prepare-package</phase>
                                <goals>
                                    <goal>run</goal>
                                </goals>
                                <configuration>
                                    <target>
                                        <property name="buildNumber" value="buildNumber" />
                                        <property name="project.version" value="${project.version}" />
                                        <property name="project.build.profile" value="${project.build.profile}" />
                                        <property name="project.build.directory" value="${project.build.directory}" />
                                        <property name="build.name" value="raspberry-pi-bplus" />
                                        <property name="target.device" value="raspberry-pi-bplus" />
                                        <property name="native.tag" value="armv6hf" />
                                        <property name="kura.os.version" value="raspbian" />
                                        <property name="kura.arch" value="armv6_hf" />
                                        <property name="kura.mem.size" value="256m" />
                                        <property name="kura.install.dir" value="/opt/eclipse" />
                                        <ant antfile="${basedir}/src/main/ant/build_equinox_distrib.xml" target="dist-linux" />
                                    </target>
                                </configuration>
                            </execution>
                        </executions>
                    </plugin>
                    <plugin>
                        <groupId>org.vafer</groupId>
                        <artifactId>jdeb</artifactId>
                        <version>1.3</version>
                        <executions>
                            <execution>
                                <id>raspberry-pi-bplus-deb</id>
                                <phase>package</phase>
                                <goals>
                                    <goal>jdeb</goal>
                                </goals>
                                <configuration>
                                    <verbose>true</verbose>
                                    <deb>${basedir}/target/kura_${project.version}_raspberry-pi-bplus_installer.deb</deb>
                                    <controlDir>${basedir}/src/main/deb/control</controlDir>
                                    <dataSet>
                                        <data>
                                            <src>${basedir}/target/kura_${project.version}_raspberry-pi-bplus.zip</src>
                                            <type>file</type>
                                            <mapper>
                                                <type>perm</type>
                                                <prefix>/tmp</prefix>
                                            </mapper>
                                        </data>
                                    </dataSet>
                                </configuration>
                            </execution>
                        </executions>
                    </plugin>
                </plugins>
            </build>
        </profile>
        <profile>
            <id>raspberry-pi-bplus-nn</id>
            <properties>
                <project.raspbian.dependencies.nn>dos2unix, unzip, telnet, java8-runtime-headless | java8-runtime</project.raspbian.dependencies.nn>
            </properties>
            <activation>
                <activeByDefault>true</activeByDefault>
            </activation>
            <build>
                <resources>
                    <resource>
                        <directory>src/main/resources</directory>
                        <filtering>true</filtering>
                    </resource>
                </resources>
                <plugins>
                    <plugin>
                        <groupId>org.codehaus.mojo</groupId>
                        <artifactId>buildnumber-maven-plugin</artifactId>
                        <version>1.0</version>
                        <executions>
                            <execution>
                                <phase>validate</phase>
                                <goals>
                                    <goal>create-timestamp</goal>
                                </goals>
                            </execution>
                        </executions>
                    </plugin>
                    <plugin>
                        <groupId>org.apache.maven.plugins</groupId>
                        <artifactId>maven-antrun-plugin</artifactId>
                        <version>1.7</version>
                        <executions>
                            <execution>
                                <id>raspberry-pi-bplus-nn-jars</id>
                                <phase>prepare-package</phase>
                                <goals>
                                    <goal>run</goal>
                                </goals>
                                <configuration>
                                    <target>
                                        <property name="buildNumber" value="buildNumber" />
                                        <property name="project.version" value="${project.version}" />
                                        <property name="project.build.profile" value="${project.build.profile}" />
                                        <property name="project.build.directory" value="${project.build.directory}" />
                                        <property name="build.name" value="raspberry-pi-bplus-nn" />
                                        <property name="target.device" value="raspberry-pi-bplus" />
                                        <property name="native.tag" value="armv6hf" />
                                        <property name="kura.os.version" value="raspbian" />
                                        <property name="kura.arch" value="armv6_hf" />
                                        <property name="kura.mem.size" value="256m" />
                                        <property name="kura.install.dir" value="/opt/eclipse" />
                                        <ant antfile="${basedir}/src/main/ant/build_equinox_distrib.xml" target="dist-linux" />
                                    </target>
                                </configuration>
                            </execution>
                        </executions>
                    </plugin>
                    <plugin>
                        <groupId>org.vafer</groupId>
                        <artifactId>jdeb</artifactId>
                        <version>1.3</version>
                        <executions>
                            <execution>
                                <id>raspberry-pi-bplus-nn-deb</id>
                                <phase>package</phase>
                                <goals>
                                    <goal>jdeb</goal>
                                </goals>
                                <configuration>
                                    <verbose>true</verbose>
                                    <deb>${basedir}/target/kura_${project.version}_raspberry-pi-bplus-nn_installer.deb</deb>
                                    <controlDir>${basedir}/src/main/deb/control_nn</controlDir>
                                    <dataSet>
                                        <data>
                                            <src>${basedir}/target/kura_${project.version}_raspberry-pi-bplus-nn.zip</src>
                                            <type>file</type>
                                            <mapper>
                                                <type>perm</type>
                                                <prefix>/tmp</prefix>
                                            </mapper>
                                        </data>
                                    </dataSet>
                                </configuration>
                            </execution>
                        </executions>
                    </plugin>
                </plugins>
            </build>
        </profile>

        <profile>
            <id>raspberry-pi-2-3</id>
            <properties>
                <project.raspbian.dependencies>hostapd, isc-dhcp-server, iw, dos2unix, bind9, unzip, ethtool, telnet,
                    wireless-tools, java8-runtime-headless | java8-runtime</project.raspbian.dependencies>
            </properties>
            <activation>
                <activeByDefault>true</activeByDefault>
            </activation>
            <build>
                <resources>
                    <resource>
                        <directory>src/main/resources</directory>
                        <filtering>true</filtering>
                    </resource>
                </resources>
                <plugins>
                    <plugin>
                        <groupId>org.codehaus.mojo</groupId>
                        <artifactId>buildnumber-maven-plugin</artifactId>
                        <version>1.0</version>
                        <executions>
                            <execution>
                                <phase>validate</phase>
                                <goals>
                                    <goal>create-timestamp</goal>
                                </goals>
                            </execution>
                        </executions>
                    </plugin>
                    <plugin>
                        <groupId>org.apache.maven.plugins</groupId>
                        <artifactId>maven-antrun-plugin</artifactId>
                        <version>1.7</version>
                        <executions>
                            <execution>
                                <id>raspberry-pi-2-3-jars</id>
                                <phase>prepare-package</phase>
                                <goals>
                                    <goal>run</goal>
                                </goals>
                                <configuration>
                                    <target>
                                        <property name="buildNumber" value="buildNumber" />
                                        <property name="project.version" value="${project.version}" />
                                        <property name="project.build.profile" value="${project.build.profile}" />
                                        <property name="project.build.directory" value="${project.build.directory}" />
                                        <property name="build.name" value="raspberry-pi-2" />
                                        <property name="target.device" value="raspberry-pi-2" />
                                        <property name="native.tag" value="armv6hf" />
                                        <property name="kura.os.version" value="raspbian" />
                                        <property name="kura.arch" value="armv7_hf" />
                                        <property name="kura.mem.size" value="512m" />
                                        <property name="kura.install.dir" value="/opt/eclipse" />
                                        <ant antfile="${basedir}/src/main/ant/build_equinox_distrib.xml" target="dist-linux" />
                                    </target>
                                </configuration>
                            </execution>
                        </executions>
                    </plugin>
                    <plugin>
                        <groupId>org.vafer</groupId>
                        <artifactId>jdeb</artifactId>
                        <version>1.0</version>
                        <executions>
                            <execution>
                                <id>raspberry-pi-2-3-deb</id>
                                <phase>package</phase>
                                <goals>
                                    <goal>jdeb</goal>
                                </goals>
                                <configuration>
                                    <verbose>true</verbose>
                                    <deb>${basedir}/target/kura_${project.version}_raspberry-pi-2-3_installer.deb</deb>
                                    <controlDir>${basedir}/src/main/deb/control</controlDir>
                                    <dataSet>
                                        <data>
                                            <src>${basedir}/target/kura_${project.version}_raspberry-pi-2.zip</src>
                                            <type>file</type>
                                            <mapper>
                                                <type>perm</type>
                                                <prefix>/tmp</prefix>
                                            </mapper>
                                        </data>
                                    </dataSet>
                                </configuration>
                            </execution>
                        </executions>
                    </plugin>
                </plugins>
            </build>
        </profile>

        <profile>
            <id>raspberry-pi-2-3-nn</id>
            <properties>
                <project.raspbian.dependencies.nn>dos2unix, unzip, telnet, java8-runtime-headless | java8-runtime</project.raspbian.dependencies.nn>
            </properties>
            <activation>
                <activeByDefault>true</activeByDefault>
            </activation>
            <build>
                <resources>
                    <resource>
                        <directory>src/main/resources</directory>
                        <filtering>true</filtering>
                    </resource>
                </resources>
                <plugins>
                    <plugin>
                        <groupId>org.codehaus.mojo</groupId>
                        <artifactId>buildnumber-maven-plugin</artifactId>
                        <version>1.0</version>
                        <executions>
                            <execution>
                                <phase>validate</phase>
                                <goals>
                                    <goal>create-timestamp</goal>
                                </goals>
                            </execution>
                        </executions>
                    </plugin>
                    <plugin>
                        <groupId>org.apache.maven.plugins</groupId>
                        <artifactId>maven-antrun-plugin</artifactId>
                        <version>1.7</version>
                        <executions>
                            <execution>
                                <id>raspberry-pi-2-3-nn-jars</id>
                                <phase>prepare-package</phase>
                                <goals>
                                    <goal>run</goal>
                                </goals>
                                <configuration>
                                    <target>
                                        <property name="buildNumber" value="buildNumber" />
                                        <property name="project.version" value="${project.version}" />
                                        <property name="project.build.profile" value="${project.build.profile}" />
                                        <property name="project.build.directory" value="${project.build.directory}" />
                                        <property name="build.name" value="raspberry-pi-2-nn" />
                                        <property name="target.device" value="raspberry-pi-2-nn" />
                                        <property name="native.tag" value="armv6hf" />
                                        <property name="kura.os.version" value="raspbian" />
                                        <property name="kura.arch" value="armv7_hf" />
                                        <property name="kura.mem.size" value="512m" />
                                        <property name="kura.install.dir" value="/opt/eclipse" />
                                        <ant antfile="${basedir}/src/main/ant/build_equinox_distrib.xml" target="dist-linux" />
                                    </target>
                                </configuration>
                            </execution>
                        </executions>
                    </plugin>
                    <plugin>
                        <groupId>org.vafer</groupId>
                        <artifactId>jdeb</artifactId>
                        <version>1.0</version>
                        <executions>
                            <execution>
                                <id>raspberry-pi-2-3-nn-deb</id>
                                <phase>package</phase>
                                <goals>
                                    <goal>jdeb</goal>
                                </goals>
                                <configuration>
                                    <verbose>true</verbose>
                                    <deb>${basedir}/target/kura_${project.version}_raspberry-pi-2-3-nn_installer.deb</deb>
                                    <controlDir>${basedir}/src/main/deb/control_nn</controlDir>
                                    <dataSet>
                                        <data>
                                            <src>${basedir}/target/kura_${project.version}_raspberry-pi-2-nn.zip</src>
                                            <type>file</type>
                                            <mapper>
                                                <type>perm</type>
                                                <prefix>/tmp</prefix>
                                            </mapper>
                                        </data>
                                    </dataSet>
                                </configuration>
                            </execution>
                        </executions>
                    </plugin>
                </plugins>
            </build>
        </profile>

        <profile>
            <id>fedora25</id>
            <activation>
                <activeByDefault>true</activeByDefault>
            </activation>
            <build>
                <resources>
                    <resource>
                        <directory>src/main/resources</directory>
                        <filtering>true</filtering>
                    </resource>
                </resources>
                <plugins>
                    <plugin>
                        <groupId>org.codehaus.mojo</groupId>
                        <artifactId>buildnumber-maven-plugin</artifactId>
                        <version>1.0</version>
                        <executions>
                            <execution>
                                <phase>validate</phase>
                                <goals>
                                    <goal>create-timestamp</goal>
                                </goals>
                            </execution>
                        </executions>
                    </plugin>
                    <plugin>
                        <groupId>org.apache.maven.plugins</groupId>
                        <artifactId>maven-antrun-plugin</artifactId>
                        <version>1.7</version>
                        <executions>
                            <execution>
                                <id>fedora25-jars</id>
                                <phase>prepare-package</phase>
                                <goals>
                                    <goal>run</goal>
                                </goals>
                                <configuration>
                                    <target>
                                        <property name="buildNumber" value="buildNumber" />
                                        <property name="project.version" value="${project.version}" />
                                        <property name="project.build.profile" value="${project.build.profile}" />
                                        <property name="project.build.directory" value="${project.build.directory}" />
                                        <property name="build.name" value="fedora25" />
                                        <property name="target.device" value="raspberry-pi" />
                                        <property name="native.tag" value="armv6hf" />
                                        <property name="kura.os.version" value="fedora" />
                                        <property name="kura.arch" value="armv7_hf" />
                                        <property name="kura.mem.size" value="512m" />
                                        <property name="kura.install.dir" value="/opt/eclipse" />
                                        <ant antfile="${basedir}/src/main/ant/build_equinox_distrib.xml" target="dist-linux" />
                                    </target>
                                </configuration>
                            </execution>
                        </executions>
                    </plugin>
                </plugins>
            </build>
        </profile>

        <profile>
            <id>fedora25-nn</id>
            <activation>
                <activeByDefault>true</activeByDefault>
            </activation>
            <build>
                <resources>
                    <resource>
                        <directory>src/main/resources</directory>
                        <filtering>true</filtering>
                    </resource>
                </resources>
                <plugins>
                    <plugin>
                        <groupId>org.codehaus.mojo</groupId>
                        <artifactId>buildnumber-maven-plugin</artifactId>
                        <version>1.0</version>
                        <executions>
                            <execution>
                                <phase>validate</phase>
                                <goals>
                                    <goal>create-timestamp</goal>
                                </goals>
                            </execution>
                        </executions>
                    </plugin>
                    <plugin>
                        <groupId>org.apache.maven.plugins</groupId>
                        <artifactId>maven-antrun-plugin</artifactId>
                        <version>1.7</version>
                        <executions>
                            <execution>
                                <id>fedora25-nn-jars</id>
                                <phase>prepare-package</phase>
                                <goals>
                                    <goal>run</goal>
                                </goals>
                                <configuration>
                                    <target>
                                        <property name="buildNumber" value="buildNumber" />
                                        <property name="project.version" value="${project.version}" />
                                        <property name="project.build.profile" value="${project.build.profile}" />
                                        <property name="project.build.directory" value="${project.build.directory}" />
                                        <property name="build.name" value="fedora25-nn" />
                                        <property name="target.device" value="raspberry-pi-nn" />
                                        <property name="native.tag" value="armv6hf" />
                                        <property name="kura.os.version" value="fedora" />
                                        <property name="kura.arch" value="armv7_hf" />
                                        <property name="kura.mem.size" value="512m" />
                                        <property name="kura.install.dir" value="/opt/eclipse" />
                                        <ant antfile="${basedir}/src/main/ant/build_equinox_distrib.xml" target="dist-linux" />
                                    </target>
                                </configuration>
                            </execution>
                        </executions>
                    </plugin>
                </plugins>
            </build>
        </profile>
        <profile>
            <id>Win64-nn</id>
            <activation>
                <activeByDefault>false</activeByDefault>
            </activation>
            <build>
                <resources>
                    <resource>
                        <directory>src/main/resources</directory>
                        <filtering>true</filtering>
                    </resource>
                </resources>
                <plugins>
                    <plugin>
                        <groupId>org.codehaus.mojo</groupId>
                        <artifactId>buildnumber-maven-plugin</artifactId>
                        <version>1.0</version>
                        <executions>
                            <execution>
                                <phase>validate</phase>
                                <goals>
                                    <goal>create-timestamp</goal>
                                </goals>
                            </execution>
                        </executions>
                    </plugin>
                    <plugin>
                        <groupId>org.apache.maven.plugins</groupId>
                        <artifactId>maven-antrun-plugin</artifactId>
                        <version>1.7</version>
                        <executions>
                            <execution>
                                <id>Win64-nn-jars</id>
                                <phase>prepare-package</phase>
                                <goals>
                                    <goal>run</goal>
                                </goals>
                                <configuration>
                                    <target>
                                        <property name="buildNumber" value="buildNumber" />
                                        <property name="project.version" value="${project.version}" />
                                        <property name="project.build.profile" value="${project.build.profile}" />
                                        <property name="project.build.directory" value="${project.build.directory}" />
                                        <property name="build.name" value="Win64-nn" />
                                        <property name="target.device" value="Win64" />
                                        <property name="native.tag" value="win64" />
                                        <property name="kura.os.version" value="Windows 64" />
                                        <property name="kura.arch" value="x64" />
                                        <property name="kura.mem.size" value="256m" />
                                        <property name="kura.install.dir" value="/opt/eclipse" />
                                        <ant antfile="${basedir}/src/main/ant/build_equinox_distrib.xml" target="dist-windows" />
                                    </target>
                                </configuration>
                            </execution>
                        </executions>
                    </plugin>
                </plugins>
            </build>
        </profile>


        <profile>
            <id>dev-env</id>
            <activation>
                <activeByDefault>true</activeByDefault>
            </activation>
            <build>
                <resources>
                    <resource>
                        <directory>src/main/resources</directory>
                        <filtering>true</filtering>
                    </resource>
                </resources>
                <plugins>
                    <plugin>
                        <groupId>org.codehaus.mojo</groupId>
                        <artifactId>buildnumber-maven-plugin</artifactId>
                        <version>1.0</version>
                        <executions>
                            <execution>
                                <phase>validate</phase>
                                <goals>
                                    <goal>create-timestamp</goal>
                                </goals>
                            </execution>
                        </executions>
                    </plugin>
                    <plugin>
                        <groupId>org.eclipse.tycho.extras</groupId>
                        <artifactId>tycho-p2-extras-plugin</artifactId>
                        <version>${tycho-version}</version>
                        <executions>
                            <execution>
                                <phase>package</phase>
                                <goals>
                                    <goal>publish-features-and-bundles</goal>
                                </goals>
                            </execution>
                        </executions>
                        <configuration>
                            <compress>false</compress>
                            <sourceLocation>${project.build.directory}/staging/target-definition/equinox_3.11.1/repository</sourceLocation>
                            <artifactRepositoryLocation>${project.build.directory}/staging/target-definition/equinox_3.11.1/repository</artifactRepositoryLocation>
                            <metadataRepositoryLocation>${project.build.directory}/staging/target-definition/equinox_3.11.1/repository</metadataRepositoryLocation>
                        </configuration>
                    </plugin>
                    <plugin>
                        <groupId>org.apache.maven.plugins</groupId>
                        <artifactId>maven-antrun-plugin</artifactId>
                        <version>1.7</version>
                        <executions>
                            <execution>
                                <id>prep-tp</id>
                                <phase>prepare-package</phase>
                                <goals>
                                    <goal>run</goal>
                                </goals>
                                <configuration>
                                    <target>
										<!-- Kura User Workspace -->
                                        <echo message="Preparing target platform..." />

										<!-- Copy the mtoolkit plugin to the target directory -->
                                        <copy
                                            file="src/main/resources/common/org.tigris.mtoolkit.sdk-3.1.8-20110411-0918.zip"
                                            todir="${project.build.directory}" />

										<!-- Add the deployment agent and core packages to the target platform
											which is required for the emulator -->
                                        <copy todir="${project.build.directory}/staging/target-definition">
                                            <fileset dir="../target-definition" />
                                        </copy>
										<!-- Add individual emulator bundles-->
                                        <copy
                                            file="${project.build.directory}/plugins/org.eclipse.kura.emulator.clock_${org.eclipse.kura.emulator.clock.version}.jar"
                                            todir="${project.build.directory}/staging/target-definition/equinox_3.11.1/repository/plugins" />
                                        <copy
                                            file="${project.build.directory}/plugins/org.eclipse.kura.emulator.gpio_${org.eclipse.kura.emulator.gpio.version}.jar"
                                            todir="${project.build.directory}/staging/target-definition/equinox_3.11.1/repository/plugins" />
                                        <copy
                                            file="${project.build.directory}/plugins/org.eclipse.kura.emulator.net_${org.eclipse.kura.emulator.net.version}.jar"
                                            todir="${project.build.directory}/staging/target-definition/equinox_3.11.1/repository/plugins" />
                                        <copy
                                            file="${project.build.directory}/plugins/org.eclipse.kura.emulator.position_${org.eclipse.kura.emulator.position.version}.jar"
                                            todir="${project.build.directory}/staging/target-definition/equinox_3.11.1/repository/plugins" />
                                        <copy
                                            file="${project.build.directory}/plugins/org.eclipse.kura.emulator.usb_${org.eclipse.kura.emulator.usb.version}.jar"
                                            todir="${project.build.directory}/staging/target-definition/equinox_3.11.1/repository/plugins" />
                                        <copy
                                            file="${project.build.directory}/plugins/org.eclipse.kura.emulator.watchdog_${org.eclipse.kura.emulator.watchdog.version}.jar"
                                            todir="${project.build.directory}/staging/target-definition/equinox_3.11.1/repository/plugins" />

                                        <delete file="${project.build.directory}/staging/target-definition/pom.xml" />
                                        <delete dir="${project.build.directory}/staging/target-definition/common/source" />
                                        <delete
                                            file="${project.build.directory}/staging/target-definition/kura-equinox_3.11.1.target" />
                                        <delete
                                            dir="${project.build.directory}/staging/target-definition/equinox_3.11.1/source" />
                                        <delete
                                            file="${project.build.directory}/staging/target-definition/equinox_3.11.1/repository/artifacts.xml" />
                                        <delete
                                            file="${project.build.directory}/staging/target-definition/equinox_3.11.1/repository/content.xml" />
                                        <delete dir="${project.build.directory}/staging/target-definition/target" />

                                        <copy overwrite="true"
                                            file="src/main/resources/common/projects/target_definition.project" tofile="${project.build.directory}/staging/target-definition/.project" />
                                        <copy file="src/main/resources/common/kura-equinox_3.11.1.target" todir="${project.build.directory}/staging/target-definition" />
                                        <copy
                                            file="${project.build.directory}/plugins/org.eclipse.kura.api_${org.eclipse.kura.api.version}.jar"
                                            todir="${project.build.directory}/staging/target-definition/equinox_3.11.1/repository/plugins" />
                                        <copy
                                            file="${project.build.directory}/plugins/org.eclipse.kura.camel_${org.eclipse.kura.camel.version}.jar"
                                            todir="${project.build.directory}/staging/target-definition/equinox_3.11.1/repository/plugins" />
                                        <copy
                                            file="${project.build.directory}/plugins/org.eclipse.kura.camel.cloud.factory_${org.eclipse.kura.camel.cloud.factory.version}.jar"
                                            todir="${project.build.directory}/staging/target-definition/equinox_3.11.1/repository/plugins" />
                                        <copy
                                            file="${project.build.directory}/plugins/org.eclipse.kura.camel.xml_${org.eclipse.kura.camel.xml.version}.jar"
                                            todir="${project.build.directory}/staging/target-definition/equinox_3.11.1/repository/plugins" />
                                        <copy
                                            file="${project.build.directory}/plugins/org.eclipse.kura.core_${org.eclipse.kura.core.version}.jar"
                                            todir="${project.build.directory}/staging/target-definition/equinox_3.11.1/repository/plugins" />
                                        <copy
                                            file="${project.build.directory}/plugins/org.eclipse.kura.core.certificates_${org.eclipse.kura.core.certificates.version}.jar"
                                            todir="${project.build.directory}/staging/target-definition/equinox_3.11.1/repository/plugins" />
                                        <copy
                                            file="${project.build.directory}/plugins/org.eclipse.kura.core.cloud_${org.eclipse.kura.core.cloud.version}.jar"
                                            todir="${project.build.directory}/staging/target-definition/equinox_3.11.1/repository/plugins" />
                                        <copy
                                            file="${project.build.directory}/plugins/org.eclipse.kura.core.comm_${org.eclipse.kura.core.comm.version}.jar"
                                            todir="${project.build.directory}/staging/target-definition/equinox_3.11.1/repository/plugins" />
                                        <copy
                                            file="${project.build.directory}/plugins/org.eclipse.kura.core.configuration_${org.eclipse.kura.core.configuration.version}.jar"
                                            todir="${project.build.directory}/staging/target-definition/equinox_3.11.1/repository/plugins" />
                                        <copy
                                            file="${project.build.directory}/plugins/org.eclipse.kura.core.crypto_${org.eclipse.kura.core.crypto.version}.jar"
                                            todir="${project.build.directory}/staging/target-definition/equinox_3.11.1/repository/plugins" />
                                        <copy
                                            file="${project.build.directory}/plugins/org.eclipse.kura.core.deployment_${org.eclipse.kura.core.deployment.version}.jar"
                                            todir="${project.build.directory}/staging/target-definition/equinox_3.11.1/repository/plugins" />
                                        <copy
                                            file="${project.build.directory}/plugins/org.eclipse.kura.core.log_${org.eclipse.kura.core.log.version}.jar"
                                            todir="${project.build.directory}/staging/target-definition/equinox_3.11.1/repository/plugins" />
                                        <copy
                                            file="${project.build.directory}/plugins/org.eclipse.kura.core.net_${org.eclipse.kura.core.net.version}.jar"
                                            todir="${project.build.directory}/staging/target-definition/equinox_3.11.1/repository/plugins" />
                                        <copy
                                            file="${project.build.directory}/plugins/org.eclipse.kura.deployment.agent_${org.eclipse.kura.deployment.agent.version}.jar"
                                            todir="${project.build.directory}/staging/target-definition/equinox_3.11.1/repository/plugins" />
                                        <copy
                                            file="${project.build.directory}/plugins/org.eclipse.kura.core.status_${org.eclipse.kura.core.status.version}.jar"
                                            todir="${project.build.directory}/staging/target-definition/equinox_3.11.1/repository/plugins" />
                                        <copy
                                            file="${project.build.directory}/plugins/org.eclipse.kura.linux.bluetooth_${org.eclipse.kura.linux.bluetooth.version}.jar"
                                            todir="${project.build.directory}/staging/target-definition/equinox_3.11.1/repository/plugins" />
                                        <copy
                                            file="${project.build.directory}/plugins/org.eclipse.kura.asset.provider_${org.eclipse.kura.asset.provider.version}.jar"
                                            todir="${project.build.directory}/staging/target-definition/equinox_3.11.1/repository/plugins" />
                                        <copy
                                            file="${project.build.directory}/plugins/org.eclipse.kura.asset.cloudlet.provider_${org.eclipse.kura.asset.cloudlet.provider.version}.jar"
                                            todir="${project.build.directory}/staging/target-definition/equinox_3.11.1/repository/plugins" />
                                        <copy
                                            file="${project.build.directory}/plugins/org.eclipse.kura.asset.helper.provider_${org.eclipse.kura.asset.helper.provider.version}.jar"
                                            todir="${project.build.directory}/staging/target-definition/equinox_3.11.1/repository/plugins" />
                                        <copy
                                            file="${project.build.directory}/plugins/org.eclipse.kura.driver.helper.provider_${org.eclipse.kura.driver.helper.provider.version}.jar"
                                            todir="${project.build.directory}/staging/target-definition/equinox_3.11.1/repository/plugins" />
                                        <copy
                                            file="${project.build.directory}/plugins/org.eclipse.kura.localization_${org.eclipse.kura.localization.version}.jar"
                                            todir="${project.build.directory}/staging/target-definition/equinox_3.11.1/repository/plugins" />
                                        <copy
                                            file="${project.build.directory}/plugins/org.eclipse.kura.localization.resources_${org.eclipse.kura.localization.resources.version}.jar"
                                            todir="${project.build.directory}/staging/target-definition/equinox_3.11.1/repository/plugins" />
                                        <copy
                                            file="${project.build.directory}/plugins/org.eclipse.kura.util_${org.eclipse.kura.util.version}.jar"
                                            todir="${project.build.directory}/staging/target-definition/equinox_3.11.1/repository/plugins" />
                                        <copy
                                            file="${project.build.directory}/plugins/org.eclipse.kura.wire.component.provider_${org.eclipse.kura.wire.component.provider.version}.jar"
                                            todir="${project.build.directory}/staging/target-definition/equinox_3.11.1/repository/plugins" />
                                        <copy
                                            file="${project.build.directory}/plugins/org.eclipse.kura.wire.helper.provider_${org.eclipse.kura.wire.helper.provider.version}.jar"
                                            todir="${project.build.directory}/staging/target-definition/equinox_3.11.1/repository/plugins" />
                                        <copy
                                            file="${project.build.directory}/plugins/org.eclipse.kura.wire.provider_${org.eclipse.kura.wire.provider.version}.jar"
                                            todir="${project.build.directory}/staging/target-definition/equinox_3.11.1/repository/plugins" />
                                        <copy
                                            file="${project.build.directory}/plugins/org.eclipse.kura.web2_${org.eclipse.kura.web2.version}.jar"
                                            todir="${project.build.directory}/staging/target-definition/equinox_3.11.1/repository/plugins"
                                            failonerror="false" />
                                    </target>
                                </configuration>
                            </execution>
                            <execution>
                                <id>dev-env</id>
                                <phase>package</phase>
                                <goals>
                                    <goal>run</goal>
                                </goals>
                                <configuration>
                                    <target>
										<!-- Stage the emulator -->
                                        <copy todir="${project.build.directory}/staging/emulator">
                                            <fileset dir="../emulator/org.eclipse.kura.emulator" />
                                        </copy>
                                        <delete file="${project.build.directory}/staging/emulator/pom.xml" />
                                        <delete dir="${project.build.directory}/staging/emulator/bin" />
                                        <delete dir="${project.build.directory}/staging/emulator/target" />
                                        <delete file="${project.build.directory}/staging/emulator/emulator-assembly.xml" />
                                        <delete
                                            file="${project.build.directory}/staging/emulator/src/main/resources/Kura_Core_Test.launch" />
                                        <delete
                                            file="${project.build.directory}/staging/emulator/src/main/resources/Kura_Emulator_Linux.launch" />
                                        <delete
                                            file="${project.build.directory}/staging/emulator/src/main/resources/Kura_Emulator_OSX.launch" />
                                        <copy file="RELEASE_NOTES.txt" todir="${project.build.directory}/staging/emulator/src/main/resources" />
                                        <copy file="src/main/resources/common/Kura_Emulator_Linux.launch" todir="${project.build.directory}/staging/emulator/src/main/resources" />
                                        <copy file="src/main/resources/common/Kura_Emulator_OSX.launch" todir="${project.build.directory}/staging/emulator/src/main/resources" />
                                        <copy file="src/main/resources/common/classpaths/emulator.classpath"
                                            tofile="${project.build.directory}/staging/emulator/emulator.classpath" />
                                        <copy overwrite="true" file="src/main/resources/common/projects/emulator.project"
                                            tofile="${project.build.directory}/staging/emulator/.project" />
                                        <replace
                                            file="${project.build.directory}/staging/emulator/src/main/resources/kura.properties"
                                            token="kura.version=kura_emulator" value="kura.version=KURA_${kura.version}" />
                                        <move file="${project.build.directory}/staging/emulator/emulator.classpath"
                                            tofile="${project.build.directory}/staging/emulator/.classpath" />

										<!-- Stage the Demo Heater Project -->
                                        <copy todir="${project.build.directory}/staging/demo_heater">
                                            <fileset dir="../examples/org.eclipse.kura.demo.heater" />
                                        </copy>
                                        <delete file="${project.build.directory}/staging/demo_heater/pom.xml" />
                                        <delete dir="${project.build.directory}/staging/demo_heater/bin" />
                                        <delete dir="${project.build.directory}/staging/demo_heater/target" />
                                        <copy file="src/main/resources/common/classpaths/demo_heater.classpath"
                                            tofile="${project.build.directory}/staging/demo_heater/demo_heater.classpath" />
                                        <copy overwrite="true" file="src/main/resources/common/projects/demo_heater.project"
                                            tofile="${project.build.directory}/staging/demo_heater/.project" />
                                        <move file="${project.build.directory}/staging/demo_heater/demo_heater.classpath"
                                            tofile="${project.build.directory}/staging/demo_heater/.classpath" />

										<!-- Stage the org.eclipse.kura.example.beacon Project -->
                                        <copy todir="${project.build.directory}/staging/beacon">
                                            <fileset dir="../examples/org.eclipse.kura.example.beacon" />
                                        </copy>
                                        <delete file="${project.build.directory}/staging/beacon/pom.xml" />
                                        <delete dir="${project.build.directory}/staging/beacon/bin" />
                                        <delete dir="${project.build.directory}/staging/beacon/target" />
                                        <copy file="src/main/resources/common/classpaths/beacon.classpath" tofile="${project.build.directory}/staging/beacon/beacon.classpath" />
                                        <copy overwrite="true" file="src/main/resources/common/projects/beacon.project"
                                            tofile="${project.build.directory}/staging/beacon/.project" />
                                        <move file="${project.build.directory}/staging/beacon/beacon.classpath"
                                            tofile="${project.build.directory}/staging/beacon/.classpath" />

										<!-- Stage the org.eclipse.kura.example.ble.tisensortag Project -->
                                        <copy todir="${project.build.directory}/staging/tisensortag">
                                            <fileset dir="../examples/org.eclipse.kura.example.ble.tisensortag" />
                                        </copy>
                                        <delete file="${project.build.directory}/staging/tisensortag/pom.xml" />
                                        <delete dir="${project.build.directory}/staging/tisensortag/bin" />
                                        <delete dir="${project.build.directory}/staging/tisensortag/target" />
                                        <copy file="src/main/resources/common/classpaths/tisensortag.classpath"
                                            tofile="${project.build.directory}/staging/tisensortag/tisensortag.classpath" />
                                        <copy overwrite="true" file="src/main/resources/common/projects/tisensortag.project"
                                            tofile="${project.build.directory}/staging/tisensortag/.project" />
                                        <move file="${project.build.directory}/staging/tisensortag/tisensortag.classpath"
                                            tofile="${project.build.directory}/staging/tisensortag/.classpath" />

										<!-- Stage the org.eclipse.kura.example.publisher Project -->
                                        <copy todir="${project.build.directory}/staging/publisher">
                                            <fileset dir="../examples/org.eclipse.kura.example.publisher" />
                                        </copy>
                                        <delete file="${project.build.directory}/staging/publisher/pom.xml" />
                                        <delete dir="${project.build.directory}/staging/publisher/bin" />
                                        <delete dir="${project.build.directory}/staging/publisher/target" />
                                        <copy file="src/main/resources/common/classpaths/publisher.classpath"
                                            tofile="${project.build.directory}/staging/publisher/publisher.classpath" />
                                        <copy overwrite="true" file="src/main/resources/common/projects/publisher.project"
                                            tofile="${project.build.directory}/staging/publisher/.project" />
                                        <move file="${project.build.directory}/staging/publisher/publisher.classpath"
                                            tofile="${project.build.directory}/staging/publisher/.classpath" />

                                        <!-- Stage the org.eclipse.kura.example.camel.quickstart Project -->
                                        <copy todir="${project.build.directory}/staging/camel_quickstart">
                                            <fileset dir="../examples/org.eclipse.kura.example.camel.quickstart" />
                                        </copy>
                                        <delete file="${project.build.directory}/staging/camel_quickstart/pom.xml" />
                                        <delete dir="${project.build.directory}/staging/camel_quickstart/bin" />
                                        <delete dir="${project.build.directory}/staging/camel_quickstart/target" />
                                        <copy file="src/main/resources/common/classpaths/camel_quickstart.classpath"
                                            tofile="${project.build.directory}/staging/camel_quickstart/camel_quickstart.classpath" />
                                        <copy overwrite="true"
                                            file="src/main/resources/common/projects/camel_quickstart.project" tofile="${project.build.directory}/staging/camel_quickstart/.project" />
                                        <move
                                            file="${project.build.directory}/staging/camel_quickstart/camel_quickstart.classpath"
                                            tofile="${project.build.directory}/staging/camel_quickstart/.classpath" />

                                        <!-- Stage the org.eclipse.kura.example.camel.publisher Project -->
                                        <copy todir="${project.build.directory}/staging/camel_publisher">
                                            <fileset dir="../examples/org.eclipse.kura.example.camel.publisher" />
                                        </copy>
                                        <delete file="${project.build.directory}/staging/camel_publisher/pom.xml" />
                                        <delete dir="${project.build.directory}/staging/camel_publisher/bin" />
                                        <delete dir="${project.build.directory}/staging/camel_publisher/target" />
                                        <copy file="src/main/resources/common/classpaths/camel_publisher.classpath"
                                            tofile="${project.build.directory}/staging/camel_publisher/camel_publisher.classpath" />
                                        <copy overwrite="true"
                                            file="src/main/resources/common/projects/camel_publisher.project" tofile="${project.build.directory}/staging/camel_publisher/.project" />
                                        <move
                                            file="${project.build.directory}/staging/camel_publisher/camel_publisher.classpath"
                                            tofile="${project.build.directory}/staging/camel_publisher/.classpath" />

                                        <!-- Stage the org.eclipse.kura.example.camel.aggregation Project -->
                                        <copy todir="${project.build.directory}/staging/camel_aggregation">
                                            <fileset dir="../examples/org.eclipse.kura.example.camel.aggregation" />
                                        </copy>
                                        <delete file="${project.build.directory}/staging/camel_aggregation/pom.xml" />
                                        <delete dir="${project.build.directory}/staging/camel_aggregation/bin" />
                                        <delete dir="${project.build.directory}/staging/camel_aggregation/target" />
                                        <copy file="src/main/resources/common/classpaths/camel_aggregation.classpath"
                                            tofile="${project.build.directory}/staging/camel_aggregation/camel_aggregation.classpath" />
                                        <copy overwrite="true"
                                            file="src/main/resources/common/projects/camel_aggregation.project" tofile="${project.build.directory}/staging/camel_aggregation/.project" />
                                        <move
                                            file="${project.build.directory}/staging/camel_aggregation/camel_aggregation.classpath"
                                            tofile="${project.build.directory}/staging/camel_aggregation/.classpath" />

										<!-- Create the archive file with the components -->
                                        <zip destfile="${project.build.directory}/${zip_workspace.prefix}.zip">
                                            <zipfileset dir="${project.build.directory}/staging/target-definition/"
                                                prefix="target-definition/" />
                                            <zipfileset dir="${project.build.directory}/staging/emulator/"
                                                prefix="org.eclipse.kura.emulator/" />
                                            <zipfileset dir="${project.build.directory}/staging/demo_heater/"
                                                prefix="org.eclipse.kura.demo.heater/" />
                                            <zipfileset dir="${project.build.directory}/staging/beacon/"
                                                prefix="org.eclipse.kura.example.beacon/" />
                                            <zipfileset dir="${project.build.directory}/staging/tisensortag/"
                                                prefix="org.eclipse.kura.example.ble.tisensortag/" />
                                            <zipfileset dir="${project.build.directory}/staging/publisher/"
                                                prefix="org.eclipse.kura.example.publisher/" />
                                            <zipfileset dir="${project.build.directory}/staging/camel_quickstart/"
                                                prefix="org.eclipse.kura.example.camel.quickstart/" />
                                            <zipfileset dir="${project.build.directory}/staging/camel_publisher/"
                                                prefix="org.eclipse.kura.example.camel.publisher/" />
                                            <zipfileset dir="${project.build.directory}/staging/camel_aggregation/"
                                                prefix="org.eclipse.kura.example.camel.aggregation/" />
                                        </zip>
                                    </target>
                                </configuration>
                            </execution>
                            <execution>
                                <id>post-dev-env</id>
                                <phase>install</phase>
                                <goals>
                                    <goal>run</goal>
                                </goals>
                                <configuration>
                                    <target unless="${org.eclipse.kura.dio.include}">
                                        <zip destfile="${project.build.directory}/tmp_ws.zip">
                                            <zipfileset src="${project.build.directory}/${zip_workspace.prefix}.zip">
                                                <exclude
                                                    name="target-definition/common/repository/plugins/jdk.dio_${jdk.dio.version}.jar" />
                                                <exclude
                                                    name="target-definition/common/repository/plugins/jdk.dio.*_${jdk.dio.version}.jar" />
                                            </zipfileset>
                                        </zip>
                                        <move file="${project.build.directory}/tmp_ws.zip" tofile="${project.build.directory}/${zip_workspace.prefix}.zip" />
                                    </target>
                                </configuration>
                            </execution>
                        </executions>
                    </plugin>

                </plugins>
            </build>
        </profile>
        <profile>
            <id>extra-dps</id> <!-- To be redistributed only in release phase. In snapshot phase them will not work.-->
            <activation>
                <activeByDefault>true</activeByDefault>
            </activation>
            <build>
                <plugins>
                    <plugin>
                        <groupId>org.apache.maven.plugins</groupId>
                        <artifactId>maven-antrun-plugin</artifactId>
                        <version>1.7</version>
                        <executions>
                            <execution>
                                <id>modbus-dp</id>
                                <phase>install</phase>
                                <goals>
                                    <goal>run</goal>
                                </goals>
                                <configuration>
                                    <target if="${is.not.snapshot}">
                                        <ant antfile="${basedir}/src/main/ant/build_modbus_dp.xml" target="build-dp" />
                                    </target>
                                </configuration>
                            </execution>

                            <execution>
                                <id>check-can</id>
                                <phase>install</phase>
                                <goals>
                                    <goal>run</goal>
                                </goals>
                                <configuration>
                                    <exportAntProperties>true</exportAntProperties>
                                    <target name="verify-can" if="${is.not.snapshot}">
                                        <available
                                            file="target/plugins/org.eclipse.kura.protocol.can_${org.eclipse.kura.protocol.can.version}.jar"
                                            property="can.jar.present" />
                                    </target>
                                </configuration>
                            </execution>

                            <execution>
                                <id>can-dp</id>
                                <phase>install</phase>
                                <goals>
                                    <goal>run</goal>
                                </goals>
                                <configuration>
                                    <target name="dp-can" if="can.jar.present">
                                        <ant antfile="${basedir}/src/main/ant/build_can_dp.xml" target="build-dp" />
                                    </target>
                                </configuration>
                            </execution>

                            <execution>
                                <id>camel-aggregation-dp</id>
                                <phase>install</phase>
                                <goals>
                                    <goal>run</goal>
                                </goals>
                                <configuration>
                                    <target if="${is.not.snapshot}">
                                        <ant antfile="${basedir}/src/main/ant/build_camel-aggregation_dp.xml"
                                            target="build-dp" />
                                    </target>
                                </configuration>
                            </execution>

                            <execution>
                                <id>camel-quickstart-dp</id>
                                <phase>install</phase>
                                <goals>
                                    <goal>run</goal>
                                </goals>
                                <configuration>
                                    <target if="${is.not.snapshot}">
                                        <ant antfile="${basedir}/src/main/ant/build_camel-quickstart_dp.xml" target="build-dp" />
                                    </target>
                                </configuration>
                            </execution>

                            <execution>
                                <id>opcua-dp</id>
                                <phase>install</phase>
                                <goals>
                                    <goal>run</goal>
                                </goals>
                                <configuration>
                                    <target if="${is.not.snapshot}">
                                        <ant antfile="${basedir}/src/main/ant/build_opcua_dp.xml" target="build-dp" />
                                    </target>
                                </configuration>
                            </execution>

<<<<<<< HEAD
							<execution>
								<id>script-filter-dp</id>
								<phase>install</phase>
								<goals>
									<goal>run</goal>
								</goals>
								<configuration>
									<target if="${is.not.snapshot}">
										<ant antfile="${basedir}/src/main/ant/build_script_filter_dp.xml" target="build-dp" />
									</target>
								</configuration>
							</execution>
						</executions>
					</plugin>
				</plugins>
			</build>
		</profile>

        <profile>
          <id>octeontx-nn</id>
          <activation>
            <activeByDefault>true</activeByDefault>
          </activation>
          <build>
            <resources>
              <resource>
                <directory>src/main/resources</directory>
                <filtering>true</filtering>
              </resource>
            </resources>
            <plugins>
              <plugin>
                <groupId>org.codehaus.mojo</groupId>
                <artifactId>buildnumber-maven-plugin</artifactId>
                <version>1.0</version>
                <executions>
                  <execution>
                    <phase>validate</phase>
                    <goals>
                      <goal>create-timestamp</goal>
                    </goals>
                  </execution>
                </executions>
              </plugin>
              <plugin>
                <groupId>org.apache.maven.plugins</groupId>
                <artifactId>maven-antrun-plugin</artifactId>
                <version>1.7</version>
                <executions>
                  <execution>
                    <id>octeontx-nn-jars</id>
                    <phase>prepare-package</phase>
                    <goals>
                      <goal>run</goal>
                    </goals>
                    <configuration>
                      <target>
                        <property name="buildNumber" value="buildNumber" />
                        <property name="project.version" value="${project.version}" />
                        <property name="project.build.profile" value="${project.build.profile}" />
                        <property name="project.build.directory" value="${project.build.directory}" />
                        <property name="build.name" value="octeontx-nn" />
                        <property name="target.device" value="octeontx-nn" />
                        <property name="kura.os.version" value="debian" />
                        <property name="native.tag" value="aarch64"/>
                        <property name="kura.arch" value="aarch64" />
                        <property name="kura.mem.size" value="256m" />
                        <property name="kura.install.dir" value="/opt/eclipse/" />
                        <ant antfile="${basedir}/src/main/ant/build_equinox_distrib.xml"
                             target="dist-linux" />
                      </target>
                    </configuration>
                  </execution>
                </executions>
              </plugin>
            </plugins>
          </build>
        </profile>
        
	  </profiles>
=======
                            <execution>
                                <id>script-filter-dp</id>
                                <phase>install</phase>
                                <goals>
                                    <goal>run</goal>
                                </goals>
                                <configuration>
                                    <target if="${is.not.snapshot}">
                                        <ant antfile="${basedir}/src/main/ant/build_script_filter_dp.xml" target="build-dp" />
                                    </target>
                                </configuration>
                            </execution>
                        </executions>
                    </plugin>
                </plugins>
            </build>
        </profile>
    </profiles>
>>>>>>> ff8c4379
</project><|MERGE_RESOLUTION|>--- conflicted
+++ resolved
@@ -143,392 +143,6 @@
                                     <artifactId>org.eclipse.kura.camel.cloud.factory</artifactId>
                                     <version>${org.eclipse.kura.camel.cloud.factory.version}</version>
                                 </artifactItem>
-<<<<<<< HEAD
-								<artifactItem>
-									<groupId>org.eclipse.kura</groupId>
-									<artifactId>org.eclipse.kura.camel.xml</artifactId>
-									<version>${org.eclipse.kura.camel.xml.version}</version>
-								</artifactItem>
-								<artifactItem>
-									<groupId>org.eclipse.kura</groupId>
-									<artifactId>org.eclipse.kura.core</artifactId>
-									<version>${org.eclipse.kura.core.version}</version>
-								</artifactItem>
-								<artifactItem>
-									<groupId>org.eclipse.kura</groupId>
-									<artifactId>org.eclipse.kura.core.certificates</artifactId>
-									<version>${org.eclipse.kura.core.certificates.version}</version>
-								</artifactItem>
-								<artifactItem>
-									<groupId>org.eclipse.kura</groupId>
-									<artifactId>org.eclipse.kura.core.cloud</artifactId>
-									<version>${org.eclipse.kura.core.cloud.version}</version>
-								</artifactItem>
-								<artifactItem>
-									<groupId>org.eclipse.kura</groupId>
-									<artifactId>org.eclipse.kura.core.comm</artifactId>
-									<version>${org.eclipse.kura.core.comm.version}</version>
-								</artifactItem>
-								<artifactItem>
-									<groupId>org.eclipse.kura</groupId>
-									<artifactId>org.eclipse.kura.core.configuration</artifactId>
-									<version>${org.eclipse.kura.core.configuration.version}</version>
-								</artifactItem>
-								<artifactItem>
-									<groupId>org.eclipse.kura</groupId>
-									<artifactId>org.eclipse.kura.core.crypto</artifactId>
-									<version>${org.eclipse.kura.core.crypto.version}</version>
-								</artifactItem>
-								<artifactItem>
-									<groupId>org.eclipse.kura</groupId>
-									<artifactId>org.eclipse.kura.core.deployment</artifactId>
-									<version>${org.eclipse.kura.core.deployment.version}</version>
-								</artifactItem>
-								<artifactItem>
-									<groupId>org.eclipse.kura</groupId>
-									<artifactId>org.eclipse.kura.core.log</artifactId>
-									<version>${org.eclipse.kura.core.log.version}</version>
-								</artifactItem>
-								<artifactItem>
-									<groupId>org.eclipse.kura</groupId>
-									<artifactId>org.eclipse.kura.core.net</artifactId>
-									<version>${org.eclipse.kura.core.net.version}</version>
-								</artifactItem>
-								<artifactItem>
-									<groupId>org.eclipse.kura</groupId>
-									<artifactId>org.eclipse.kura.deployment.agent</artifactId>
-									<version>${org.eclipse.kura.deployment.agent.version}</version>
-								</artifactItem>
-								<artifactItem>
-									<groupId>org.eclipse.kura</groupId>
-									<artifactId>org.eclipse.kura.emulator</artifactId>
-									<version>${org.eclipse.kura.emulator.version}</version>
-								</artifactItem>
-								<artifactItem>
-									<groupId>org.eclipse.kura</groupId>
-									<artifactId>org.eclipse.kura.emulator.gpio</artifactId>
-									<version>${org.eclipse.kura.emulator.gpio.version}</version>
-								</artifactItem>
-								<artifactItem>
-									<groupId>org.eclipse.kura</groupId>
-									<artifactId>org.eclipse.kura.emulator.clock</artifactId>
-									<version>${org.eclipse.kura.emulator.clock.version}</version>
-								</artifactItem>
-								<artifactItem>
-									<groupId>org.eclipse.kura</groupId>
-									<artifactId>org.eclipse.kura.emulator.net</artifactId>
-									<version>${org.eclipse.kura.emulator.net.version}</version>
-								</artifactItem>
-								<artifactItem>
-									<groupId>org.eclipse.kura</groupId>
-									<artifactId>org.eclipse.kura.emulator.position</artifactId>
-									<version>${org.eclipse.kura.emulator.position.version}</version>
-								</artifactItem>
-								<artifactItem>
-									<groupId>org.eclipse.kura</groupId>
-									<artifactId>org.eclipse.kura.emulator.usb</artifactId>
-									<version>${org.eclipse.kura.emulator.usb.version}</version>
-								</artifactItem>
-								<artifactItem>
-									<groupId>org.eclipse.kura</groupId>
-									<artifactId>org.eclipse.kura.emulator.watchdog</artifactId>
-									<version>${org.eclipse.kura.emulator.watchdog.version}</version>
-								</artifactItem>
-								<artifactItem>
-									<groupId>org.eclipse.kura</groupId>
-									<artifactId>org.eclipse.kura.linux.clock</artifactId>
-									<version>${org.eclipse.kura.linux.clock.version}</version>
-								</artifactItem>
-								<artifactItem>
-									<groupId>org.eclipse.kura</groupId>
-									<artifactId>org.eclipse.kura.linux.command</artifactId>
-									<version>${org.eclipse.kura.linux.command.version}</version>
-								</artifactItem>
-								<artifactItem>
-									<groupId>org.eclipse.kura</groupId>
-									<artifactId>org.eclipse.kura.linux.net</artifactId>
-									<version>${org.eclipse.kura.linux.net.version}</version>
-								</artifactItem>
-								<artifactItem>
-									<groupId>org.eclipse.kura</groupId>
-									<artifactId>org.eclipse.kura.linux.position</artifactId>
-									<version>${org.eclipse.kura.linux.position.version}</version>
-								</artifactItem>
-								<artifactItem>
-									<groupId>org.eclipse.kura</groupId>
-									<artifactId>org.eclipse.kura.linux.usb</artifactId>
-									<version>${org.eclipse.kura.linux.usb.version}</version>
-								</artifactItem>
-								<artifactItem>
-									<groupId>org.eclipse.kura</groupId>
-									<artifactId>org.eclipse.kura.linux.usb.armv6hf</artifactId>
-									<version>${org.eclipse.kura.linux.usb.version}</version>
-								</artifactItem>
-								<artifactItem>
-									<groupId>org.eclipse.kura</groupId>
-									<artifactId>org.eclipse.kura.linux.usb.x86_64</artifactId>
-									<version>${org.eclipse.kura.linux.usb.version}</version>
-								</artifactItem>
-								<artifactItem>
-									<groupId>org.eclipse.kura</groupId>
-									<artifactId>org.eclipse.kura.linux.usb.aarch64</artifactId>
-									<version>${org.eclipse.kura.linux.usb.version}</version>
-								</artifactItem>
-								<artifactItem>
-									<groupId>org.eclipse.kura</groupId>
-									<artifactId>org.eclipse.kura.linux.bluetooth</artifactId>
-									<version>${org.eclipse.kura.linux.bluetooth.version}</version>
-								</artifactItem>
-								<artifactItem>
-									<groupId>org.eclipse.kura</groupId>
-									<artifactId>org.eclipse.kura.linux.watchdog</artifactId>
-									<version>${org.eclipse.kura.linux.watchdog.version}</version>
-								</artifactItem>
-								<artifactItem>
-									<groupId>org.eclipse.kura</groupId>
-									<artifactId>org.eclipse.kura.core.status</artifactId>
-									<version>${org.eclipse.kura.core.status.version}</version>
-								</artifactItem>
-								<artifactItem>
-									<groupId>org.eclipse.kura</groupId>
-									<artifactId>org.eclipse.kura.net.admin</artifactId>
-									<version>${org.eclipse.kura.net.admin.version}</version>
-								</artifactItem>
-								<artifactItem>
-									<groupId>org.eclipse.kura</groupId>
-									<artifactId>org.eclipse.kura.protocol.modbus</artifactId>
-									<version>${org.eclipse.kura.protocol.modbus.version}</version>
-								</artifactItem>
-								<artifactItem>
-									<groupId>org.eclipse.kura</groupId>
-									<artifactId>org.eclipse.kura.example.camel.aggregation</artifactId>
-									<version>${org.eclipse.kura.example.camel.aggregation.version}</version>
-								</artifactItem>
-								<artifactItem>
-									<groupId>org.eclipse.kura</groupId>
-									<artifactId>org.eclipse.kura.example.camel.quickstart</artifactId>
-									<version>${org.eclipse.kura.example.camel.quickstart.version}</version>
-								</artifactItem>
-								<artifactItem>
-									<groupId>org.eclipse.kura</groupId>
-									<artifactId>org.eclipse.kura.asset.provider</artifactId>
-									<version>${org.eclipse.kura.asset.provider.version}</version>
-								</artifactItem>
-								<artifactItem>
-									<groupId>org.eclipse.kura</groupId>
-									<artifactId>org.eclipse.kura.asset.cloudlet.provider</artifactId>
-									<version>${org.eclipse.kura.asset.cloudlet.provider.version}</version>
-								</artifactItem>
-								<artifactItem>
-									<groupId>org.eclipse.kura</groupId>
-									<artifactId>org.eclipse.kura.asset.helper.provider</artifactId>
-									<version>${org.eclipse.kura.asset.helper.provider.version}</version>
-								</artifactItem>
-								<artifactItem>
-									<groupId>org.eclipse.kura</groupId>
-									<artifactId>org.eclipse.kura.driver.helper.provider</artifactId>
-									<version>${org.eclipse.kura.driver.helper.provider.version}</version>
-								</artifactItem>
-								<artifactItem>
-									<groupId>org.eclipse.kura</groupId>
-									<artifactId>org.eclipse.kura.localization</artifactId>
-									<version>${org.eclipse.kura.localization.version}</version>
-									</artifactItem>
-								<artifactItem>
-									<groupId>org.eclipse.kura</groupId>
-									<artifactId>org.eclipse.kura.localization.resources</artifactId>
-									<version>${org.eclipse.kura.localization.resources.version}</version>
-								</artifactItem>
-								<artifactItem>
-									<groupId>org.eclipse.kura</groupId>
-									<artifactId>org.eclipse.kura.util</artifactId>
-									<version>${org.eclipse.kura.util.version}</version>
-								</artifactItem>
-								<artifactItem>
-									<groupId>org.eclipse.kura</groupId>
-									<artifactId>org.eclipse.kura.wire.h2db.component.provider</artifactId>
-									<version>${org.eclipse.kura.wire.h2db.component.provider.version}</version>
-								</artifactItem>
-								<artifactItem>
-									<groupId>org.eclipse.kura</groupId>
-									<artifactId>org.eclipse.kura.wire.component.provider</artifactId>
-									<version>${org.eclipse.kura.wire.component.provider.version}</version>
-								</artifactItem>
-								<artifactItem>
-									<groupId>org.eclipse.kura</groupId>
-									<artifactId>org.eclipse.kura.wire.helper.provider</artifactId>
-									<version>${org.eclipse.kura.wire.helper.provider.version}</version>
-								</artifactItem>
-								<artifactItem>
-									<groupId>org.eclipse.kura</groupId>
-									<artifactId>org.eclipse.kura.wire.provider</artifactId>
-									<version>${org.eclipse.kura.wire.provider.version}</version>
-								</artifactItem>
-								<artifactItem>
-									<groupId>org.eclipse.kura</groupId>
-									<artifactId>org.eclipse.kura.driver.opcua.localization</artifactId>
-									<version>${org.eclipse.kura.driver.opcua.localization.version}</version>
-								</artifactItem>
-								<artifactItem>
-									<groupId>org.eclipse.kura</groupId>
-									<artifactId>org.eclipse.kura.driver.opcua.provider</artifactId>
-									<version>${org.eclipse.kura.driver.opcua.provider.version}</version>
-								</artifactItem>
-								<artifactItem>
-									<groupId>org.eclipse.kura</groupId>
-									<artifactId>org.eclipse.kura.wire.script.filter.localization</artifactId>
-									<version>${org.eclipse.kura.wire.script.filter.localization.version}</version>
-								</artifactItem>
-								<artifactItem>
-									<groupId>org.eclipse.kura</groupId>
-									<artifactId>org.eclipse.kura.wire.script.filter.provider</artifactId>
-									<version>${org.eclipse.kura.wire.script.filter.provider.version}</version>
-								</artifactItem>
-								<artifactItem>
-									<groupId>org.eclipse.kura</groupId>
-									<artifactId>org.eclipse.kura.linux.gpio</artifactId>
-									<version>${org.eclipse.kura.linux.gpio.version}</version>
-								</artifactItem>
-							</artifactItems>
-							<stripVersion>true</stripVersion>
-							<outputDirectory>${project.basedir}/target/plugins</outputDirectory>
-						</configuration>
-					</execution>
-					<execution>
-						<id>get-web2-bundle</id>
-						<phase>generate-resources</phase>
-						<goals>
-							<goal>copy</goal>
-						</goals>
-						<configuration>
-							<skip>${kura.skip.web}</skip>
-							<artifactItems>
-								<artifactItem>
-									<groupId>org.eclipse.kura</groupId>
-									<artifactId>org.eclipse.kura.web2</artifactId>
-									<version>${org.eclipse.kura.web2.version}</version>
-								</artifactItem>
-							</artifactItems>
-							<stripVersion>true</stripVersion>
-							<outputDirectory>${project.basedir}/target/plugins</outputDirectory>
-						</configuration>
-					</execution>
-					<execution>
-						<id>get-can-bundle</id>
-						<phase>generate-resources</phase>
-						<goals>
-							<goal>copy</goal>
-						</goals>
-						<configuration>
-							<skip>${kura.skip.can}</skip>
-							<artifactItems>
-								<artifactItem>
-									<groupId>org.eclipse.kura</groupId>
-									<artifactId>org.eclipse.kura.protocol.can</artifactId>
-									<version>${org.eclipse.kura.protocol.can.version}</version>
-								</artifactItem>
-							</artifactItems>
-							<stripVersion>true</stripVersion>
-							<outputDirectory>${project.basedir}/target/plugins</outputDirectory>
-						</configuration>
-					</execution>
-				</executions>
-			</plugin>
-			<plugin>
-				<!--  rename bundles with version appended -->
-				<artifactId>maven-antrun-plugin</artifactId>
-				<executions>
-					<execution>
-						<id>setup</id>
-						<phase>generate-resources</phase>
-						<goals>
-							<goal>run</goal>
-						</goals>
-						<configuration>
-							<tasks>
-							    <move file="target/plugins/org.eclipse.kura.api.jar" tofile="target/plugins/org.eclipse.kura.api_${org.eclipse.kura.api.version}.jar"/>
-								<move file="target/plugins/org.eclipse.kura.asset.provider.jar" tofile="target/plugins/org.eclipse.kura.asset.provider_${org.eclipse.kura.asset.provider.version}.jar"/>
-								<move file="target/plugins/org.eclipse.kura.asset.cloudlet.provider.jar" tofile="target/plugins/org.eclipse.kura.asset.cloudlet.provider_${org.eclipse.kura.asset.cloudlet.provider.version}.jar"/>
-								<move file="target/plugins/org.eclipse.kura.asset.helper.provider.jar" tofile="target/plugins/org.eclipse.kura.asset.helper.provider_${org.eclipse.kura.asset.helper.provider.version}.jar"/>
-								<move file="target/plugins/org.eclipse.kura.driver.helper.provider.jar" tofile="target/plugins/org.eclipse.kura.driver.helper.provider_${org.eclipse.kura.driver.helper.provider.version}.jar"/>
-								<move file="target/plugins/org.eclipse.kura.camel.jar" tofile="target/plugins/org.eclipse.kura.camel_${org.eclipse.kura.camel.version}.jar"/>
-								<move file="target/plugins/org.eclipse.kura.camel.cloud.factory.jar" tofile="target/plugins/org.eclipse.kura.camel.cloud.factory_${org.eclipse.kura.camel.cloud.factory.version}.jar"/>
-								<move file="target/plugins/org.eclipse.kura.camel.xml.jar" tofile="target/plugins/org.eclipse.kura.camel.xml_${org.eclipse.kura.camel.xml.version}.jar"/>
-								<move file="target/plugins/org.eclipse.kura.core.jar" tofile="target/plugins/org.eclipse.kura.core_${org.eclipse.kura.core.version}.jar"/>
-							    <move file="target/plugins/org.eclipse.kura.core.certificates.jar" tofile="target/plugins/org.eclipse.kura.core.certificates_${org.eclipse.kura.core.certificates.version}.jar"/>
-							    <move file="target/plugins/org.eclipse.kura.core.cloud.jar" tofile="target/plugins/org.eclipse.kura.core.cloud_${org.eclipse.kura.core.cloud.version}.jar"/>
-							    <move file="target/plugins/org.eclipse.kura.core.comm.jar" tofile="target/plugins/org.eclipse.kura.core.comm_${org.eclipse.kura.core.comm.version}.jar"/>
-							    <move file="target/plugins/org.eclipse.kura.core.configuration.jar" tofile="target/plugins/org.eclipse.kura.core.configuration_${org.eclipse.kura.core.configuration.version}.jar"/>
-							    <move file="target/plugins/org.eclipse.kura.core.crypto.jar" tofile="target/plugins/org.eclipse.kura.core.crypto_${org.eclipse.kura.core.crypto.version}.jar"/>
-							    <move file="target/plugins/org.eclipse.kura.core.deployment.jar" tofile="target/plugins/org.eclipse.kura.core.deployment_${org.eclipse.kura.core.deployment.version}.jar"/>
-							  	<move file="target/plugins/org.eclipse.kura.core.log.jar" tofile="target/plugins/org.eclipse.kura.core.log_${org.eclipse.kura.core.log.version}.jar"/>
-							    <move file="target/plugins/org.eclipse.kura.core.net.jar" tofile="target/plugins/org.eclipse.kura.core.net_${org.eclipse.kura.core.net.version}.jar"/>
-							    <move file="target/plugins/org.eclipse.kura.deployment.agent.jar" tofile="target/plugins/org.eclipse.kura.deployment.agent_${org.eclipse.kura.deployment.agent.version}.jar"/>
-							    <move file="target/plugins/org.eclipse.kura.linux.clock.jar" tofile="target/plugins/org.eclipse.kura.linux.clock_${org.eclipse.kura.linux.clock.version}.jar"/>
-							    <move file="target/plugins/org.eclipse.kura.linux.command.jar" tofile="target/plugins/org.eclipse.kura.linux.command_${org.eclipse.kura.linux.command.version}.jar"/>
-							    <move file="target/plugins/org.eclipse.kura.linux.net.jar" tofile="target/plugins/org.eclipse.kura.linux.net_${org.eclipse.kura.linux.net.version}.jar"/>
-							    <move file="target/plugins/org.eclipse.kura.linux.position.jar" tofile="target/plugins/org.eclipse.kura.linux.position_${org.eclipse.kura.linux.position.version}.jar"/>
-							    <move file="target/plugins/org.eclipse.kura.linux.usb.jar" tofile="target/plugins/org.eclipse.kura.linux.usb_${org.eclipse.kura.linux.usb.version}.jar"/>
-							    <move file="target/plugins/org.eclipse.kura.linux.usb.armv6hf.jar" tofile="target/plugins/org.eclipse.kura.linux.usb.armv6hf_${org.eclipse.kura.linux.usb.version}.jar"/>
-							    <move file="target/plugins/org.eclipse.kura.linux.usb.x86_64.jar" tofile="target/plugins/org.eclipse.kura.linux.usb.x86_64_${org.eclipse.kura.linux.usb.version}.jar"/>
-							    <move file="target/plugins/org.eclipse.kura.linux.usb.aarch64.jar" tofile="target/plugins/org.eclipse.kura.linux.usb.aarch64_${org.eclipse.kura.linux.usb.version}.jar"/>
-							    <move file="target/plugins/org.eclipse.kura.linux.bluetooth.jar" tofile="target/plugins/org.eclipse.kura.linux.bluetooth_${org.eclipse.kura.linux.bluetooth.version}.jar"/>
-  								<move file="target/plugins/org.eclipse.kura.linux.watchdog.jar" tofile="target/plugins/org.eclipse.kura.linux.watchdog_${org.eclipse.kura.linux.watchdog.version}.jar"/>
-								<move file="target/plugins/org.eclipse.kura.localization.jar" tofile="target/plugins/org.eclipse.kura.localization_${org.eclipse.kura.localization.version}.jar"/>
-								<move file="target/plugins/org.eclipse.kura.localization.resources.jar" tofile="target/plugins/org.eclipse.kura.localization.resources_${org.eclipse.kura.localization.resources.version}.jar"/>
-  								<move file="target/plugins/org.eclipse.kura.core.status.jar" tofile="target/plugins/org.eclipse.kura.core.status_${org.eclipse.kura.core.status.version}.jar"/>
-							    <move file="target/plugins/org.eclipse.kura.net.admin.jar" tofile="target/plugins/org.eclipse.kura.net.admin_${org.eclipse.kura.net.admin.version}.jar"/>
-							    <move file="target/plugins/org.eclipse.kura.protocol.modbus.jar" tofile="target/plugins/org.eclipse.kura.protocol.modbus_${org.eclipse.kura.protocol.modbus.version}.jar" failonerror="false"/>
-							    <move file="target/plugins/org.eclipse.kura.protocol.can.jar" tofile="target/plugins/org.eclipse.kura.protocol.can_${org.eclipse.kura.protocol.can.version}.jar" failonerror="false"/>
-								<move file="target/plugins/org.eclipse.kura.util.jar" tofile="target/plugins/org.eclipse.kura.util_${org.eclipse.kura.util.version}.jar"/>
-  								<move file="target/plugins/org.eclipse.kura.web2.jar" tofile="target/plugins/org.eclipse.kura.web2_${org.eclipse.kura.web2.version}.jar" failonerror="false" />
-								<move file="target/plugins/org.eclipse.kura.linux.gpio.jar" tofile="target/plugins/org.eclipse.kura.linux.gpio_${org.eclipse.kura.linux.gpio.version}.jar"/>
-  								<move file="target/plugins/org.eclipse.kura.emulator.jar" tofile="target/plugins/org.eclipse.kura.emulator_${org.eclipse.kura.emulator.version}.jar"/>
-  								<move file="target/plugins/org.eclipse.kura.emulator.clock.jar" tofile="target/plugins/org.eclipse.kura.emulator.clock_${org.eclipse.kura.emulator.clock.version}.jar"/>
-  								<move file="target/plugins/org.eclipse.kura.emulator.gpio.jar" tofile="target/plugins/org.eclipse.kura.emulator.gpio_${org.eclipse.kura.emulator.gpio.version}.jar" />
-  								<move file="target/plugins/org.eclipse.kura.emulator.net.jar" tofile="target/plugins/org.eclipse.kura.emulator.net_${org.eclipse.kura.emulator.net.version}.jar" />
-  								<move file="target/plugins/org.eclipse.kura.emulator.position.jar" tofile="target/plugins/org.eclipse.kura.emulator.position_${org.eclipse.kura.emulator.position.version}.jar" />
-  								<move file="target/plugins/org.eclipse.kura.emulator.usb.jar" tofile="target/plugins/org.eclipse.kura.emulator.usb_${org.eclipse.kura.emulator.usb.version}.jar" />
-  								<move file="target/plugins/org.eclipse.kura.emulator.watchdog.jar" tofile="target/plugins/org.eclipse.kura.emulator.watchdog_${org.eclipse.kura.emulator.watchdog.version}.jar" />
-  								<move file="target/plugins/org.eclipse.kura.example.camel.aggregation.jar" tofile="target/plugins/org.eclipse.kura.example.camel.aggregation_${org.eclipse.kura.example.camel.aggregation.version}.jar" failonerror="false"/>
-								<move file="target/plugins/org.eclipse.kura.example.camel.quickstart.jar" tofile="target/plugins/org.eclipse.kura.example.camel.quickstart_${org.eclipse.kura.example.camel.quickstart.version}.jar" failonerror="false"/>
-									<move file="target/plugins/org.eclipse.kura.wire.h2db.component.provider.jar" tofile="target/plugins/org.eclipse.kura.wire.h2db.component.provider_${org.eclipse.kura.wire.h2db.component.provider.version}.jar"/>
-									<move file="target/plugins/org.eclipse.kura.wire.component.provider.jar" tofile="target/plugins/org.eclipse.kura.wire.component.provider_${org.eclipse.kura.wire.component.provider.version}.jar"/>
-							    <move file="target/plugins/org.eclipse.kura.wire.helper.provider.jar" tofile="target/plugins/org.eclipse.kura.wire.helper.provider_${org.eclipse.kura.wire.helper.provider.version}.jar"/>
-							    <move file="target/plugins/org.eclipse.kura.wire.provider.jar" tofile="target/plugins/org.eclipse.kura.wire.provider_${org.eclipse.kura.wire.provider.version}.jar"/>
-							    <move file="target/plugins/org.eclipse.kura.driver.opcua.localization.jar" tofile="target/plugins/org.eclipse.kura.driver.opcua.localization_${org.eclipse.kura.driver.opcua.localization.version}.jar"/>
-							    <move file="target/plugins/org.eclipse.kura.driver.opcua.provider.jar" tofile="target/plugins/org.eclipse.kura.driver.opcua.provider_${org.eclipse.kura.driver.opcua.provider.version}.jar"/>
-							    <move file="target/plugins/org.eclipse.kura.wire.script.filter.localization.jar" tofile="target/plugins/org.eclipse.kura.wire.script.filter.localization_${org.eclipse.kura.wire.script.filter.localization.version}.jar"/>
-							    <move file="target/plugins/org.eclipse.kura.wire.script.filter.provider.jar" tofile="target/plugins/org.eclipse.kura.wire.script.filter.provider_${org.eclipse.kura.wire.script.filter.provider.version}.jar"/>
-							</tasks>
-						</configuration>
-					</execution>
-					<execution>
-						<id>verify-if-snapshot</id>
-						<phase>install</phase>
-						<goals>
-							<goal>run</goal>
-						</goals>
-						<configuration>
-							<exportAntProperties>true</exportAntProperties>
-							<target name="is-snapshot-check">
-								<condition property="is.not.snapshot">
-    								<not>
-      									<contains string="${project.version}" substring="-SNAPSHOT"/>
-    								</not>
-  								</condition>
-							</target>
-						</configuration>
-					</execution>
-					<execution>
-						<id>release-copy</id>
-						<phase>install</phase>
-						<goals>
-							<goal>run</goal>
-						</goals>
-						<configuration>
-							<target name="distrib-store-files" if="${is.not.snapshot}">
-=======
                                 <artifactItem>
                                     <groupId>org.eclipse.kura</groupId>
                                     <artifactId>org.eclipse.kura.camel.xml</artifactId>
@@ -652,6 +266,11 @@
                                 <artifactItem>
                                     <groupId>org.eclipse.kura</groupId>
                                     <artifactId>org.eclipse.kura.linux.usb.x86_64</artifactId>
+                                    <version>${org.eclipse.kura.linux.usb.version}</version>
+                                </artifactItem>
+                                <artifactItem>
+                                    <groupId>org.eclipse.kura</groupId>
+                                    <artifactId>org.eclipse.kura.linux.usb.aarch64</artifactId>
                                     <version>${org.eclipse.kura.linux.usb.version}</version>
                                 </artifactItem>
                                 <artifactItem>
@@ -876,6 +495,8 @@
                                     tofile="target/plugins/org.eclipse.kura.linux.usb.armv6hf_${org.eclipse.kura.linux.usb.version}.jar" />
                                 <move file="target/plugins/org.eclipse.kura.linux.usb.x86_64.jar"
                                     tofile="target/plugins/org.eclipse.kura.linux.usb.x86_64_${org.eclipse.kura.linux.usb.version}.jar" />
+                                <move file="target/plugins/org.eclipse.kura.linux.usb.aarch64.jar"
+                                    tofile="target/plugins/org.eclipse.kura.linux.usb.aarch64_${org.eclipse.kura.linux.usb.version}.jar"/>
                                 <move file="target/plugins/org.eclipse.kura.linux.bluetooth.jar"
                                     tofile="target/plugins/org.eclipse.kura.linux.bluetooth_${org.eclipse.kura.linux.bluetooth.version}.jar" />
                                 <move file="target/plugins/org.eclipse.kura.linux.watchdog.jar"
@@ -965,7 +586,6 @@
                         </goals>
                         <configuration>
                             <target name="distrib-store-files" if="${is.not.snapshot}">
->>>>>>> ff8c4379
 								<!-- Copy distrib/config/kura.build.properties in distrib/RELEASE_INFO/${project.version}/config -->
                                 <copy file="config/kura.build.properties" todir="RELEASE_INFO/${project.version}/config"
                                     overwrite="true" />
@@ -2852,88 +2472,6 @@
                                 </configuration>
                             </execution>
 
-<<<<<<< HEAD
-							<execution>
-								<id>script-filter-dp</id>
-								<phase>install</phase>
-								<goals>
-									<goal>run</goal>
-								</goals>
-								<configuration>
-									<target if="${is.not.snapshot}">
-										<ant antfile="${basedir}/src/main/ant/build_script_filter_dp.xml" target="build-dp" />
-									</target>
-								</configuration>
-							</execution>
-						</executions>
-					</plugin>
-				</plugins>
-			</build>
-		</profile>
-
-        <profile>
-          <id>octeontx-nn</id>
-          <activation>
-            <activeByDefault>true</activeByDefault>
-          </activation>
-          <build>
-            <resources>
-              <resource>
-                <directory>src/main/resources</directory>
-                <filtering>true</filtering>
-              </resource>
-            </resources>
-            <plugins>
-              <plugin>
-                <groupId>org.codehaus.mojo</groupId>
-                <artifactId>buildnumber-maven-plugin</artifactId>
-                <version>1.0</version>
-                <executions>
-                  <execution>
-                    <phase>validate</phase>
-                    <goals>
-                      <goal>create-timestamp</goal>
-                    </goals>
-                  </execution>
-                </executions>
-              </plugin>
-              <plugin>
-                <groupId>org.apache.maven.plugins</groupId>
-                <artifactId>maven-antrun-plugin</artifactId>
-                <version>1.7</version>
-                <executions>
-                  <execution>
-                    <id>octeontx-nn-jars</id>
-                    <phase>prepare-package</phase>
-                    <goals>
-                      <goal>run</goal>
-                    </goals>
-                    <configuration>
-                      <target>
-                        <property name="buildNumber" value="buildNumber" />
-                        <property name="project.version" value="${project.version}" />
-                        <property name="project.build.profile" value="${project.build.profile}" />
-                        <property name="project.build.directory" value="${project.build.directory}" />
-                        <property name="build.name" value="octeontx-nn" />
-                        <property name="target.device" value="octeontx-nn" />
-                        <property name="kura.os.version" value="debian" />
-                        <property name="native.tag" value="aarch64"/>
-                        <property name="kura.arch" value="aarch64" />
-                        <property name="kura.mem.size" value="256m" />
-                        <property name="kura.install.dir" value="/opt/eclipse/" />
-                        <ant antfile="${basedir}/src/main/ant/build_equinox_distrib.xml"
-                             target="dist-linux" />
-                      </target>
-                    </configuration>
-                  </execution>
-                </executions>
-              </plugin>
-            </plugins>
-          </build>
-        </profile>
-        
-	  </profiles>
-=======
                             <execution>
                                 <id>script-filter-dp</id>
                                 <phase>install</phase>
@@ -2943,6 +2481,65 @@
                                 <configuration>
                                     <target if="${is.not.snapshot}">
                                         <ant antfile="${basedir}/src/main/ant/build_script_filter_dp.xml" target="build-dp" />
+                                    </target>
+                                </configuration>
+                            </execution>
+                        </executions>
+                    </plugin>
+                </plugins>
+            </build>
+        </profile>
+        <profile>
+            <id>octeontx-nn</id>
+            <activation>
+                <activeByDefault>true</activeByDefault>
+            </activation>
+            <build>
+                <resources>
+                    <resource>
+                        <directory>src/main/resources</directory>
+                        <filtering>true</filtering>
+                    </resource>
+                </resources>
+                <plugins>
+                    <plugin>
+                        <groupId>org.codehaus.mojo</groupId>
+                        <artifactId>buildnumber-maven-plugin</artifactId>
+                        <version>1.0</version>
+                        <executions>
+                            <execution>
+                                <phase>validate</phase>
+                                <goals>
+                                    <goal>create-timestamp</goal>
+                                </goals>
+                            </execution>
+                        </executions>
+                    </plugin>
+                    <plugin>
+                        <groupId>org.apache.maven.plugins</groupId>
+                        <artifactId>maven-antrun-plugin</artifactId>
+                        <version>1.7</version>
+                        <executions>
+                            <execution>
+                                <id>octeontx-nn-jars</id>
+                                <phase>prepare-package</phase>
+                                <goals>
+                                    <goal>run</goal>
+                                </goals>
+                                <configuration>
+                                    <target>
+                                        <property name="buildNumber" value="buildNumber" />
+                                        <property name="project.version" value="${project.version}" />
+                                        <property name="project.build.profile" value="${project.build.profile}" />
+                                        <property name="project.build.directory" value="${project.build.directory}" />
+                                        <property name="build.name" value="octeontx-nn" />
+                                        <property name="target.device" value="octeontx-nn" />
+                                        <property name="kura.os.version" value="debian" />
+                                        <property name="native.tag" value="aarch64"/>
+                                        <property name="kura.arch" value="aarch64" />
+                                        <property name="kura.mem.size" value="256m" />
+                                        <property name="kura.install.dir" value="/opt/eclipse/" />
+                                        <ant antfile="${basedir}/src/main/ant/build_equinox_distrib.xml" target="dist-linux" />
                                     </target>
                                 </configuration>
                             </execution>
@@ -2952,5 +2549,4 @@
             </build>
         </profile>
     </profiles>
->>>>>>> ff8c4379
 </project>