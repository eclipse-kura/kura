--- conflicted
+++ resolved
@@ -553,10 +553,11 @@
                                 </artifactItem>
                                 <artifactItem>
                                     <groupId>org.eclipse.kura</groupId>
-<<<<<<< HEAD
                                     <artifactId>org.eclipse.kura.log.filesystem.provider</artifactId>
                                     <version>${org.eclipse.kura.log.filesystem.provider.version}</version>
-=======
+                                </artifactItem>
+                                <artifactItem>
+                                    <groupId>org.eclipse.kura</groupId>
                                     <artifactId>org.eclipse.kura.rest.configuration.provider</artifactId>
                                     <version>${org.eclipse.kura.rest.configuration.provider.version}</version>
                                 </artifactItem>
@@ -564,7 +565,6 @@
                                     <groupId>org.eclipse.kura</groupId>
                                     <artifactId>org.eclipse.kura.request.handler.jaxrs</artifactId>
                                     <version>${org.eclipse.kura.request.handler.jaxrs.version}</version>
->>>>>>> 16f1f8be
                                 </artifactItem>
                             </artifactItems>
                             <stripVersion>true</stripVersion>
@@ -794,15 +794,12 @@
                                     tofile="target/plugins/org.eclipse.kura.network.threat.manager_${org.eclipse.kura.network.threat.manager.version}.jar" />
                                 <move file="target/plugins/org.eclipse.kura.core.keystore.jar"
                                     tofile="target/plugins/org.eclipse.kura.core.keystore_${org.eclipse.kura.core.keystore.version}.jar" />
-<<<<<<< HEAD
                                 <move file="target/plugins/org.eclipse.kura.log.filesystem.provider.jar"
                                     tofile="target/plugins/org.eclipse.kura.log.filesystem.provider_${org.eclipse.kura.log.filesystem.provider.version}.jar" />
-=======
                                 <move file="target/plugins/org.eclipse.kura.rest.configuration.provider.jar"
                                     tofile="target/plugins/org.eclipse.kura.rest.configuration.provider_${org.eclipse.kura.rest.configuration.provider.version}.jar" />
                                 <move file="target/plugins/org.eclipse.kura.request.handler.jaxrs.jar"
                                     tofile="target/plugins/org.eclipse.kura.request.handler.jaxrs_${org.eclipse.kura.request.handler.jaxrs.version}.jar" />
->>>>>>> 16f1f8be
                             </tasks>
                         </configuration>
                     </execution>
