<!--

    Copyright (c) 2011, 2014 Eurotech and/or its affiliates

     All rights reserved. This program and the accompanying materials
     are made available under the terms of the Eclipse Public License v1.0
     which accompanies this distribution, and is available at
     http://www.eclipse.org/legal/epl-v10.html

    Contributors:
      Eurotech

-->
<project name="build_equinox_distrib" default="dist-linux" basedir="../../../">

    <target name="dist-linux">

        <property name="build.output.name" value="kura_${project.version}_${build.name}"/>

        <!--
        Loads entries from a manifest file.
        @jar     The jar from where to read
        @prefix  A prefix to prepend
        -->
        <macrodef name="loadmf">
            <attribute name="jar"/>
            <attribute name="prefix" default=""/>
            <sequential>
                <loadproperties>
                    <!-- Load the manifest entries -->
                    <zipentry zipfile="@{jar}" name="META-INF/MANIFEST.MF"/>
                    <!-- Add the prefix -->
                    <filterchain>
                        <prefixlines prefix="@{prefix}"/>
                    </filterchain>
                </loadproperties>
            </sequential>
        </macrodef>

    	<echo message="Building Kura Distribution for ${build.output.name}..." />
		<echo message="Dave: ${kura.install.dir}" />

        <copy file="src/main/resources/${build.name}/kura.properties"
              tofile="${project.build.directory}/${build.output.name}/kura.properties" />
        <propertyfile file="${project.build.directory}/${build.output.name}/kura.properties">
            <entry key="kura.version"   value="KURA_${kura.version}" />
            <entry key="kura.home"   value="${kura.install.dir}/kura/kura" />
            <entry key="kura.plugins"   value="${kura.install.dir}/kura/kura/plugins" />
            <entry key="kura.packages"   value="${kura.install.dir}/kura/kura/packages" />

	    <entry key="kura.data"   value="${kura.install.dir}/kura/data" />
	    <entry key="kura.snapshots"   value="${kura.install.dir}/kura/data/snapshots" />
	    <entry key="kura.style.dir"   value="${kura.install.dir}/kura/console/skin" />

            <entry key="version"       value="${kura.version}" />
            <entry key="build.version" value="${buildNumber}" />
            <entry key="build.number"  value="${build.name}-${buildNumber}" />
        </propertyfile>
        <replace file="${project.build.directory}/${build.output.name}/kura.properties" token="{kura.install.dir}" value="${kura.install.dir}"/>
        <replace file="${project.build.directory}/${build.output.name}/kura.properties" token="{kura.symlink}" value="${kura.symlink}"/>


    	<condition property="kura.osgi.repo" value="../target-definition/equinox_3.8.1/repository">
    		<or>
    			<not>
    				<isset property="kura.osgi"/>
    			</not>
    			<equals arg1="${kura.osgi}" arg2="equinox"/>
    		</or>
    	</condition>

        <copy file="src/main/resources/${build.name}/snapshot_0.xml"
              tofile="${project.build.directory}/${build.output.name}/snapshot_0.xml" />
        <copy file="src/main/osgi/equinox_3.8.1/configuration/config.ini"
              tofile="${project.build.directory}/${build.output.name}/config.ini" />

        <!-- Copy jdk.dio files -->
        <copy file="src/main/resources/${build.name}/jdk.dio.properties"
              tofile="${project.build.directory}/${build.output.name}/jdk.dio.properties" />
        <copy file="src/main/resources/common/jdk.dio.policy"
              tofile="${project.build.directory}/${build.output.name}/jdk.dio.policy" />

        <!-- Populate config.ini with correct versions -->
        <replace file="${project.build.directory}/${build.output.name}/config.ini"
                 token="{kura.build.version}" value="${kura.build.version}"/>
        <replace file="${project.build.directory}/${build.output.name}/config.ini"
                 token="{org.eclipse.kura.api.version}" value="${org.eclipse.kura.api.version}"/>
        <replace file="${project.build.directory}/${build.output.name}/config.ini"
                 token="{org.eclipse.kura.core.version}" value="${org.eclipse.kura.core.version}"/>
    	<replace file="${project.build.directory}/${build.output.name}/config.ini"
                 token="{org.eclipse.kura.core.certificates.version}" value="${org.eclipse.kura.core.certificates.version}"/>
        <replace file="${project.build.directory}/${build.output.name}/config.ini"
                 token="{org.eclipse.kura.core.cloud.version}" value="${org.eclipse.kura.core.cloud.version}"/>
        <replace file="${project.build.directory}/${build.output.name}/config.ini"
                 token="{org.eclipse.kura.core.comm.version}" value="${org.eclipse.kura.core.comm.version}"/>
        <replace file="${project.build.directory}/${build.output.name}/config.ini"
                 token="{org.eclipse.kura.core.configuration.version}" value="${org.eclipse.kura.core.configuration.version}"/>
        <replace file="${project.build.directory}/${build.output.name}/config.ini"
                 token="{org.eclipse.kura.core.crypto.version}" value="${org.eclipse.kura.core.crypto.version}"/>
        <replace file="${project.build.directory}/${build.output.name}/config.ini"
                 token="{org.eclipse.kura.core.deployment.version}" value="${org.eclipse.kura.core.deployment.version}"/>
        <replace file="${project.build.directory}/${build.output.name}/config.ini"
                 token="{org.eclipse.kura.core.log.version}" value="${org.eclipse.kura.core.log.version}"/>
        <replace file="${project.build.directory}/${build.output.name}/config.ini"
                 token="{org.eclipse.kura.core.net.version}" value="${org.eclipse.kura.core.net.version}"/>
        <replace file="${project.build.directory}/${build.output.name}/config.ini"
                 token="{org.eclipse.kura.deployment.agent.version}" value="${org.eclipse.kura.deployment.agent.version}"/>
        <replace file="${project.build.directory}/${build.output.name}/config.ini"
                 token="{org.eclipse.kura.deployment.customizer.version}" value="${org.eclipse.kura.deployment.customizer.version}"/>
        <replace file="${project.build.directory}/${build.output.name}/config.ini"
                 token="{org.eclipse.kura.deployment.update.version}" value="${org.eclipse.kura.deployment.update.version}"/>
        <replace file="${project.build.directory}/${build.output.name}/config.ini"
                 token="{org.eclipse.kura.linux.clock.version}" value="${org.eclipse.kura.linux.clock.version}"/>
        <replace file="${project.build.directory}/${build.output.name}/config.ini"
                 token="{org.eclipse.kura.linux.command.version}" value="${org.eclipse.kura.linux.command.version}"/>
        <replace file="${project.build.directory}/${build.output.name}/config.ini"
                 token="{org.eclipse.kura.linux.net.version}" value="${org.eclipse.kura.linux.net.version}"/>
        <replace file="${project.build.directory}/${build.output.name}/config.ini"
                 token="{org.eclipse.kura.linux.position.version}" value="${org.eclipse.kura.linux.position.version}"/>
        <replace file="${project.build.directory}/${build.output.name}/config.ini"
                 token="{org.eclipse.kura.linux.usb.version}" value="${org.eclipse.kura.linux.usb.version}"/>
		  <replace file="${project.build.directory}/${build.output.name}/config.ini"
                 token="{org.eclipse.kura.linux.bluetooth.version}" value="${org.eclipse.kura.linux.bluetooth.version}"/>
        <replace file="${project.build.directory}/${build.output.name}/config.ini"
                 token="{org.eclipse.kura.linux.watchdog.version}" value="${org.eclipse.kura.linux.watchdog.version}"/>
        <replace file="${project.build.directory}/${build.output.name}/config.ini"
                 token="{org.eclipse.kura.linux.status.version}" value="${org.eclipse.kura.linux.status.version}"/>
        <propertyfile file="${project.build.directory}/${build.output.name}/config.ini">
            <entry key="osgi.bundles" operation="+"
                   value=", reference:file:${kura.install.dir}/kura/kura/plugins/org.eclipse.kura.net.admin_${org.eclipse.kura.net.admin.version}.jar@5:start" />
        </propertyfile>

			<!-- Conditional entries. Check for jar presence, and invoke relevant ant target-->
			<available file="${project.build.directory}/plugins/org.eclipse.kura.web_${org.eclipse.kura.web.version}.jar" property="web.jar.present" />
			<antcall target="web-config" />

			<available file="${project.build.directory}/plugins/org.eclipse.kura.linux.gpio_${org.eclipse.kura.linux.gpio.version}.jar" property="linux.gpio.jar.present" />
			<antcall target="gpio-config" />

			<available file="${project.build.directory}/plugins/org.eclipse.kura.emulator.gpio_${org.eclipse.kura.emulator.gpio.version}.jar" property="emulated.gpio.jar.present" />
			<antcall target="emulated-gpio-config" />

        <!-- Add mToolkit to config.ini -->
        <propertyfile file="${project.build.directory}/${build.output.name}/config.ini">
            <entry key="osgi.bundles" operation="+"
                   value=", reference:file:../plugins/org.tigris.mtoolkit.iagent.rpc_3.0.0.20110411-0918.jar@5:start" />
        </propertyfile>



        <propertyfile file="${project.build.directory}/${build.output.name}/dpa.properties">
            <entry key="kura"
                   value="file:${kura.install.dir}/kura/kura/packages/${build.output.name}.dp" />
        </propertyfile>

		<!-- Set web UI port -->
		<antcall target="set-http-port" />

		<!-- Create the Kura start scripts -->
		<echo file="${project.build.directory}/${build.output.name}/start_kura.sh" append="false">#!/bin/sh

export PATH=$PATH:/bin:/usr/bin:/sbin:/usr/sbin:/usr/local/bin:/opt/jvm/bin:/usr/java/bin
export MALLOC_ARENA_MAX=1

DIR=$(cd $(dirname $0)/..; pwd)
cd $DIR

# set up the configuration area
mkdir -p /tmp/.kura/configuration
cp ${DIR}/kura/config.ini /tmp/.kura/configuration/

KURA_RUNNING=`ps ax | grep java | grep "org.eclipse.osgi"`

if [ -z "$KURA_RUNNING" ] ; then
	java -Xms${kura.mem.size} -Xmx${kura.mem.size} -XX:MaxPermSize=64m -Xss128k \
	-XX:+HeapDumpOnOutOfMemoryError -XX:HeapDumpPath=/var/log/kura-heapdump.hprof \
	-XX:ErrorFile=/var/log/kura-error.log \
	-Dkura.os.version=${kura.os.version} \
	-Dkura.arch=${kura.arch} \
	-Dtarget.device=${target.device} \
	-Declipse.ignoreApp=true \
	-Dkura.home=${DIR}/kura \
	-Dkura.configuration=file:${DIR}/kura/kura.properties \
	-Dkura.custom.configuration=file:${DIR}/kura/kura_custom.properties \
	-Dkura.data.dir=${DIR}/data \
	-Ddpa.configuration=${DIR}/kura/dpa.properties \
	-Dlog4j.configuration=file:${DIR}/kura/log4j.properties \
	-Djava.security.policy=${DIR}/kura/jdk.dio.policy \
	-Djdk.dio.registry=${DIR}/kura/jdk.dio.properties \
	-jar ${DIR}/plugins/org.eclipse.osgi_3.8.1.v20120830-144521.jar \
	-configuration  /tmp/.kura/configuration \
	-console \
	-consoleLog
fi
	</echo>
	<echo file="${project.build.directory}/${build.output.name}/start_kura_debug.sh" append="false">#!/bin/sh

export PATH=$PATH:/bin:/usr/bin:/sbin:/usr/sbin:/usr/local/bin:/opt/jvm/bin:/usr/java/bin
export MALLOC_ARENA_MAX=1

DIR=$(cd $(dirname $0)/..; pwd)
cd $DIR

# set up the configuration area
mkdir -p /tmp/.kura/configuration
cp ${DIR}/kura/config.ini /tmp/.kura/configuration/

KURA_RUNNING=`ps ax | grep java | grep "org.eclipse.osgi"`

if [ -z "$KURA_RUNNING" ] ; then
	java -Xms${kura.mem.size} -Xmx${kura.mem.size} -XX:MaxPermSize=64m -Xss128k \
	-XX:+PrintGCDetails -XX:+PrintGCTimeStamps -Xloggc:/var/log/kura-gc.log \
	-XX:+UseGCLogFileRotation -XX:NumberOfGCLogFiles=10 -XX:GCLogFileSize=100M \
	-XX:+HeapDumpOnOutOfMemoryError -XX:HeapDumpPath=/var/log/kura-heapdump.hprof \
	-XX:ErrorFile=/var/log/kura-error.log \
	-Xdebug -Xrunjdwp:server=y,transport=dt_socket,address=8000,suspend=n \
	-Dkura.os.version=${kura.os.version} \
	-Dkura.arch=${kura.arch} \
	-Dtarget.device=${target.device} \
	-Declipse.ignoreApp=true \
	-Dkura.home=${DIR}/kura \
	-Dkura.configuration=file:${DIR}/kura/kura.properties \
	-Dkura.custom.configuration=file:${DIR}/kura/kura_custom.properties \
	-Dkura.data.dir=${DIR}/data \
	-Ddpa.configuration=${DIR}/kura/dpa.properties \
	-Dlog4j.configuration=file:${DIR}/kura/log4j.properties \
	-Djava.security.policy=${DIR}/kura/jdk.dio.policy \
	-Djdk.dio.registry=${DIR}/kura/jdk.dio.properties \
	-jar ${DIR}/plugins/org.eclipse.osgi_3.8.1.v20120830-144521.jar \
	-configuration  /tmp/.kura/configuration \
	-console \
	-consoleLog
fi
	</echo>
	<echo file="${project.build.directory}/${build.output.name}/start_kura_background.sh" append="false">#!/bin/sh

# Kura should be installed to the ${kura.install.dir} directory.
export PATH=$PATH:/bin:/usr/bin:/sbin:/usr/sbin:/usr/local/bin:/opt/jvm/bin:/usr/java/bin
export MALLOC_ARENA_MAX=1

DIR=$(cd $(dirname $0)/..; pwd)
cd $DIR

# set up the configuration area
mkdir -p /tmp/.kura/configuration
cp ${DIR}/kura/config.ini /tmp/.kura/configuration/

KURA_RUNNING=`ps ax | grep java | grep "org.eclipse.osgi"`

if [ -z "$KURA_RUNNING" ] ; then
  nohup java -Xms${kura.mem.size} -Xmx${kura.mem.size} -XX:MaxPermSize=64m -Xss128k \
	-XX:+HeapDumpOnOutOfMemoryError -XX:HeapDumpPath=/var/log/kura-heapdump.hprof \
	-XX:ErrorFile=/var/log/kura-error.log \
    -Dkura.os.version=${kura.os.version} \
	-Dkura.arch=${kura.arch} \
	-Dtarget.device=${target.device} \
	-Declipse.ignoreApp=true \
	-Dkura.home=${DIR}/kura \
	-Dkura.configuration=file:${DIR}/kura/kura.properties \
	-Dkura.custom.configuration=file:${DIR}/kura/kura_custom.properties \
	-Dkura.data.dir=${DIR}/data \
	-Ddpa.configuration=${DIR}/kura/dpa.properties \
	-Dlog4j.configuration=file:${DIR}/kura/log4j.properties \
	-Djava.security.policy=${DIR}/kura/jdk.dio.policy \
	-Djdk.dio.registry=${DIR}/kura/jdk.dio.properties \
	-jar ${DIR}/plugins/org.eclipse.osgi_3.8.1.v20120830-144521.jar \
	-configuration  /tmp/.kura/configuration \
	-console 5002 \
	-consoleLog >> /var/log/kura-console.log 2>> /var/log/kura-console.log &amp;

    #Save the PID
    KURA_PID=$!
    echo "Kura Started (pid="$KURA_PID") ..." >> /var/log/kura-console.log
    echo $KURA_PID > /var/run/kura.pid
else
    echo "Failed to start Kura. It is already running ..." >> /var/log/kura-console.log
fi
	</echo>

    	<!-- Populate parameters -->
        <copy file="src/main/resources/${build.name}/kura_install.sh"
              tofile="${project.build.directory}/${build.output.name}/kura_install.sh" />
        <copy file="src/main/resources/common/kura.init.wrl"
              tofile="${project.build.directory}/${build.output.name}/kura.init.wrl"
              failonerror="false" />
        <copy file="src/main/resources/common/kura.init.yocto"
              tofile="${project.build.directory}/${build.output.name}/kura.init.yocto"
              failonerror="false" />
        <copy file="src/main/resources/common/kura.init.raspbian"
              tofile="${project.build.directory}/${build.output.name}/kura.init.raspbian"
        	  failonerror="false" />
        <copy file="src/main/resources/common/kura.service.edison"
              tofile="${project.build.directory}/${build.output.name}/kura.service.edison"
        	  failonerror="false" />
        <replaceregexp file="${project.build.directory}/${build.output.name}/kura_install.sh" match="INSTALL_DIR=.*" replace="INSTALL_DIR=${kura.install.dir}" />
        <replaceregexp file="${project.build.directory}/${build.output.name}/kura.init.wrl" match="INSTALL_DIR=.*" replace="INSTALL_DIR=${kura.install.dir}" />
        <replaceregexp file="${project.build.directory}/${build.output.name}/kura.init.yocto" match="INSTALL_DIR=.*" replace="INSTALL_DIR=${kura.install.dir}" />
        <replaceregexp file="${project.build.directory}/${build.output.name}/kura.init.raspbian" match="INSTALL_DIR=.*" replace="INSTALL_DIR=${kura.install.dir}" />
        <replaceregexp file="${project.build.directory}/${build.output.name}/kura.service.edison" match="INSTALL_DIR" replace="${kura.install.dir}" />


        <zip destfile="${project.build.directory}/${build.output.name}.zip">

            <zipfileset file="${project.build.directory}/${build.output.name}/snapshot_0.xml"
                        prefix="${build.output.name}/data/snapshots/" />

            <zipfileset file="${project.build.directory}/${build.output.name}/config.ini"
                        prefix="${build.output.name}/kura/" />

            <zipfileset file="${project.build.directory}/${build.output.name}/jdk.dio.policy"
                        prefix="${build.output.name}/kura/" />

        		<zipfileset file="${project.build.directory}/${build.output.name}/jdk.dio.properties"
                        prefix="${build.output.name}/kura/" />

            <zipfileset file="src/main/resources/common/kura_custom.properties"
                        prefix="${build.output.name}/kura/" />

            <zipfileset file="${project.build.directory}/${build.output.name}/kura_install.sh"
                        prefix="${build.output.name}/install/" />

            <zipfileset file="src/main/resources/${build.name}/kuranet.conf"
                        prefix="${build.output.name}/install/" />

            <zipfileset file="${project.build.directory}/${build.output.name}/kura.init.wrl"
                        prefix="${build.output.name}/install" />
            <zipfileset file="${project.build.directory}/${build.output.name}/kura.init.yocto"
                        prefix="${build.output.name}/install" />
            <zipfileset file="${project.build.directory}/${build.output.name}/kura.init.raspbian"
                        prefix="${build.output.name}/install" />
            <zipfileset file="${project.build.directory}/${build.output.name}/kura.service.edison"
                        prefix="${build.output.name}/install" />
            <zipfileset file="src/main/resources/${build.name}/firewall.init"
                        prefix="${build.output.name}/install" />
            <zipfileset file="src/main/resources/common/monit.init.wrl"
                        prefix="${build.output.name}/install" />
            <zipfileset file="src/main/resources/common/monit.init.yocto"
                        prefix="${build.output.name}/install" />
            <zipfileset file="src/main/resources/common/monit.init.raspbian"
                        prefix="${build.output.name}/install" />
            <zipfileset file="src/main/resources/common/monitrc.wrl"
                        prefix="${build.output.name}/install" />
            <zipfileset file="src/main/resources/common/monitrc.yocto"
                        prefix="${build.output.name}/install" />
            <zipfileset file="src/main/resources/common/monitrc.raspbian"
                        prefix="${build.output.name}/install" />


            <zipfileset file="src/main/resources/common/logrotate.conf"
                        prefix="${build.output.name}/install" />
            <zipfileset file="src/main/resources/common/kura.logrotate"
                        prefix="${build.output.name}/install" />

            <zipfileset file="src/main/resources/common/hostapd.conf"
                        prefix="${build.output.name}/install" />
            <zipfileset file="src/main/resources/common/dhcpd-eth0.conf"
                        prefix="${build.output.name}/install" />
            <zipfileset file="src/main/resources/common/dhcpd-wlan0.conf"
                        prefix="${build.output.name}/install" />
<!-- <intel-edison> -->
	    <zipfileset file="src/main/resources/${build.name}/udhcpd-for-hostapd.service"
                        prefix="${build.output.name}/install" />
	    <zipfileset file="src/main/resources/${build.name}/udhcpd-usb0.conf"
                        prefix="${build.output.name}/install" />
	    <zipfileset file="src/main/resources/${build.name}/udhcpd-wlan0.conf"
                        prefix="${build.output.name}/install" />

	    <zipfileset file="src/main/resources/${build.name}/dos2unix.bin"
                        prefix="${build.output.name}/install" />

	    <zipfileset file="src/main/resources/${build.name}/named.bin"
                        prefix="${build.output.name}/install" />
	    <zipfileset file="src/main/resources/${build.name}/rndc.bin"
                        prefix="${build.output.name}/install" />
	    <zipfileset file="src/main/resources/${build.name}/rndc-confgen.bin"
                        prefix="${build.output.name}/install" />
<!-- </intel-edison> -->
            <zipfileset file="src/main/resources/common/named/named.conf"
                        prefix="${build.output.name}/install" />
            <zipfileset file="src/main/resources/common/named/named.ca"
                        prefix="${build.output.name}/install" />
            <zipfileset file="src/main/resources/common/named/named.rfc1912.zones"
                        prefix="${build.output.name}/install" />
        	  <zipfileset file="src/main/resources/common/named/usr.sbin.named"
        	              prefix="${build.output.name}/install" />
            <zipfileset file="src/main/resources/${build.name}/bind.init"
                        prefix="${build.output.name}/install" />

            <zipfileset file="src/main/resources/common/ifcfg-eth0"
                        prefix="${build.output.name}/install" />
            <zipfileset file="src/main/resources/common/ifcfg-eth1"
                        prefix="${build.output.name}/install" />
            <zipfileset file="src/main/resources/common/ifcfg-wlan0"
                        prefix="${build.output.name}/install" />
            <zipfileset file="src/main/resources/common/network.interfaces"
                        prefix="${build.output.name}/install" />
            <zipfileset file="src/main/resources/common/network.interfaces.raspbian"
                        prefix="${build.output.name}/install" />
	    <zipfileset file="src/main/resources/common/network.interfaces.intel.edison"
                        prefix="${build.output.name}/install" />
            <zipfileset file="src/main/resources/common/ifdown-local"
                        prefix="${build.output.name}/install" />
            <zipfileset file="src/main/resources/common/ifup-local"
                        prefix="${build.output.name}/install" />
            <zipfileset file="src/main/resources/common/ifup-local.debian"
                        prefix="${build.output.name}/install" />
            <zipfileset file="src/main/resources/common/ifup-local.raspbian"
                        prefix="${build.output.name}/install" />

            <zipfileset file="src/main/resources/common/ip-down.local"
                        prefix="${build.output.name}/install" />
            <zipfileset file="src/main/resources/common/ip-up.local"
                        prefix="${build.output.name}/install" />

            <zipfileset file="${project.build.directory}/${build.output.name}/start_kura.sh"
                        fullpath="${build.output.name}/bin/start_kura.sh" filemode="777" />
            <zipfileset file="${project.build.directory}/${build.output.name}/start_kura_debug.sh"
                        fullpath="${build.output.name}/bin/start_kura_debug.sh" filemode="777" />
            <zipfileset file="${project.build.directory}/${build.output.name}/start_kura_background.sh"
                        fullpath="${build.output.name}/bin/start_kura_background.sh" filemode="777" />

            <zipfileset file="RELEASE_NOTES.txt"
                        prefix="${build.output.name}/kura/" />
            <zipfileset file="notice.html"
                        prefix="${build.output.name}/" />
            <zipfileset file="epl-v10.html"
                        prefix="${build.output.name}/" />
            <zipfileset file="src/main/resources/${build.name}/log4j.properties"
                        prefix="${build.output.name}/kura/" />
            <zipfileset file="${project.build.directory}/${build.output.name}/kura.properties"
                        prefix="${build.output.name}/kura/" />

            <zipfileset dir="${kura.osgi.repo}/plugins/"
                        prefix="${build.output.name}/plugins"/>
<<<<<<< HEAD
            <zipfileset dir="../target-definition/common/repository/plugins" excludes="com.google.protobuf_2.6.0.jar,org.eclipse.paho.*"
=======

            <zipfileset dir="../target-definition/common/repository/plugins"
>>>>>>> 53f700e5
                        prefix="${build.output.name}/plugins"/>


            <zipfileset file="${project.build.directory}/plugins/org.eclipse.kura.deployment.agent_${org.eclipse.kura.deployment.agent.version}.jar"
                        prefix="${build.output.name}/kura/plugins" />
            <zipfileset file="${project.build.directory}/plugins/org.eclipse.kura.api_${org.eclipse.kura.api.version}.jar"
                        prefix="${build.output.name}/kura/plugins" />
            <zipfileset file="${project.build.directory}/plugins/org.eclipse.kura.core_${org.eclipse.kura.core.version}.jar"
                        prefix="${build.output.name}/kura/plugins" />
            <zipfileset file="${project.build.directory}/plugins/org.eclipse.kura.core.certificates_${org.eclipse.kura.core.certificates.version}.jar"
                        prefix="${build.output.name}/kura/plugins" />
            <zipfileset file="${project.build.directory}/plugins/org.eclipse.kura.core.cloud_${org.eclipse.kura.core.cloud.version}.jar"
                        prefix="${build.output.name}/kura/plugins" />
            <zipfileset file="${project.build.directory}/plugins/org.eclipse.kura.core.comm_${org.eclipse.kura.core.comm.version}.jar"
                        prefix="${build.output.name}/kura/plugins" />
            <zipfileset file="${project.build.directory}/plugins/org.eclipse.kura.core.configuration_${org.eclipse.kura.core.configuration.version}.jar"
                        prefix="${build.output.name}/kura/plugins" />
            <zipfileset file="${project.build.directory}/plugins/org.eclipse.kura.core.crypto_${org.eclipse.kura.core.crypto.version}.jar"
                        prefix="${build.output.name}/kura/plugins" />
            <zipfileset file="${project.build.directory}/plugins/org.eclipse.kura.core.deployment_${org.eclipse.kura.core.deployment.version}.jar"
                        prefix="${build.output.name}/kura/plugins" />
            <zipfileset file="${project.build.directory}/plugins/org.eclipse.kura.core.log_${org.eclipse.kura.core.log.version}.jar"
                        prefix="${build.output.name}/kura/plugins" />
            <zipfileset file="${project.build.directory}/plugins/org.eclipse.kura.core.net_${org.eclipse.kura.core.net.version}.jar"
                        prefix="${build.output.name}/kura/plugins" />
            <zipfileset file="${project.build.directory}/plugins/org.eclipse.kura.linux.clock_${org.eclipse.kura.linux.clock.version}.jar"
                        prefix="${build.output.name}/kura/plugins" />
            <zipfileset file="${project.build.directory}/plugins/org.eclipse.kura.linux.command_${org.eclipse.kura.linux.command.version}.jar"
                        prefix="${build.output.name}/kura/plugins" />
            <zipfileset file="${project.build.directory}/plugins/org.eclipse.kura.linux.net_${org.eclipse.kura.linux.net.version}.jar"
                        prefix="${build.output.name}/kura/plugins" />
            <zipfileset file="${project.build.directory}/plugins/org.eclipse.kura.linux.position_${org.eclipse.kura.linux.position.version}.jar"
                        prefix="${build.output.name}/kura/plugins" />
            <zipfileset file="${project.build.directory}/plugins/org.eclipse.kura.linux.usb_${org.eclipse.kura.linux.usb.version}.jar"
                        prefix="${build.output.name}/kura/plugins" />
            <zipfileset file="${project.build.directory}/plugins/org.eclipse.kura.linux.bluetooth_${org.eclipse.kura.linux.bluetooth.version}.jar"
                        prefix="${build.output.name}/kura/plugins" />
				<zipfileset file="${project.build.directory}/plugins/org.eclipse.kura.linux.watchdog_${org.eclipse.kura.linux.watchdog.version}.jar"
                        prefix="${build.output.name}/kura/plugins" />
<<<<<<< HEAD
			<zipfileset file="${project.build.directory}/plugins/org.eclipse.kura.linux.status_${org.eclipse.kura.linux.status.version}.jar"
                        prefix="${build.output.name}/kura/plugins" />
			<zipfileset file="${project.build.directory}/plugins/org.eclipse.kura.linux_${org.eclipse.kura.linux.version}.jar"
=======
				<zipfileset file="${project.build.directory}/plugins/org.eclipse.kura.linux.status_${org.eclipse.kura.linux.status.version}.jar"
>>>>>>> 53f700e5
                        prefix="${build.output.name}/kura/plugins" />
				<zipfileset file="${project.build.directory}/plugins/org.eclipse.kura.linux.gpio_${org.eclipse.kura.linux.gpio.version}.jar"
                        prefix="${build.output.name}/kura/plugins" />
				<zipfileset file="${project.build.directory}/plugins/org.eclipse.kura.linux_${org.eclipse.kura.linux.version}.jar"
                        prefix="${build.output.name}/kura/plugins" />
				<zipfileset file="${project.build.directory}/plugins/org.eclipse.kura.net.admin_${org.eclipse.kura.net.admin.version}.jar"
                        prefix="${build.output.name}/kura/plugins" />
        </zip>
		
		<!-- Conditional inclusion of jar files in the distribution jar -->
		<antcall target="web-jar" />
		<antcall target="gpio-jar" />
		<antcall target="emulated-gpio-jar" />

      <echo message="Building Kura Distribution for ${build.name}-jars..." />

		<!-- Create installer script -->
        <echo message="Creating Installer for ${build.name}  ${kura.install.dir}" />
        <exec executable="${project.build.directory}/../src/main/sh/create_installer.sh">
                <arg value="${project.build.directory}" />
                <arg value="${build.output.name}.zip" />
                <arg value="kura_${project.version}_${build.name}_installer.sh" />
                <arg value="${build.name}" />
				<arg value="${kura.install.dir}" />
        </exec>


		<!-- Get version information for the bundles/files in this build -->
        <echo message="Gathering version information for the bundles/files in ${build.name}" />
        <exec executable="src/main/sh/get_build_versions.sh">
                <arg value="${project.build.directory}" />
                <arg value="${build.output.name}.zip" />
                <arg value="kura_${project.version}_${build.name}.catalog" />
                <arg value="${build.name}" />
        </exec>


		<!-- Diff with the previous version -->
        <property file="RELEASE_INFO/version.properties" />
        <echo message="Diff version information with ${build.name} version ${project.version.previous}" />
        <exec executable="src/main/sh/diff_build_versions.sh">
                <arg value="RELEASE_INFO/${project.version.previous}/kura_${project.version.previous}_${build.name}.catalog" />
                <arg value="${project.build.directory}/${build.output.name}.catalog" />
                <arg value="${project.build.directory}/kura_${project.version.previous}_to_${project.version}_${build.name}" />
                <arg value="${build.name}" />
        </exec>


        <!-- Create upgrader -->
        <echo message="Creating Upgrader for ${build.name}" />
        <exec executable="${project.build.directory}/../src/main/sh/create_upgrader.sh">
                <arg value="${project.build.directory}" />
                <arg value="${project.build.directory}/${build.output.name}.zip" />
                <arg value="kura_${project.version}_${build.name}_upgrade.zip" />
                <arg value="KURA_${project.version.previous}" />
                <arg value="${kura.install.dir}" />
                <arg value="${build.output.name}" />
                <arg value="kura_${project.version.previous}_to_${project.version}_${build.name}.removed" />
                <arg value="kura_${project.version.previous}_to_${project.version}_${build.name}.keep" />
                <arg value="${build.output.name}_upgrader.sh" />
                <arg value="${build.name}" />
        </exec>

        <!-- Zip the upgrader -->
        <zip destfile="${project.build.directory}/${build.output.name}_upgrade.zip">
                <zipfileset file="${project.build.directory}/${build.output.name}_upgrader.sh" />
                <zipfileset file="src/main/sh/upgrade_wrapper.sh" />
        </zip>



    	<!-- Build the upgrade deployment package -->
    	<echo message="Building the upgrade DP" />

        <!-- Create the manifest -->

    	<!-- Read mf entries -->
        <loadmf jar="${project.build.directory}/plugins/org.eclipse.kura.deployment.customizer.upgrade_${org.eclipse.kura.deployment.customizer.upgrade.version}.jar" prefix="customizer-mf."/>

        <echo file="${project.build.directory}/${build.output.name}/dp_upgrade_stage/META-INF/MANIFEST.MF" append="false">Manifest-Version: 1.0
DeploymentPackage-SymbolicName: kura-upgrade
DeploymentPackage-Version: ${deployment.package.version}

Name: org.eclipse.kura.deployment.customizer.upgrade_${org.eclipse.kura.deployment.customizer.upgrade.version}.jar
Bundle-SymbolicName: org.eclipse.kura.deployment.customizer.upgrade
Bundle-Version: ${customizer-mf.Bundle-Version}
DeploymentPackage-Customizer: true

Name: z_kura_dp_upgrader.sh
Resource-Processor: org.eclipse.kura.deployment.customizer.upgrade.rp.UpgradeScriptResourceProcessor
</echo>


        <!-- move everything into place -->
        <copy    file="${project.build.directory}/${build.output.name}_upgrader.sh"
                 tofile="${project.build.directory}/${build.output.name}/dp_upgrade_stage/z_kura_dp_upgrader.sh" />
		<copy    file="${project.build.directory}/plugins/org.eclipse.kura.deployment.customizer.upgrade_${org.eclipse.kura.deployment.customizer.upgrade.version}.jar"
                 todir="${project.build.directory}/${build.output.name}/dp_upgrade_stage" />

        <jar destfile="${project.build.directory}/${build.output.name}_upgrader.dp"
                manifest="${project.build.directory}/${build.output.name}/dp_upgrade_stage/META-INF/MANIFEST.MF"
                basedir="${project.build.directory}/${build.output.name}/dp_upgrade_stage" />
    </target>

	<target name="set-http-port" if="http.port">
    	<propertyfile file="${project.build.directory}/${build.output.name}/config.ini">
            	<entry key="org.osgi.service.http.port" operation="="
                   value="${http.port}" />
        </propertyfile>
    </target>

	<target name="web-config" if="web.jar.present">
		<propertyfile file="${project.build.directory}/${build.output.name}/config.ini">
            	<entry key="osgi.bundles" operation="+"
                   value=", reference:file:${kura.install.dir}/kura/kura/plugins/org.eclipse.kura.web_${org.eclipse.kura.web.version}.jar@5:start" />
        </propertyfile>
	</target>

	<target name="gpio-config" if="linux.gpio.jar.present">
		<propertyfile file="${project.build.directory}/${build.output.name}/config.ini">
			<entry key="osgi.bundles" operation="+"
				value=", reference:file:${kura.install.dir}/kura/kura/plugins/org.eclipse.kura.linux.gpio_${org.eclipse.kura.linux.gpio.version}.jar@5:start" />
		</propertyfile>
	</target>

	<target name="emulated-gpio-config" if="emulated.gpio.jar.present">
		<propertyfile file="${project.build.directory}/${build.output.name}/config.ini">
			<entry key="osgi.bundles" operation="+"
				value=", reference:file:${kura.install.dir}/kura/kura/plugins/org.eclipse.kura.emulator.gpio_${org.eclipse.kura.emulator.gpio.version}.jar@5:start" />
		</propertyfile>
	</target>

	<target name="web-jar" if="web.jar.present">
		<zip destfile="${project.build.directory}/${build.output.name}.zip" update="true">
			<zipfileset file="${project.build.directory}/plugins/org.eclipse.kura.web_${org.eclipse.kura.web.version}.jar"
                        prefix="${build.output.name}/kura/plugins" />
		</zip>
	</target>

	<target name="gpio-jar" if="linux.gpio.jar.present">
		<zip destfile="${project.build.directory}/${build.output.name}.zip" update="true">
			<zipfileset file="${project.build.directory}/plugins/org.eclipse.kura.linux.gpio_${org.eclipse.kura.linux.gpio.version}.jar"
                        prefix="${build.output.name}/kura/plugins" />
		</zip>
	</target>

	<target name="emulated-gpio-jar" if="emulated.gpio.jar.present">
		<zip destfile="${project.build.directory}/${build.output.name}.zip" update="true">
			<zipfileset file="${project.build.directory}/plugins/org.eclipse.kura.emulator.gpio_${org.eclipse.kura.emulator.gpio.version}.jar"
                        prefix="${build.output.name}/kura/plugins" />
		</zip>

		<zip destfile="${project.build.directory}/tmp.zip"> 
			<zipfileset src="${project.build.directory}/${build.output.name}.zip"> 
				<exclude name="${build.output.name}/plugins/jdk.dio_1.0.1.jar" /> 
			</zipfileset> 
		</zip> 
		<move file="${project.build.directory}/tmp.zip" tofile="${project.build.directory}/${build.output.name}.zip" /> 
	</target>

</project><|MERGE_RESOLUTION|>--- conflicted
+++ resolved
@@ -432,12 +432,8 @@
 
             <zipfileset dir="${kura.osgi.repo}/plugins/"
                         prefix="${build.output.name}/plugins"/>
-<<<<<<< HEAD
+
             <zipfileset dir="../target-definition/common/repository/plugins" excludes="com.google.protobuf_2.6.0.jar,org.eclipse.paho.*"
-=======
-
-            <zipfileset dir="../target-definition/common/repository/plugins"
->>>>>>> 53f700e5
                         prefix="${build.output.name}/plugins"/>
 
 
@@ -475,21 +471,15 @@
                         prefix="${build.output.name}/kura/plugins" />
             <zipfileset file="${project.build.directory}/plugins/org.eclipse.kura.linux.bluetooth_${org.eclipse.kura.linux.bluetooth.version}.jar"
                         prefix="${build.output.name}/kura/plugins" />
-				<zipfileset file="${project.build.directory}/plugins/org.eclipse.kura.linux.watchdog_${org.eclipse.kura.linux.watchdog.version}.jar"
-                        prefix="${build.output.name}/kura/plugins" />
-<<<<<<< HEAD
+			<zipfileset file="${project.build.directory}/plugins/org.eclipse.kura.linux.watchdog_${org.eclipse.kura.linux.watchdog.version}.jar"
+                        prefix="${build.output.name}/kura/plugins" />
 			<zipfileset file="${project.build.directory}/plugins/org.eclipse.kura.linux.status_${org.eclipse.kura.linux.status.version}.jar"
                         prefix="${build.output.name}/kura/plugins" />
+			<zipfileset file="${project.build.directory}/plugins/org.eclipse.kura.linux.gpio_${org.eclipse.kura.linux.gpio.version}.jar"
+                        prefix="${build.output.name}/kura/plugins" />
 			<zipfileset file="${project.build.directory}/plugins/org.eclipse.kura.linux_${org.eclipse.kura.linux.version}.jar"
-=======
-				<zipfileset file="${project.build.directory}/plugins/org.eclipse.kura.linux.status_${org.eclipse.kura.linux.status.version}.jar"
->>>>>>> 53f700e5
-                        prefix="${build.output.name}/kura/plugins" />
-				<zipfileset file="${project.build.directory}/plugins/org.eclipse.kura.linux.gpio_${org.eclipse.kura.linux.gpio.version}.jar"
-                        prefix="${build.output.name}/kura/plugins" />
-				<zipfileset file="${project.build.directory}/plugins/org.eclipse.kura.linux_${org.eclipse.kura.linux.version}.jar"
-                        prefix="${build.output.name}/kura/plugins" />
-				<zipfileset file="${project.build.directory}/plugins/org.eclipse.kura.net.admin_${org.eclipse.kura.net.admin.version}.jar"
+                        prefix="${build.output.name}/kura/plugins" />
+			<zipfileset file="${project.build.directory}/plugins/org.eclipse.kura.net.admin_${org.eclipse.kura.net.admin.version}.jar"
                         prefix="${build.output.name}/kura/plugins" />
         </zip>
 		
