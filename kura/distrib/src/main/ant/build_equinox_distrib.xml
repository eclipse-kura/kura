<!--

    Copyright (c) 2011, 2014 Eurotech and/or its affiliates

     All rights reserved. This program and the accompanying materials
     are made available under the terms of the Eclipse Public License v1.0
     which accompanies this distribution, and is available at
     http://www.eclipse.org/legal/epl-v10.html

    Contributors:
      Eurotech

-->
<project name="build_equinox_distrib" default="dist-linux" basedir="../../../">

    <target name="dist-linux">

        <property name="build.output.name" value="kura_${project.version}_${build.name}"/>

        <!--
        Loads entries from a manifest file.
        @jar     The jar from where to read
        @prefix  A prefix to prepend
        -->
        <macrodef name="loadmf">
            <attribute name="jar"/>
            <attribute name="prefix" default=""/>
            <sequential>
                <loadproperties>
                    <!-- Load the manifest entries -->
                    <zipentry zipfile="@{jar}" name="META-INF/MANIFEST.MF"/>
                    <!-- Add the prefix -->
                    <filterchain>
                        <prefixlines prefix="@{prefix}"/>
                    </filterchain>
                </loadproperties>
            </sequential>
        </macrodef>

    	<echo message="Building Kura Distribution for ${build.output.name}..." />
		<echo message="Dave: ${kura.install.dir}" />

        <copy file="src/main/resources/${build.name}/kura.properties"
              tofile="${project.build.directory}/${build.output.name}/kura.properties" />
        <propertyfile file="${project.build.directory}/${build.output.name}/kura.properties">
            <entry key="kura.version"   value="KURA_${kura.version}" />
            <entry key="kura.home"   value="${kura.install.dir}/kura/kura" />
            <entry key="kura.plugins"   value="${kura.install.dir}/kura/kura/plugins" />
            <entry key="kura.packages"   value="${kura.install.dir}/kura/kura/packages" />

	    <entry key="kura.data"   value="${kura.install.dir}/kura/data" />
	    <entry key="kura.snapshots"   value="${kura.install.dir}/kura/data/snapshots" />
	    <entry key="kura.style.dir"   value="${kura.install.dir}/kura/console/skin" />

            <entry key="version"       value="${kura.version}" />
            <entry key="build.version" value="${buildNumber}" />
            <entry key="build.number"  value="${build.name}-${buildNumber}" />
        </propertyfile>
        <replace file="${project.build.directory}/${build.output.name}/kura.properties" token="{kura.install.dir}" value="${kura.install.dir}"/>
        <replace file="${project.build.directory}/${build.output.name}/kura.properties" token="{kura.symlink}" value="${kura.symlink}"/>


    	<condition property="kura.osgi.repo" value="../target-definition/equinox_3.8.1/repository">
    		<or>
    			<not>
    				<isset property="kura.osgi"/>
    			</not>
    			<equals arg1="${kura.osgi}" arg2="equinox"/>
    		</or>
    	</condition>

        <copy file="src/main/resources/${build.name}/snapshot_0.xml"
              tofile="${project.build.directory}/${build.output.name}/snapshot_0.xml" />
        <copy file="src/main/osgi/equinox_3.8.1/configuration/config.ini"
              tofile="${project.build.directory}/${build.output.name}/config.ini" />

        <!-- Copy jdk.dio files -->
        <copy file="src/main/resources/${build.name}/jdk.dio.properties"
              tofile="${project.build.directory}/${build.output.name}/jdk.dio.properties" />
        <copy file="src/main/resources/common/jdk.dio.policy"
              tofile="${project.build.directory}/${build.output.name}/jdk.dio.policy" />

        <!-- Populate config.ini with correct versions -->
        <replace file="${project.build.directory}/${build.output.name}/config.ini"
                 token="{kura.build.version}" value="${kura.build.version}"/>
        <replace file="${project.build.directory}/${build.output.name}/config.ini"
                 token="{org.eclipse.kura.api.version}" value="${org.eclipse.kura.api.version}"/>
        <replace file="${project.build.directory}/${build.output.name}/config.ini"
                 token="{org.eclipse.kura.core.version}" value="${org.eclipse.kura.core.version}"/>
    	<replace file="${project.build.directory}/${build.output.name}/config.ini"
                 token="{org.eclipse.kura.core.certificates.version}" value="${org.eclipse.kura.core.certificates.version}"/>
        <replace file="${project.build.directory}/${build.output.name}/config.ini"
                 token="{org.eclipse.kura.core.cloud.version}" value="${org.eclipse.kura.core.cloud.version}"/>
        <replace file="${project.build.directory}/${build.output.name}/config.ini"
                 token="{org.eclipse.kura.core.comm.version}" value="${org.eclipse.kura.core.comm.version}"/>
        <replace file="${project.build.directory}/${build.output.name}/config.ini"
                 token="{org.eclipse.kura.core.configuration.version}" value="${org.eclipse.kura.core.configuration.version}"/>
        <replace file="${project.build.directory}/${build.output.name}/config.ini"
                 token="{org.eclipse.kura.core.crypto.version}" value="${org.eclipse.kura.core.crypto.version}"/>
        <replace file="${project.build.directory}/${build.output.name}/config.ini"
                 token="{org.eclipse.kura.core.deployment.version}" value="${org.eclipse.kura.core.deployment.version}"/>
        <replace file="${project.build.directory}/${build.output.name}/config.ini"
                 token="{org.eclipse.kura.core.log.version}" value="${org.eclipse.kura.core.log.version}"/>
        <replace file="${project.build.directory}/${build.output.name}/config.ini"
                 token="{org.eclipse.kura.core.net.version}" value="${org.eclipse.kura.core.net.version}"/>
        <replace file="${project.build.directory}/${build.output.name}/config.ini"
                 token="{org.eclipse.kura.deployment.agent.version}" value="${org.eclipse.kura.deployment.agent.version}"/>
        <replace file="${project.build.directory}/${build.output.name}/config.ini"
                 token="{org.eclipse.kura.deployment.customizer.version}" value="${org.eclipse.kura.deployment.customizer.version}"/>
        <replace file="${project.build.directory}/${build.output.name}/config.ini"
                 token="{org.eclipse.kura.deployment.update.version}" value="${org.eclipse.kura.deployment.update.version}"/>
        <replace file="${project.build.directory}/${build.output.name}/config.ini"
                 token="{org.eclipse.kura.linux.clock.version}" value="${org.eclipse.kura.linux.clock.version}"/>
        <replace file="${project.build.directory}/${build.output.name}/config.ini"
                 token="{org.eclipse.kura.linux.command.version}" value="${org.eclipse.kura.linux.command.version}"/>
        <replace file="${project.build.directory}/${build.output.name}/config.ini"
                 token="{org.eclipse.kura.linux.position.version}" value="${org.eclipse.kura.linux.position.version}"/>
        <replace file="${project.build.directory}/${build.output.name}/config.ini"
                 token="{org.eclipse.kura.linux.usb.version}" value="${org.eclipse.kura.linux.usb.version}"/>
		<replace file="${project.build.directory}/${build.output.name}/config.ini"
                 token="{org.eclipse.kura.linux.bluetooth.version}" value="${org.eclipse.kura.linux.bluetooth.version}"/>
        <replace file="${project.build.directory}/${build.output.name}/config.ini"
                 token="{org.eclipse.kura.linux.watchdog.version}" value="${org.eclipse.kura.linux.watchdog.version}"/>
        <replace file="${project.build.directory}/${build.output.name}/config.ini"
                 token="{org.eclipse.kura.core.status.version}" value="${org.eclipse.kura.core.status.version}"/>
        <!-- <propertyfile file="${project.build.directory}/${build.output.name}/config.ini">
            <entry key="osgi.bundles" operation="+"
                   value=", reference:file:${kura.install.dir}/kura/kura/plugins/org.eclipse.kura.net.admin_${org.eclipse.kura.net.admin.version}.jar@5:start" />
        </propertyfile> -->

		<!-- Conditional entries. Check for jar presence, and invoke relevant ant target-->
		<available file="${project.build.directory}/plugins/org.eclipse.kura.web_${org.eclipse.kura.web.version}.jar" property="web.jar.present" />
		<antcall target="web-config" />

		<available file="${project.build.directory}/plugins/org.eclipse.kura.linux.gpio_${org.eclipse.kura.linux.gpio.version}.jar" property="linux.gpio.jar.present" />
		<antcall target="gpio-config" />
		
		<condition property="is.nn">
    		<contains string="${build.name}" substring="-nn"/>
  		</condition>
  		<antcall target="emulator-config" />
  		<antcall target="linux-config" />
  		

        <!-- Add mToolkit to config.ini -->
        <propertyfile file="${project.build.directory}/${build.output.name}/config.ini">
            <entry key="osgi.bundles" operation="+"
                   value=", reference:file:../plugins/org.tigris.mtoolkit.iagent.rpc_3.0.0.20110411-0918.jar@5:start" />
        </propertyfile>



        <propertyfile file="${project.build.directory}/${build.output.name}/dpa.properties">
            <entry key="kura"
                   value="file:${kura.install.dir}/kura/kura/packages/${build.output.name}.dp" />
        </propertyfile>

		<!-- Set web UI port -->
		<antcall target="set-http-port" />

		<!-- Create the Kura start scripts -->
		<echo file="${project.build.directory}/${build.output.name}/start_kura.sh" append="false">#!/bin/sh

export PATH=/bin:/usr/bin:/sbin:/usr/sbin:/usr/local/bin:/opt/jvm/bin:/usr/java/bin:$PATH
export MALLOC_ARENA_MAX=1

DIR=$(cd $(dirname $0)/..; pwd)
cd $DIR

# set up the configuration area
mkdir -p /tmp/.kura/configuration
cp ${DIR}/kura/config.ini /tmp/.kura/configuration/

KURA_RUNNING=`ps ax | grep java | grep "org.eclipse.osgi"`

if [ -z "$KURA_RUNNING" ] ; then
        java -Xms${kura.mem.size} -Xmx${kura.mem.size} -XX:MaxPermSize=64m \
        -XX:+HeapDumpOnOutOfMemoryError -XX:HeapDumpPath=/var/log/kura-heapdump.hprof \
        -XX:ErrorFile=/var/log/kura-error.log \
        -Dkura.os.version=${kura.os.version} \
        -Dkura.arch=${kura.arch} \
        -Dtarget.device=${target.device} \
        -Declipse.ignoreApp=true \
        -Dkura.home=${DIR}/kura \
        -Dkura.configuration=file:${DIR}/kura/kura.properties \
        -Dkura.custom.configuration=file:${DIR}/kura/kura_custom.properties \
        -Dkura.data.dir=${DIR}/data \
        -Ddpa.configuration=${DIR}/kura/dpa.properties \
        -Dlog4j.configuration=file:${DIR}/kura/log4j.properties \
        -Djava.security.policy=${DIR}/kura/jdk.dio.policy \
        -Djdk.dio.registry=${DIR}/kura/jdk.dio.properties \
        -Djdk.tls.trustNameService=true \
        -jar ${DIR}/plugins/org.eclipse.osgi_3.8.1.v20120830-144521.jar \
        -configuration  /tmp/.kura/configuration \
        -console \
        -consoleLog
fi
	</echo>
	<echo file="${project.build.directory}/${build.output.name}/start_kura_debug.sh" append="false">#!/bin/sh

export PATH=/bin:/usr/bin:/sbin:/usr/sbin:/usr/local/bin:/opt/jvm/bin:/usr/java/bin:$PATH
export MALLOC_ARENA_MAX=1

DIR=$(cd $(dirname $0)/..; pwd)
cd $DIR

# set up the configuration area
mkdir -p /tmp/.kura/configuration
cp ${DIR}/kura/config.ini /tmp/.kura/configuration/

KURA_RUNNING=`ps ax | grep java | grep "org.eclipse.osgi"`

if [ -z "$KURA_RUNNING" ] ; then
        java -Xms${kura.mem.size} -Xmx${kura.mem.size} -XX:MaxPermSize=64m \
        -XX:+PrintGCDetails -XX:+PrintGCTimeStamps -Xloggc:/var/log/kura-gc.log \
        -XX:+UseGCLogFileRotation -XX:NumberOfGCLogFiles=10 -XX:GCLogFileSize=100M \
        -XX:+HeapDumpOnOutOfMemoryError -XX:HeapDumpPath=/var/log/kura-heapdump.hprof \
        -XX:ErrorFile=/var/log/kura-error.log \
        -Xdebug -Xrunjdwp:server=y,transport=dt_socket,address=8000,suspend=n \
        -Dkura.os.version=${kura.os.version} \
        -Dkura.arch=${kura.arch} \
        -Dtarget.device=${target.device} \
        -Declipse.ignoreApp=true \
        -Dkura.home=${DIR}/kura \
        -Dkura.configuration=file:${DIR}/kura/kura.properties \
        -Dkura.custom.configuration=file:${DIR}/kura/kura_custom.properties \
        -Dkura.data.dir=${DIR}/data \
        -Ddpa.configuration=${DIR}/kura/dpa.properties \
        -Dlog4j.configuration=file:${DIR}/kura/log4j.properties \
        -Djava.security.policy=${DIR}/kura/jdk.dio.policy \
        -Djdk.dio.registry=${DIR}/kura/jdk.dio.properties \
        -Djdk.tls.trustNameService=true \
        -jar ${DIR}/plugins/org.eclipse.osgi_3.8.1.v20120830-144521.jar \
        -configuration  /tmp/.kura/configuration \
        -console \
        -consoleLog
fi
	</echo>
	<echo file="${project.build.directory}/${build.output.name}/start_kura_background.sh" append="false">#!/bin/sh

# Kura should be installed to the ${kura.install.dir} directory.
export PATH=/bin:/usr/bin:/sbin:/usr/sbin:/usr/local/bin:/opt/jvm/bin:/usr/java/bin:$PATH
export MALLOC_ARENA_MAX=1

DIR=$(cd $(dirname $0)/..; pwd)
cd $DIR

# set up the configuration area
mkdir -p /tmp/.kura/configuration
cp ${DIR}/kura/config.ini /tmp/.kura/configuration/

KURA_RUNNING=`ps ax | grep java | grep "org.eclipse.osgi"`

if [ -z "$KURA_RUNNING" ] ; then
  nohup java -Xms${kura.mem.size} -Xmx${kura.mem.size} -XX:MaxPermSize=64m \
        -XX:+HeapDumpOnOutOfMemoryError -XX:HeapDumpPath=/var/log/kura-heapdump.hprof \
        -XX:ErrorFile=/var/log/kura-error.log \
        -Dkura.os.version=${kura.os.version} \
        -Dkura.arch=${kura.arch} \
        -Dtarget.device=${target.device} \
        -Declipse.ignoreApp=true \
        -Dkura.home=${DIR}/kura \
        -Dkura.configuration=file:${DIR}/kura/kura.properties \
        -Dkura.custom.configuration=file:${DIR}/kura/kura_custom.properties \
        -Dkura.data.dir=${DIR}/data \
        -Ddpa.configuration=${DIR}/kura/dpa.properties \
        -Dlog4j.configuration=file:${DIR}/kura/log4j.properties \
        -Djava.security.policy=${DIR}/kura/jdk.dio.policy \
        -Djdk.dio.registry=${DIR}/kura/jdk.dio.properties \
        -Djdk.tls.trustNameService=true \
        -jar ${DIR}/plugins/org.eclipse.osgi_3.8.1.v20120830-144521.jar \
        -configuration  /tmp/.kura/configuration \
        -console 5002 \
        -consoleLog >> /var/log/kura-console.log 2>> /var/log/kura-console.log &amp;

    #Save the PID
    KURA_PID=$!
    echo "Kura Started (pid="$KURA_PID") ..." >> /var/log/kura-console.log
    echo $KURA_PID > /var/run/kura.pid
else
    echo "Failed to start Kura. It is already running ..." >> /var/log/kura-console.log
fi
	</echo>

    	<!-- Populate parameters -->
        <copy file="src/main/resources/${build.name}/kura_install.sh"
              tofile="${project.build.directory}/${build.output.name}/kura_install.sh" />
        <copy file="src/main/resources/common/kura.init.wrl"
              tofile="${project.build.directory}/${build.output.name}/kura.init.wrl"
              failonerror="false" />
        <copy file="src/main/resources/common/kura.init.yocto"
              tofile="${project.build.directory}/${build.output.name}/kura.init.yocto"
              failonerror="false" />
        <copy file="src/main/resources/common/kura.init.raspbian"
              tofile="${project.build.directory}/${build.output.name}/kura.init.raspbian"
        	  failonerror="false" />
        <copy file="src/main/resources/common/kura.service.edison"
              tofile="${project.build.directory}/${build.output.name}/kura.service.edison"
        	  failonerror="false" />
        <replaceregexp file="${project.build.directory}/${build.output.name}/kura_install.sh" match="INSTALL_DIR=.*" replace="INSTALL_DIR=${kura.install.dir}" />
        <replaceregexp file="${project.build.directory}/${build.output.name}/kura.init.wrl" match="INSTALL_DIR=.*" replace="INSTALL_DIR=${kura.install.dir}" />
        <replaceregexp file="${project.build.directory}/${build.output.name}/kura.init.yocto" match="INSTALL_DIR=.*" replace="INSTALL_DIR=${kura.install.dir}" />
        <replaceregexp file="${project.build.directory}/${build.output.name}/kura.init.raspbian" match="INSTALL_DIR=.*" replace="INSTALL_DIR=${kura.install.dir}" />
        <replaceregexp file="${project.build.directory}/${build.output.name}/kura.service.edison" match="INSTALL_DIR" replace="${kura.install.dir}" />


        <zip destfile="${project.build.directory}/${build.output.name}.zip">

            <zipfileset file="${project.build.directory}/${build.output.name}/snapshot_0.xml"
                        prefix="${build.output.name}/data/snapshots/" />

            <zipfileset file="${project.build.directory}/${build.output.name}/config.ini"
                        prefix="${build.output.name}/kura/" />

            <zipfileset file="${project.build.directory}/${build.output.name}/jdk.dio.policy"
                        prefix="${build.output.name}/kura/" />

        		<zipfileset file="${project.build.directory}/${build.output.name}/jdk.dio.properties"
                        prefix="${build.output.name}/kura/" />

            <zipfileset file="src/main/resources/common/kura_custom.properties"
                        prefix="${build.output.name}/kura/" />

            <zipfileset file="${project.build.directory}/${build.output.name}/kura_install.sh"
                        prefix="${build.output.name}/install/" />

            <zipfileset file="src/main/resources/${build.name}/kuranet.conf"
                        prefix="${build.output.name}/install/" />

            <zipfileset file="${project.build.directory}/${build.output.name}/kura.init.wrl"
                        prefix="${build.output.name}/install" />
            <zipfileset file="${project.build.directory}/${build.output.name}/kura.init.yocto"
                        prefix="${build.output.name}/install" />
            <zipfileset file="${project.build.directory}/${build.output.name}/kura.init.raspbian"
                        prefix="${build.output.name}/install" />
            <zipfileset file="${project.build.directory}/${build.output.name}/kura.service.edison"
                        prefix="${build.output.name}/install" />
            <zipfileset file="src/main/resources/${build.name}/firewall.init"
                        prefix="${build.output.name}/install" />
           <zipfileset file="src/main/resources/${build.name}/iptables.init"
                        prefix="${build.output.name}/install" />
            <zipfileset file="src/main/resources/common/monit.init.wrl"
                        prefix="${build.output.name}/install" />
            <zipfileset file="src/main/resources/common/monit.init.yocto"
                        prefix="${build.output.name}/install" />
            <zipfileset file="src/main/resources/common/monit.init.raspbian"
                        prefix="${build.output.name}/install" />
            <zipfileset file="src/main/resources/common/monitrc.wrl"
                        prefix="${build.output.name}/install" />
            <zipfileset file="src/main/resources/common/monitrc.yocto"
                        prefix="${build.output.name}/install" />
            <zipfileset file="src/main/resources/common/monitrc.raspbian"
                        prefix="${build.output.name}/install" />


            <zipfileset file="src/main/resources/common/logrotate.conf"
                        prefix="${build.output.name}/install" />
            <zipfileset file="src/main/resources/common/kura.logrotate"
                        prefix="${build.output.name}/install" />

            <zipfileset file="src/main/resources/common/hostapd.conf"
                        prefix="${build.output.name}/install" />
            <zipfileset file="src/main/resources/common/dhcpd-eth0.conf"
                        prefix="${build.output.name}/install" />
            <zipfileset file="src/main/resources/common/dhcpd-wlan0.conf"
                        prefix="${build.output.name}/install" />
<!-- <intel-edison> -->
	    <zipfileset file="src/main/resources/${build.name}/udhcpd-for-hostapd.service"
                        prefix="${build.output.name}/install" />
	    <zipfileset file="src/main/resources/${build.name}/udhcpd-usb0.conf"
                        prefix="${build.output.name}/install" />
	    <zipfileset file="src/main/resources/${build.name}/udhcpd-wlan0.conf"
                        prefix="${build.output.name}/install" />

	    <zipfileset file="src/main/resources/${build.name}/dos2unix.bin"
                        prefix="${build.output.name}/install" />

	    <zipfileset file="src/main/resources/${build.name}/named.bin"
                        prefix="${build.output.name}/install" />
	    <zipfileset file="src/main/resources/${build.name}/rndc.bin"
                        prefix="${build.output.name}/install" />
	    <zipfileset file="src/main/resources/${build.name}/rndc-confgen.bin"
                        prefix="${build.output.name}/install" />
<!-- </intel-edison> -->
            <zipfileset file="src/main/resources/common/named/named.conf"
                        prefix="${build.output.name}/install" />
            <zipfileset file="src/main/resources/common/named/named.ca"
                        prefix="${build.output.name}/install" />
            <zipfileset file="src/main/resources/common/named/named.rfc1912.zones"
                        prefix="${build.output.name}/install" />
        	  <zipfileset file="src/main/resources/common/named/usr.sbin.named"
        	              prefix="${build.output.name}/install" />
            <zipfileset file="src/main/resources/${build.name}/bind.init"
                        prefix="${build.output.name}/install" />

            <zipfileset file="src/main/resources/common/ifcfg-eth0"
                        prefix="${build.output.name}/install" />
            <zipfileset file="src/main/resources/common/ifcfg-eth1"
                        prefix="${build.output.name}/install" />
            <zipfileset file="src/main/resources/common/ifcfg-wlan0"
                        prefix="${build.output.name}/install" />
            <zipfileset file="src/main/resources/common/network.interfaces"
                        prefix="${build.output.name}/install" />
            <zipfileset file="src/main/resources/common/network.interfaces.raspbian"
                        prefix="${build.output.name}/install" />
	    <zipfileset file="src/main/resources/common/network.interfaces.intel.edison"
                        prefix="${build.output.name}/install" />
            <zipfileset file="src/main/resources/common/ifdown-local"
                        prefix="${build.output.name}/install" />
            <zipfileset file="src/main/resources/common/ifup-local"
                        prefix="${build.output.name}/install" />
            <zipfileset file="src/main/resources/common/ifup-local.debian"
                        prefix="${build.output.name}/install" />
            <zipfileset file="src/main/resources/common/ifup-local.raspbian"
                        prefix="${build.output.name}/install" />

            <zipfileset file="src/main/resources/common/ip-down.local"
                        prefix="${build.output.name}/install" />
            <zipfileset file="src/main/resources/common/ip-up.local"
                        prefix="${build.output.name}/install" />

            <zipfileset file="${project.build.directory}/${build.output.name}/start_kura.sh"
                        fullpath="${build.output.name}/bin/start_kura.sh" filemode="777" />
            <zipfileset file="${project.build.directory}/${build.output.name}/start_kura_debug.sh"
                        fullpath="${build.output.name}/bin/start_kura_debug.sh" filemode="777" />
            <zipfileset file="${project.build.directory}/${build.output.name}/start_kura_background.sh"
                        fullpath="${build.output.name}/bin/start_kura_background.sh" filemode="777" />

            <zipfileset file="RELEASE_NOTES.txt"
                        prefix="${build.output.name}/kura/" />
            <zipfileset file="notice.html"
                        prefix="${build.output.name}/" />
            <zipfileset file="epl-v10.html"
                        prefix="${build.output.name}/" />
            <zipfileset file="src/main/resources/${build.name}/log4j.properties"
                        prefix="${build.output.name}/kura/" />
            <zipfileset file="${project.build.directory}/${build.output.name}/kura.properties"
                        prefix="${build.output.name}/kura/" />

            <zipfileset dir="${kura.osgi.repo}/plugins/"
                        prefix="${build.output.name}/plugins"/>

            <zipfileset dir="../target-definition/common/repository/plugins" excludes="com.google.protobuf_2.6.0.jar,org.eclipse.paho.*"
                        prefix="${build.output.name}/plugins"/>


            <zipfileset file="${project.build.directory}/plugins/org.eclipse.kura.deployment.agent_${org.eclipse.kura.deployment.agent.version}.jar"
                        prefix="${build.output.name}/kura/plugins" />
            <zipfileset file="${project.build.directory}/plugins/org.eclipse.kura.api_${org.eclipse.kura.api.version}.jar"
                        prefix="${build.output.name}/kura/plugins" />
            <zipfileset file="${project.build.directory}/plugins/org.eclipse.kura.core_${org.eclipse.kura.core.version}.jar"
                        prefix="${build.output.name}/kura/plugins" />
            <zipfileset file="${project.build.directory}/plugins/org.eclipse.kura.core.certificates_${org.eclipse.kura.core.certificates.version}.jar"
                        prefix="${build.output.name}/kura/plugins" />
            <zipfileset file="${project.build.directory}/plugins/org.eclipse.kura.core.cloud_${org.eclipse.kura.core.cloud.version}.jar"
                        prefix="${build.output.name}/kura/plugins" />
            <zipfileset file="${project.build.directory}/plugins/org.eclipse.kura.core.comm_${org.eclipse.kura.core.comm.version}.jar"
                        prefix="${build.output.name}/kura/plugins" />
            <zipfileset file="${project.build.directory}/plugins/org.eclipse.kura.core.configuration_${org.eclipse.kura.core.configuration.version}.jar"
                        prefix="${build.output.name}/kura/plugins" />
            <zipfileset file="${project.build.directory}/plugins/org.eclipse.kura.core.crypto_${org.eclipse.kura.core.crypto.version}.jar"
                        prefix="${build.output.name}/kura/plugins" />
            <zipfileset file="${project.build.directory}/plugins/org.eclipse.kura.core.deployment_${org.eclipse.kura.core.deployment.version}.jar"
                        prefix="${build.output.name}/kura/plugins" />
            <zipfileset file="${project.build.directory}/plugins/org.eclipse.kura.core.log_${org.eclipse.kura.core.log.version}.jar"
                        prefix="${build.output.name}/kura/plugins" />
            <zipfileset file="${project.build.directory}/plugins/org.eclipse.kura.core.net_${org.eclipse.kura.core.net.version}.jar"
                        prefix="${build.output.name}/kura/plugins" />
            <zipfileset file="${project.build.directory}/plugins/org.eclipse.kura.linux.clock_${org.eclipse.kura.linux.clock.version}.jar"
                        prefix="${build.output.name}/kura/plugins" />
            <zipfileset file="${project.build.directory}/plugins/org.eclipse.kura.linux.command_${org.eclipse.kura.linux.command.version}.jar"
                        prefix="${build.output.name}/kura/plugins" />
            <!-- <zipfileset file="${project.build.directory}/plugins/org.eclipse.kura.linux.net_${org.eclipse.kura.linux.net.version}.jar"
                        prefix="${build.output.name}/kura/plugins" /> -->
            <zipfileset file="${project.build.directory}/plugins/org.eclipse.kura.linux.position_${org.eclipse.kura.linux.position.version}.jar"
                        prefix="${build.output.name}/kura/plugins" />
            <zipfileset file="${project.build.directory}/plugins/org.eclipse.kura.linux.usb_${org.eclipse.kura.linux.usb.version}.jar"
                        prefix="${build.output.name}/kura/plugins" />
            <zipfileset file="${project.build.directory}/plugins/org.eclipse.kura.linux.bluetooth_${org.eclipse.kura.linux.bluetooth.version}.jar"
                        prefix="${build.output.name}/kura/plugins" />
			<zipfileset file="${project.build.directory}/plugins/org.eclipse.kura.linux.watchdog_${org.eclipse.kura.linux.watchdog.version}.jar"
                        prefix="${build.output.name}/kura/plugins" />
			<zipfileset file="${project.build.directory}/plugins/org.eclipse.kura.core.status_${org.eclipse.kura.core.status.version}.jar"
                        prefix="${build.output.name}/kura/plugins" />
			<zipfileset file="${project.build.directory}/plugins/org.eclipse.kura.linux.gpio_${org.eclipse.kura.linux.gpio.version}.jar"
                        prefix="${build.output.name}/kura/plugins" />
			<zipfileset file="${project.build.directory}/plugins/org.eclipse.kura.linux_${org.eclipse.kura.linux.version}.jar"
                        prefix="${build.output.name}/kura/plugins" />
			<!--<zipfileset file="${project.build.directory}/plugins/org.eclipse.kura.net.admin_${org.eclipse.kura.net.admin.version}.jar"
                        prefix="${build.output.name}/kura/plugins" /> -->
        </zip>
		
		<!-- Conditional inclusion of jar files in the distribution jar -->
		<antcall target="web-jar" />
		<antcall target="gpio-jar" />
		<antcall target="emulator-jars" />
  		<antcall target="linux-jars" />

      <echo message="Building Kura Distribution for ${build.name}-jars..." />

		<!-- Create installer script -->
        <echo message="Creating Installer for ${build.name}  ${kura.install.dir}" />
        <exec executable="${project.build.directory}/../src/main/sh/create_installer.sh">
                <arg value="${project.build.directory}" />
                <arg value="${build.output.name}.zip" />
                <arg value="kura_${project.version}_${build.name}_installer.sh" />
                <arg value="${build.name}" />
				<arg value="${kura.install.dir}" />
        </exec>


		<!-- Get version information for the bundles/files in this build -->
        <echo message="Gathering version information for the bundles/files in ${build.name}" />
        <exec executable="src/main/sh/get_build_versions.sh">
                <arg value="${project.build.directory}" />
                <arg value="${build.output.name}.zip" />
                <arg value="kura_${project.version}_${build.name}.catalog" />
                <arg value="${build.name}" />
        </exec>


		<!-- Diff with the previous version -->
        <property file="RELEASE_INFO/version.properties" />
        <echo message="Diff version information with ${build.name} version ${kura.project.version.previous}" />
        <exec executable="src/main/sh/diff_build_versions.sh">
                <arg value="RELEASE_INFO/${kura.project.version.previous}/kura_${kura.project.version.previous}_${build.name}.catalog" />
                <arg value="${project.build.directory}/${build.output.name}.catalog" />
                <arg value="${project.build.directory}/kura_${kura.project.version.previous}_to_${project.version}_${build.name}" />
                <arg value="${build.name}" />
        </exec>


        <!-- Create upgrader -->
        <echo message="Creating Upgrader for ${build.name}" />
        <exec executable="${project.build.directory}/../src/main/sh/create_upgrader.sh">
                <arg value="${project.build.directory}" />
                <arg value="${project.build.directory}/${build.output.name}.zip" />
                <arg value="kura_${project.version}_${build.name}_upgrade.zip" />
                <arg value="KURA_${kura.project.version.previous}" />
                <arg value="${kura.install.dir}" />
                <arg value="${build.output.name}" />
                <arg value="kura_${kura.project.version.previous}_to_${project.version}_${build.name}.removed" />
                <arg value="kura_${kura.project.version.previous}_to_${project.version}_${build.name}.keep" />
                <arg value="${build.output.name}_upgrader.sh" />
                <arg value="${build.name}" />
        </exec>

        <!-- Zip the upgrader -->
        <zip destfile="${project.build.directory}/${build.output.name}_upgrade.zip">
                <zipfileset file="${project.build.directory}/${build.output.name}_upgrader.sh" />
                <zipfileset file="src/main/sh/upgrade_wrapper.sh" />
        </zip>



    	<!-- Build the upgrade deployment package -->
    	<echo message="Building the upgrade DP" />

        <!-- Create the manifest -->

    	<!-- Read mf entries -->
        <loadmf jar="${project.build.directory}/plugins/org.eclipse.kura.deployment.customizer.upgrade_${org.eclipse.kura.deployment.customizer.upgrade.version}.jar" prefix="customizer-mf."/>

        <echo file="${project.build.directory}/${build.output.name}/dp_upgrade_stage/META-INF/MANIFEST.MF" append="false">Manifest-Version: 1.0
DeploymentPackage-SymbolicName: kura-upgrade
DeploymentPackage-Version: ${deployment.package.version}

Name: org.eclipse.kura.deployment.customizer.upgrade_${org.eclipse.kura.deployment.customizer.upgrade.version}.jar
Bundle-SymbolicName: org.eclipse.kura.deployment.customizer.upgrade
Bundle-Version: ${customizer-mf.Bundle-Version}
DeploymentPackage-Customizer: true

Name: z_kura_dp_upgrader.sh
Resource-Processor: org.eclipse.kura.deployment.customizer.upgrade.rp.UpgradeScriptResourceProcessor
</echo>


        <!-- move everything into place -->
        <copy    file="${project.build.directory}/${build.output.name}_upgrader.sh"
                 tofile="${project.build.directory}/${build.output.name}/dp_upgrade_stage/z_kura_dp_upgrader.sh" />
		<copy    file="${project.build.directory}/plugins/org.eclipse.kura.deployment.customizer.upgrade_${org.eclipse.kura.deployment.customizer.upgrade.version}.jar"
                 todir="${project.build.directory}/${build.output.name}/dp_upgrade_stage" />

        <jar destfile="${project.build.directory}/${build.output.name}_upgrader.dp"
                manifest="${project.build.directory}/${build.output.name}/dp_upgrade_stage/META-INF/MANIFEST.MF"
                basedir="${project.build.directory}/${build.output.name}/dp_upgrade_stage" />
    </target>

<!-- ### WINDOWS ########################################################################################################################### -->

    <target name="dist-windows"> 
    	
        <property name="build.output.name" value="kura_${project.version}_${build.name}"/> 

        <!--
        Loads entries from a manifest file.
        @jar     The jar from where to read
        @prefix  A prefix to prepend
        -->
        <macrodef name="loadmf">
            <attribute name="jar"/>
            <attribute name="prefix" default=""/>
            <sequential>
                <loadproperties>
                    <!-- Load the manifest entries -->
                    <zipentry zipfile="@{jar}" name="META-INF/MANIFEST.MF"/>
                    <!-- Add the prefix -->
                    <filterchain>
                        <prefixlines prefix="@{prefix}"/>
                    </filterchain>
                </loadproperties>
            </sequential>
        </macrodef>
    	
    	<echo message="Building Kura Distribution for ${build.output.name}..." />

        <copy file="src/main/resources/${build.name}/kura.properties"
              tofile="${project.build.directory}/${build.output.name}/kura.properties" />
        
		<propertyfile file="${project.build.directory}/${build.output.name}/kura.properties">
			<entry key="kura.version"   value="KURA_${kura.version}" />
			<entry key="kura.home"   value="${kura.install.dir}/kura/kura" />
			<entry key="kura.plugins"   value="${kura.install.dir}/kura/kura/plugins" />
			<entry key="kura.packages"   value="${kura.install.dir}/kura/kura/packages" />

			<entry key="kura.data"   value="${kura.install.dir}/kura/data" />
			<entry key="kura.snapshots"   value="${kura.install.dir}/kura/data/snapshots" />
			<entry key="kura.style.dir"   value="${kura.install.dir}/kura/console/skin" />

            <entry key="version"       value="${kura.version}" />
            <entry key="build.version" value="${buildNumber}" />
            <entry key="build.number"  value="${build.name}-${buildNumber}" />
        </propertyfile>

		<replace file="${project.build.directory}/${build.output.name}/kura.properties" token="{kura.install.dir}" value="${kura.install.dir}"/>
        <replace file="${project.build.directory}/${build.output.name}/kura.properties" token="{kura.symlink}" value="${kura.symlink}"/>

    	
    	<condition property="kura.osgi.repo" value="../target-definition/equinox_3.8.1/repository">
    		<or>
    			<not>
    				<isset property="kura.osgi"/>
    			</not>
    			<equals arg1="${kura.osgi}" arg2="equinox"/>
    		</or>
    	</condition>
    	
		<!-- Copy the NSIS script to the intermediate directory then modify it to set the output filename based on the current build type -->

		<copy file="src/main/resources/${build.name}/Kura_x64.nsi" tofile="${project.build.directory}/${build.output.name}/Kura_x64.nsi" />
		<replace file="${project.build.directory}/${build.output.name}/Kura_x64.nsi" token="{build.output.name}" value="${build.output.name}"/>

        <copy file="src/main/resources/${build.name}/snapshot_0.xml" tofile="${project.build.directory}/${build.output.name}/snapshot_0.xml" />

		<copy file="src/main/osgi/equinox_3.8.1/configwindows/config.ini" tofile="${project.build.directory}/${build.output.name}/config.ini" />

        <!-- Populate config.ini with correct versions -->
        <replace file="${project.build.directory}/${build.output.name}/config.ini"
                 token="{kura.build.version}" value="${kura.build.version}"/>
        <replace file="${project.build.directory}/${build.output.name}/config.ini"
                 token="{org.eclipse.kura.api.version}" value="${org.eclipse.kura.api.version}"/>
        <replace file="${project.build.directory}/${build.output.name}/config.ini"
                 token="{org.eclipse.kura.core.version}" value="${org.eclipse.kura.core.version}"/>
        <replace file="${project.build.directory}/${build.output.name}/config.ini"
                 token="{org.eclipse.kura.core.certificates.version}" value="${org.eclipse.kura.core.certificates.version}"/>
        <replace file="${project.build.directory}/${build.output.name}/config.ini"
                 token="{org.eclipse.kura.core.cloud.version}" value="${org.eclipse.kura.core.cloud.version}"/>
        <replace file="${project.build.directory}/${build.output.name}/config.ini"
                 token="{org.eclipse.kura.core.comm.version}" value="${org.eclipse.kura.core.comm.version}"/>
        <replace file="${project.build.directory}/${build.output.name}/config.ini"
                 token="{org.eclipse.kura.core.configuration.version}" value="${org.eclipse.kura.core.configuration.version}"/>
        <replace file="${project.build.directory}/${build.output.name}/config.ini"
                 token="{org.eclipse.kura.core.crypto.version}" value="${org.eclipse.kura.core.crypto.version}"/>
        <replace file="${project.build.directory}/${build.output.name}/config.ini"
                 token="{org.eclipse.kura.core.deployment.version}" value="${org.eclipse.kura.core.deployment.version}"/>
        <replace file="${project.build.directory}/${build.output.name}/config.ini"
                 token="{org.eclipse.kura.core.log.version}" value="${org.eclipse.kura.core.log.version}"/>
        <replace file="${project.build.directory}/${build.output.name}/config.ini"
                 token="{org.eclipse.kura.core.net.version}" value="${org.eclipse.kura.core.net.version}"/>
        <replace file="${project.build.directory}/${build.output.name}/config.ini"
                 token="{org.eclipse.kura.deployment.agent.version}" value="${org.eclipse.kura.deployment.agent.version}"/>
        <replace file="${project.build.directory}/${build.output.name}/config.ini"
                 token="{org.eclipse.kura.deployment.customizer.version}" value="${org.eclipse.kura.deployment.customizer.version}"/>
        <replace file="${project.build.directory}/${build.output.name}/config.ini"
                 token="{org.eclipse.kura.deployment.update.version}" value="${org.eclipse.kura.deployment.update.version}"/>
        <replace file="${project.build.directory}/${build.output.name}/config.ini"
                 token="{org.eclipse.kura.windows.net.version}" value="${org.eclipse.kura.windows.net.version}"/>
        <replace file="${project.build.directory}/${build.output.name}/config.ini"
                 token="{org.eclipse.kura.windows.position.version}" value="${org.eclipse.kura.windows.position.version}"/>
        <replace file="${project.build.directory}/${build.output.name}/config.ini"
                 token="{org.eclipse.kura.windows.command.version}" value="${org.eclipse.kura.windows.command.version}"/>
        <replace file="${project.build.directory}/${build.output.name}/config.ini"
                 token="{org.eclipse.kura.windows.usb.version}" value="${org.eclipse.kura.windows.usb.version}"/>
        <replace file="${project.build.directory}/${build.output.name}/config.ini"
                 token="{org.eclipse.kura.windows.watchdog.version}" value="${org.eclipse.kura.windows.watchdog.version}"/>
        <replace file="${project.build.directory}/${build.output.name}/config.ini"
                 token="{org.eclipse.kura.windows.clock.version}" value="${org.eclipse.kura.windows.clock.version}"/>
        <replace file="${project.build.directory}/${build.output.name}/config.ini"
                 token="{org.eclipse.kura.windows.status.version}" value="${org.eclipse.kura.windows.status.version}"/>

<!-- Linux-specifc
        <propertyfile file="${project.build.directory}/${build.output.name}/config.ini">
            <entry key="osgi.bundles" operation="+"
                   value=", reference:file:../kura/plugins/org.eclipse.kura.net.admin_${org.eclipse.kura.net.admin.version}.jar@5:start" />
        </propertyfile>
-->
		<!-- Conditional entries. Check for jar presence, and invoke relevant ant target-->
		<available file="${project.build.directory}/plugins/org.eclipse.kura.web_${org.eclipse.kura.web.version}.jar" property="web.jar.present" />
		<antcall target="web-config-win" />

		<available file="${project.build.directory}/plugins/org.eclipse.kura.emulator.gpio_${org.eclipse.kura.emulator.gpio.version}.jar" property="emulated.gpio.jar.present" />
		<antcall target="emulated-gpio-config-win" />

        <!-- Add mToolkit to config.ini -->
        <propertyfile file="${project.build.directory}/${build.output.name}/config.ini">
            <entry key="osgi.bundles" operation="+"
                   value=", reference:file:../plugins/org.tigris.mtoolkit.iagent.rpc_3.0.0.20110411-0918.jar@5:start" />
        </propertyfile>

        <propertyfile file="${project.build.directory}/${build.output.name}/dpa.properties"> 
            <entry key="kura"
                   value="file:${kura.install.dir}/kura/kura/packages/${build.output.name}.dp" />
        </propertyfile>

		<!-- Set web UI port -->
		<antcall target="set-http-port" />

        <property name="build.install.dir" value="${project.build.directory}/${build.output.name}"/> 
        <property name="build.install.dir.kura" value="${build.install.dir}/KuraFiles"/> 

		<copy file="${project.build.directory}/${build.output.name}/snapshot_0.xml"
			todir="${build.install.dir.kura}/data/snapshots/" />

		<copy file="${project.build.directory}/${build.output.name}/config.ini"
			todir="${build.install.dir.kura}/kura/" />

		<copy file="src/main/resources/common/kura_custom.properties"
			todir="${build.install.dir.kura}/kura/" />

		<copy file="src/main/resources/${build.name}/start_kura.bat"
			todir="${build.install.dir.kura}" />

		<copy file="RELEASE_NOTES.txt"
			todir="${build.install.dir.kura}" />
            
		<copy file="notice.html"
			todir="${build.install.dir.kura}" />
            
		<copy file="epl-v10.html"
			todir="${build.install.dir.kura}" />
            
		<copy file="src/main/resources/${build.name}/log4j.properties"
			todir="${build.install.dir.kura}/kura/" />
            
		<copy file="${project.build.directory}/${build.output.name}/kura.properties"
			todir="${build.install.dir.kura}/kura/" />

		<copy file="src/main/resources/${build.name}/license.rtf" todir="${build.install.dir.kura}/" />
		<copy file="src/main/resources/${build.name}/build_installer.sh" todir="${build.install.dir}/" />
		<copy file="${project.build.directory}/${build.output.name}/Kura_x64.nsi" todir="${build.install.dir}/" />
		<copy file="src/main/resources/${build.name}/SCH_Kura.xml" todir="${build.install.dir.kura}/" />

		<copy todir="${build.install.dir.kura}/plugins">
			<fileset dir="${kura.osgi.repo}/plugins" />
		</copy>
                        
		<copy todir="${build.install.dir.kura}/plugins">
			<fileset dir="../target-definition/common/repository/plugins">
				<exclude name="com.google.protobuf_2.6.0.jar,org.eclipse.paho.*"/>
			</fileset>
		</copy>                        

		<copy file="${project.build.directory}/plugins/org.eclipse.kura.deployment.agent_${org.eclipse.kura.deployment.agent.version}.jar"
			todir="${build.install.dir.kura}/kura/plugins" />

		<copy file="${project.build.directory}/plugins/org.eclipse.kura.api_${org.eclipse.kura.api.version}.jar"
			todir="${build.install.dir.kura}/kura/plugins" />

		<copy file="${project.build.directory}/plugins/org.eclipse.kura.core_${org.eclipse.kura.core.version}.jar"
			todir="${build.install.dir.kura}/kura/plugins" />

		<copy file="${project.build.directory}/plugins/org.eclipse.kura.core.certificates_${org.eclipse.kura.core.certificates.version}.jar"
			todir="${build.install.dir.kura}/kura/plugins" />

		<copy file="${project.build.directory}/plugins/org.eclipse.kura.core.cloud_${org.eclipse.kura.core.cloud.version}.jar"
			todir="${build.install.dir.kura}/kura/plugins" />

		<copy file="${project.build.directory}/plugins/org.eclipse.kura.core.comm_${org.eclipse.kura.core.comm.version}.jar"
			todir="${build.install.dir.kura}/kura/plugins" />

		<copy file="${project.build.directory}/plugins/org.eclipse.kura.core.configuration_${org.eclipse.kura.core.configuration.version}.jar"
			todir="${build.install.dir.kura}/kura/plugins" />

		<copy file="${project.build.directory}/plugins/org.eclipse.kura.core.crypto_${org.eclipse.kura.core.crypto.version}.jar"
			todir="${build.install.dir.kura}/kura/plugins" />

		<copy file="${project.build.directory}/plugins/org.eclipse.kura.core.deployment_${org.eclipse.kura.core.deployment.version}.jar"
			todir="${build.install.dir.kura}/kura/plugins" />

		<copy file="${project.build.directory}/plugins/org.eclipse.kura.core.log_${org.eclipse.kura.core.log.version}.jar"
			todir="${build.install.dir.kura}/kura/plugins" />

		<copy file="${project.build.directory}/plugins/org.eclipse.kura.core.net_${org.eclipse.kura.core.net.version}.jar"
			todir="${build.install.dir.kura}/kura/plugins" />

		<copy file="${project.build.directory}/plugins/org.eclipse.kura.windows.net_${org.eclipse.kura.windows.net.version}.jar"
			todir="${build.install.dir.kura}/kura/plugins" />

		<copy file="${project.build.directory}/plugins/org.eclipse.kura.windows.position_${org.eclipse.kura.windows.position.version}.jar"
			todir="${build.install.dir.kura}/kura/plugins" />

		<copy file="${project.build.directory}/plugins/org.eclipse.kura.windows.command_${org.eclipse.kura.windows.command.version}.jar"
			todir="${build.install.dir.kura}/kura/plugins" />

		<copy file="${project.build.directory}/plugins/org.eclipse.kura.windows.usb_${org.eclipse.kura.windows.usb.version}.jar"
			todir="${build.install.dir.kura}/kura/plugins" />

		<copy file="${project.build.directory}/plugins/org.eclipse.kura.windows.watchdog_${org.eclipse.kura.windows.watchdog.version}.jar"
			todir="${build.install.dir.kura}/kura/plugins" />

		<copy file="${project.build.directory}/plugins/org.eclipse.kura.windows.clock_${org.eclipse.kura.windows.clock.version}.jar"
			todir="${build.install.dir.kura}/kura/plugins" />

		<copy file="${project.build.directory}/plugins/org.eclipse.kura.windows.status_${org.eclipse.kura.windows.status.version}.jar"
			todir="${build.install.dir.kura}/kura/plugins" />


		<copy file="../../target-platform/org.eclipse.soda.dk.comm/src/main/c/Release/win32/x86/dkcomm.dll" todir="${build.install.dir}/system/x86"/>

		<copy file="../../target-platform/org.eclipse.soda.dk.comm/src/main/c/Release/win32/x64/dkcomm.dll" todir="${build.install.dir}/system/x64"/>

		<copy file="../../target-platform/org.eclipse.kura.windows.system/src/main/c/Release/Win32/x86/KuraNativeWin.dll" todir="${build.install.dir}/system/x86"/>

		<copy file="../../target-platform/org.eclipse.kura.windows.system/src/main/c/Release/Win32/x64/KuraNativeWin.dll" todir="${build.install.dir}/system/x64"/>

		<copy file="../../target-platform/org.eclipse.kura.windows.service/src/main/c/Release/Win32/x86/KURAService.exe" todir="${build.install.dir}/system/x86"/>
		
		<copy file="../../target-platform/org.eclipse.kura.windows.service/src/main/c/Release/Win32/x64/KURAService.exe" todir="${build.install.dir}/system/x64"/>

		<!-- Conditional inclusion of jar files in the distribution jar -->
		<antcall target="web-jar-win" />
		<antcall target="emulated-gpio-jar-win" />

        <echo message="Building Kura Distribution for ${build.name}-jars..." />
        
		<exec executable="bash" dir="${build.install.dir}">
			<arg value="build_installer.sh" />
		</exec>
		<copy file="${build.install.dir}/${build.output.name}_x64.exe" todir="${project.build.directory}" />

		<!-- Zip the upgrader -->
<!--        <zip destfile="${project.build.directory}/${build.output.name}_upgrade.zip">
                <zipfileset file="${project.build.directory}/${build.output.name}_upgrader.sh" />
                <zipfileset file="src/main/sh/upgrade_wrapper.sh" />
        </zip>-->
    	
    	
    	
    	<!-- Build the upgrade deployment package -->
    	<echo message="Building the upgrade DP" />

        <!-- Create the manifest -->

    	<!-- Read mf entries -->
        <loadmf jar="${project.build.directory}/plugins/org.eclipse.kura.deployment.customizer.upgrade_${org.eclipse.kura.deployment.customizer.upgrade.version}.jar" prefix="customizer-mf."/>

        <echo file="${project.build.directory}/${build.output.name}/dp_upgrade_stage/META-INF/MANIFEST.MF" append="false">Manifest-Version: 1.0
DeploymentPackage-SymbolicName: kura-upgrade
DeploymentPackage-Version: ${deployment.package.version}

Name: org.eclipse.kura.deployment.customizer.upgrade_${org.eclipse.kura.deployment.customizer.upgrade.version}.jar
Bundle-SymbolicName: org.eclipse.kura.deployment.customizer.upgrade
Bundle-Version: ${customizer-mf.Bundle-Version}
DeploymentPackage-Customizer: true

Name: z_kura_dp_upgrader.sh
Resource-Processor: org.eclipse.kura.deployment.customizer.upgrade.rp.UpgradeScriptResourceProcessor
</echo>


        <!-- move everything into place -->
<!--        <copy    file="${project.build.directory}/${build.output.name}_upgrader.sh"
                 tofile="${project.build.directory}/${build.output.name}/dp_upgrade_stage/z_kura_dp_upgrader.sh" />
		<copy    file="${project.build.directory}/plugins/org.eclipse.kura.deployment.customizer.upgrade_${org.eclipse.kura.deployment.customizer.upgrade.version}.jar"
                 todir="${project.build.directory}/${build.output.name}/dp_upgrade_stage" />

        <jar destfile="${project.build.directory}/${build.output.name}_upgrader.dp"
                manifest="${project.build.directory}/${build.output.name}/dp_upgrade_stage/META-INF/MANIFEST.MF"
                basedir="${project.build.directory}/${build.output.name}/dp_upgrade_stage" />	-->
    </target>

	
	<target name="set-http-port" if="http.port">
    	<propertyfile file="${project.build.directory}/${build.output.name}/config.ini">
            	<entry key="org.osgi.service.http.port" operation="="
                   value="${http.port}" />
        </propertyfile>
    </target>

	<target name="web-config" if="web.jar.present">
		<propertyfile file="${project.build.directory}/${build.output.name}/config.ini">
            	<entry key="osgi.bundles" operation="+"
                   value=", reference:file:${kura.install.dir}/kura/kura/plugins/org.eclipse.kura.web_${org.eclipse.kura.web.version}.jar@5:start" />
        </propertyfile>
	</target>

	<target name="gpio-config" if="linux.gpio.jar.present">
		<propertyfile file="${project.build.directory}/${build.output.name}/config.ini">
			<entry key="osgi.bundles" operation="+"
				value=", reference:file:${kura.install.dir}/kura/kura/plugins/org.eclipse.kura.linux.gpio_${org.eclipse.kura.linux.gpio.version}.jar@5:start" />
		</propertyfile>
	</target>

	<target name="web-jar" if="web.jar.present">
		<zip destfile="${project.build.directory}/${build.output.name}.zip" update="true">
			<zipfileset file="${project.build.directory}/plugins/org.eclipse.kura.web_${org.eclipse.kura.web.version}.jar"
                        prefix="${build.output.name}/kura/plugins" />
		</zip>
	</target>

	<target name="gpio-jar" if="linux.gpio.jar.present">
		<zip destfile="${project.build.directory}/${build.output.name}.zip" update="true">
			<zipfileset file="${project.build.directory}/plugins/org.eclipse.kura.linux.gpio_${org.eclipse.kura.linux.gpio.version}.jar"
                        prefix="${build.output.name}/kura/plugins" />
		</zip>
	</target>
<<<<<<< HEAD

	<target name="web-config-win" if="web.jar.present">
		<propertyfile file="${project.build.directory}/${build.output.name}/config.ini">
            	<entry key="osgi.bundles" operation="+"
                   value=", reference:file:../kura/plugins/org.eclipse.kura.web_${org.eclipse.kura.web.version}.jar@5:start" />
        </propertyfile>
	</target>

	<target name="emulated-gpio-config-win" if="emulated.gpio.jar.present">
		<propertyfile file="${project.build.directory}/${build.output.name}/config.ini">
			<entry key="osgi.bundles" operation="+"
				value=", reference:file:../kura/plugins/org.eclipse.kura.emulator.gpio_${org.eclipse.kura.emulator.gpio.version}.jar@5:start" />
		</propertyfile>
	</target>

	<target name="web-jar-win" if="web.jar.present">
    	<echo message="web-jar-win ${project.build.directory}/${build.output.name}/config.ini..." />
		<copy file="${project.build.directory}/plugins/org.eclipse.kura.web_${org.eclipse.kura.web.version}.jar"
			todir="${build.install.dir.kura}/kura/plugins" />
	</target>

	<target name="emulated-gpio-jar-win" if="emulated.gpio.jar.present">
    	<echo message="emul-gpio-jar-win ${project.build.directory}/${build.output.name}/config.ini..." />
		<copy file="${project.build.directory}/plugins/org.eclipse.kura.emulator.gpio_${org.eclipse.kura.emulator.gpio.version}.jar"
			todir="${build.install.dir.kura}/kura/plugins" />
	</target>

=======
	
	<target name="emulator-config" if="is.nn">
		<replace file="${project.build.directory}/${build.output.name}/config.ini"
                 token="{org.eclipse.kura.linux.net.version}" value="${org.eclipse.kura.emulator.net.version}"/>
        <replace file="${project.build.directory}/${build.output.name}/config.ini"
                 token="org.eclipse.kura.linux.net_" value="org.eclipse.kura.emulator.net_"/>
	</target>
	
	<target name="linux-config" unless="is.nn">
		<replace file="${project.build.directory}/${build.output.name}/config.ini"
                 token="{org.eclipse.kura.linux.net.version}" value="${org.eclipse.kura.linux.net.version}"/>
        <propertyfile file="${project.build.directory}/${build.output.name}/config.ini">
            <entry key="osgi.bundles" operation="+"
                   value=", reference:file:${kura.install.dir}/kura/kura/plugins/org.eclipse.kura.net.admin_${org.eclipse.kura.net.admin.version}.jar@5:start" />
        </propertyfile>
	</target>
	
	<target name="emulator-jars" if="is.nn">
        <zip destfile="${project.build.directory}/${build.output.name}.zip" update="true">
			<zipfileset file="${project.build.directory}/plugins/org.eclipse.kura.emulator.net_${org.eclipse.kura.emulator.net.version}.jar"
                        prefix="${build.output.name}/kura/plugins" />
		</zip>
	</target>
	
	<target name="linux-jars" unless="is.nn">
        <zip destfile="${project.build.directory}/${build.output.name}.zip" update="true">
			<zipfileset file="${project.build.directory}/plugins/org.eclipse.kura.linux.net_${org.eclipse.kura.linux.net.version}.jar"
                        prefix="${build.output.name}/kura/plugins" />
            <zipfileset file="${project.build.directory}/plugins/org.eclipse.kura.net.admin_${org.eclipse.kura.net.admin.version}.jar"
                        prefix="${build.output.name}/kura/plugins" />
		</zip>
	</target>
>>>>>>> 229ef883
</project><|MERGE_RESOLUTION|>--- conflicted
+++ resolved
@@ -924,43 +924,14 @@
                         prefix="${build.output.name}/kura/plugins" />
 		</zip>
 	</target>
-<<<<<<< HEAD
-
-	<target name="web-config-win" if="web.jar.present">
-		<propertyfile file="${project.build.directory}/${build.output.name}/config.ini">
-            	<entry key="osgi.bundles" operation="+"
-                   value=", reference:file:../kura/plugins/org.eclipse.kura.web_${org.eclipse.kura.web.version}.jar@5:start" />
-        </propertyfile>
-	</target>
-
-	<target name="emulated-gpio-config-win" if="emulated.gpio.jar.present">
-		<propertyfile file="${project.build.directory}/${build.output.name}/config.ini">
-			<entry key="osgi.bundles" operation="+"
-				value=", reference:file:../kura/plugins/org.eclipse.kura.emulator.gpio_${org.eclipse.kura.emulator.gpio.version}.jar@5:start" />
-		</propertyfile>
-	</target>
-
-	<target name="web-jar-win" if="web.jar.present">
-    	<echo message="web-jar-win ${project.build.directory}/${build.output.name}/config.ini..." />
-		<copy file="${project.build.directory}/plugins/org.eclipse.kura.web_${org.eclipse.kura.web.version}.jar"
-			todir="${build.install.dir.kura}/kura/plugins" />
-	</target>
-
-	<target name="emulated-gpio-jar-win" if="emulated.gpio.jar.present">
-    	<echo message="emul-gpio-jar-win ${project.build.directory}/${build.output.name}/config.ini..." />
-		<copy file="${project.build.directory}/plugins/org.eclipse.kura.emulator.gpio_${org.eclipse.kura.emulator.gpio.version}.jar"
-			todir="${build.install.dir.kura}/kura/plugins" />
-	</target>
-
-=======
-	
+
 	<target name="emulator-config" if="is.nn">
 		<replace file="${project.build.directory}/${build.output.name}/config.ini"
                  token="{org.eclipse.kura.linux.net.version}" value="${org.eclipse.kura.emulator.net.version}"/>
         <replace file="${project.build.directory}/${build.output.name}/config.ini"
                  token="org.eclipse.kura.linux.net_" value="org.eclipse.kura.emulator.net_"/>
 	</target>
-	
+
 	<target name="linux-config" unless="is.nn">
 		<replace file="${project.build.directory}/${build.output.name}/config.ini"
                  token="{org.eclipse.kura.linux.net.version}" value="${org.eclipse.kura.linux.net.version}"/>
@@ -969,14 +940,14 @@
                    value=", reference:file:${kura.install.dir}/kura/kura/plugins/org.eclipse.kura.net.admin_${org.eclipse.kura.net.admin.version}.jar@5:start" />
         </propertyfile>
 	</target>
-	
+
 	<target name="emulator-jars" if="is.nn">
         <zip destfile="${project.build.directory}/${build.output.name}.zip" update="true">
 			<zipfileset file="${project.build.directory}/plugins/org.eclipse.kura.emulator.net_${org.eclipse.kura.emulator.net.version}.jar"
                         prefix="${build.output.name}/kura/plugins" />
 		</zip>
 	</target>
-	
+
 	<target name="linux-jars" unless="is.nn">
         <zip destfile="${project.build.directory}/${build.output.name}.zip" update="true">
 			<zipfileset file="${project.build.directory}/plugins/org.eclipse.kura.linux.net_${org.eclipse.kura.linux.net.version}.jar"
@@ -985,5 +956,31 @@
                         prefix="${build.output.name}/kura/plugins" />
 		</zip>
 	</target>
->>>>>>> 229ef883
+	<target name="web-config-win" if="web.jar.present">
+		<propertyfile file="${project.build.directory}/${build.output.name}/config.ini">
+            	<entry key="osgi.bundles" operation="+"
+                   value=", reference:file:../kura/plugins/org.eclipse.kura.web_${org.eclipse.kura.web.version}.jar@5:start" />
+        </propertyfile>
+	</target>
+
+
+	<target name="emulated-gpio-config-win" if="emulated.gpio.jar.present">
+		<propertyfile file="${project.build.directory}/${build.output.name}/config.ini">
+			<entry key="osgi.bundles" operation="+"
+				value=", reference:file:../kura/plugins/org.eclipse.kura.emulator.gpio_${org.eclipse.kura.emulator.gpio.version}.jar@5:start" />
+		</propertyfile>
+	</target>
+
+	<target name="web-jar-win" if="web.jar.present">
+    	<echo message="web-jar-win ${project.build.directory}/${build.output.name}/config.ini..." />
+		<copy file="${project.build.directory}/plugins/org.eclipse.kura.web_${org.eclipse.kura.web.version}.jar"
+			todir="${build.install.dir.kura}/kura/plugins" />
+	</target>
+
+	<target name="emulated-gpio-jar-win" if="emulated.gpio.jar.present">
+    	<echo message="emul-gpio-jar-win ${project.build.directory}/${build.output.name}/config.ini..." />
+		<copy file="${project.build.directory}/plugins/org.eclipse.kura.emulator.gpio_${org.eclipse.kura.emulator.gpio.version}.jar"
+			todir="${build.install.dir.kura}/kura/plugins" />
+	</target>
+
 </project>