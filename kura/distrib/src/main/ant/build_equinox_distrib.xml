--- conflicted
+++ resolved
@@ -494,22 +494,14 @@
       <echo message="Building Kura Distribution for ${build.name}-jars..." />
 
 		<!-- Create installer script -->
-<<<<<<< HEAD
-<!--    <echo message="Creating Installer for ${build.name}" />
-=======
         <echo message="Creating Installer for ${build.name}  ${kura.install.dir}" />
->>>>>>> c160037a
         <exec executable="${project.build.directory}/../src/main/sh/create_installer.sh">
                 <arg value="${project.build.directory}" />
                 <arg value="${build.output.name}.zip" />
                 <arg value="kura_${project.version}_${build.name}_installer.sh" />
                 <arg value="${build.name}" />
-<<<<<<< HEAD
-        </exec> -->
-=======
 				<arg value="${kura.install.dir}" />
         </exec>
->>>>>>> c160037a
 
 
 		<!-- Get version information for the bundles/files in this build -->
@@ -579,15 +571,14 @@
 
 
         <!-- move everything into place -->
-<!--        <copy    file="${project.build.directory}/${build.output.name}_upgrader.sh"
+        <copy    file="${project.build.directory}/${build.output.name}_upgrader.sh"
                  tofile="${project.build.directory}/${build.output.name}/dp_upgrade_stage/z_kura_dp_upgrader.sh" />
 		<copy    file="${project.build.directory}/plugins/org.eclipse.kura.deployment.customizer.upgrade_${org.eclipse.kura.deployment.customizer.upgrade.version}.jar"
                  todir="${project.build.directory}/${build.output.name}/dp_upgrade_stage" />
 
         <jar destfile="${project.build.directory}/${build.output.name}_upgrader.dp"
                 manifest="${project.build.directory}/${build.output.name}/dp_upgrade_stage/META-INF/MANIFEST.MF"
-<<<<<<< HEAD
-                basedir="${project.build.directory}/${build.output.name}/dp_upgrade_stage" />	-->
+                basedir="${project.build.directory}/${build.output.name}/dp_upgrade_stage" />
     </target>
 
     <target name="dist-windows"> 
@@ -931,10 +922,6 @@
     </target>
 
 	
-=======
-                basedir="${project.build.directory}/${build.output.name}/dp_upgrade_stage" />
-    </target>
-
 	<target name="set-http-port" if="http.port">
     	<propertyfile file="${project.build.directory}/${build.output.name}/config.ini">
             	<entry key="org.osgi.service.http.port" operation="="
@@ -942,7 +929,6 @@
         </propertyfile>
     </target>
 
->>>>>>> c160037a
 	<target name="web-config" if="web.jar.present">
 		<propertyfile file="${project.build.directory}/${build.output.name}/config.ini">
             	<entry key="osgi.bundles" operation="+"
