<!--

    Copyright (c) 2011, 2019 Eurotech and others

     All rights reserved. This program and the accompanying materials
     are made available under the terms of the Eclipse Public License v1.0
     which accompanies this distribution, and is available at
     http://www.eclipse.org/legal/epl-v10.html

    Contributors:
      Eurotech
      Red Hat Inc
-->
<project name="build_equinox_distrib" default="dist-linux" basedir="../../../">

    <target name="dist-linux">

        <property name="build.output.name" value="kura_${project.version}_${build.name}" />
        <property name="kura.symlink" value="kura" />
        <property name="install.folder" value="install" />
        <property name="plugins.folder" value="plugins" />
        <property name="data.folder" value="data" />
        <property name="framework.config.folder" value="framework" />
        <property name="user.config.folder" value="user" />
        <property name="binary.folder" value="bin" />
        <property name="snapshots.folder" value="${user.config.folder}/snapshots" />
        <property name="security.folder" value="${user.config.folder}/security" />
        <property name="console.folder" value="${user.config.folder}/console" />

		<!--
        Loads entries from a manifest file.
        @jar     The jar from where to read
        @prefix  A prefix to prepend
        -->
        <macrodef name="loadmf">
            <attribute name="jar" />
            <attribute name="prefix" default="" />
            <sequential>
                <loadproperties>
					<!-- Load the manifest entries -->
                    <zipentry zipfile="@{jar}" name="META-INF/MANIFEST.MF" />
					<!-- Add the prefix -->
<<<<<<< HEAD
                    <filterchain>
                        <prefixlines prefix="@{prefix}" />
                    </filterchain>
                </loadproperties>
            </sequential>
        </macrodef>

        <echo message="Building Kura Distribution for ${build.output.name}..." />

        <copy file="src/main/resources/${build.name}/kura.properties"
            tofile="${project.build.directory}/${build.output.name}/kura.properties" />
        <propertyfile file="${project.build.directory}/${build.output.name}/kura.properties">
            <entry key="kura.version" value="KURA_${kura.version}" />
            <entry key="kura.home" value="${kura.install.dir}/${kura.symlink}" />
            <entry key="kura.framework.config"
                value="${kura.install.dir}/${kura.symlink}/${framework.config.folder}" />
            <entry key="kura.user.config" value="${kura.install.dir}/${kura.symlink}/${user.config.folder}" />
            <entry key="kura.plugins" value="${kura.install.dir}/${kura.symlink}/${plugins.folder}" />
            <entry key="kura.packages" value="${kura.install.dir}/${kura.symlink}/${data.folder}/packages" />

            <entry key="kura.marketplace.compatibility.version" value="KURA_${kura.version}" />

            <entry key="kura.data" value="${kura.install.dir}/${kura.symlink}/${data.folder}" />
            <entry key="kura.snapshots" value="${kura.install.dir}/${kura.symlink}/${snapshots.folder}" />
            <entry key="kura.style.dir" value="${kura.install.dir}/${kura.symlink}/${console.folder}/skin" />

            <entry key="version" value="${kura.version}" />
            <entry key="build.version" value="${buildNumber}" />
            <entry key="build.number" value="${build.name}-${buildNumber}" />
        </propertyfile>
        <replace file="${project.build.directory}/${build.output.name}/kura.properties"
            token="{kura.install.dir}" value="${kura.install.dir}" />
        <replace file="${project.build.directory}/${build.output.name}/kura.properties" token="{kura.symlink}"
            value="${kura.symlink}" />


        <condition property="kura.osgi.repo"
            value="../../target-platform/p2-repo-equinox_3.12.50/target/source">
            <or>
                <not>
                    <isset property="kura.osgi" />
                </not>
                <equals arg1="${kura.osgi}" arg2="equinox" />
            </or>
        </condition>

        <copy file="src/main/resources/${build.name}/snapshot_0.xml"
            tofile="${project.build.directory}/${build.output.name}/snapshot_0.xml" />
        <copy file="src/main/osgi/equinox_3.12.50/configuration/config.ini"
            tofile="${project.build.directory}/${build.output.name}/config.ini" />
=======
					<filterchain>
						<prefixlines prefix="@{prefix}"/>
					</filterchain>
				</loadproperties>
			</sequential>
		</macrodef>

		<macrodef name="find-jar-version">
			<attribute name="dir"/>
			<attribute name="prefix"/>
			<attribute name="property"/>
			<sequential>
				<fileset dir="@{dir}" id="target.path">
					<include name="@{prefix}_*.jar"/>
				</fileset>
				<pathconvert property="@{property}" refid="target.path">
					<mapper type="regexp" from=".*/@{prefix}_(.*).jar" to="\1"/>
				</pathconvert>
			</sequential>
		</macrodef>

		<echo message="Building Kura Distribution for ${build.output.name}..." />

		<copy file="src/main/resources/${build.name}/kura.properties"
              tofile="${project.build.directory}/${build.output.name}/kura.properties" />
		<propertyfile file="${project.build.directory}/${build.output.name}/kura.properties">
			<entry key="kura.version"   value="KURA_${kura.version}" />
			<entry key="kura.home"   value="${kura.install.dir}/${kura.symlink}" />
			<entry key="kura.framework.config"   value="${kura.install.dir}/${kura.symlink}/${framework.config.folder}" />
			<entry key="kura.user.config"   value="${kura.install.dir}/${kura.symlink}/${user.config.folder}" />
			<entry key="kura.plugins"   value="${kura.install.dir}/${kura.symlink}/${plugins.folder}" />
			<entry key="kura.packages"   value="${kura.install.dir}/${kura.symlink}/${data.folder}/packages" />

			<entry key="kura.marketplace.compatibility.version"   value="KURA_${kura.version}" />

			<entry key="kura.data"   value="${kura.install.dir}/${kura.symlink}/${data.folder}" />
			<entry key="kura.snapshots"   value="${kura.install.dir}/${kura.symlink}/${snapshots.folder}" />
			<entry key="kura.style.dir"   value="${kura.install.dir}/${kura.symlink}/${console.folder}/skin" />

			<entry key="version"       value="${kura.version}" />
			<entry key="build.version" value="${buildNumber}" />
			<entry key="build.number"  value="${build.name}-${buildNumber}" />
		</propertyfile>
		<replace file="${project.build.directory}/${build.output.name}/kura.properties" token="{kura.install.dir}" value="${kura.install.dir}"/>
		<replace file="${project.build.directory}/${build.output.name}/kura.properties" token="{kura.symlink}" value="${kura.symlink}"/>


		<condition property="kura.osgi.repo" value="../../target-platform/p2-repo-equinox_3.12.50/target/source">
			<or>
				<not>
					<isset property="kura.osgi"/>
				</not>
				<equals arg1="${kura.osgi}" arg2="equinox"/>
			</or>
		</condition>

		<copy file="src/main/resources/${build.name}/snapshot_0.xml"
              tofile="${project.build.directory}/${build.output.name}/snapshot_0.xml" />
		<copy file="src/main/osgi/equinox_3.12.50/configuration/config.ini"
              tofile="${project.build.directory}/${build.output.name}/config.ini" />
>>>>>>> 818c1a67

		<!-- Copy jdk.dio files -->
        <copy file="src/main/resources/${build.name}/jdk.dio.properties"
            tofile="${project.build.directory}/${build.output.name}/jdk.dio.properties" />
        <copy file="src/main/resources/common/jdk.dio.policy"
            tofile="${project.build.directory}/${build.output.name}/jdk.dio.policy" />

        <copy file="src/main/resources/common/cacerts.ks"
            tofile="${project.build.directory}/${build.output.name}/cacerts.ks" />


        <!-- Populate config.ini with correct OSGi packages -->
        <antcall target="osgi-base-config" />

		<!-- Populate config.ini with correct versions -->
        <replace file="${project.build.directory}/${build.output.name}/config.ini" token="{kura.build.version}"
            value="${kura.build.version}" />

		<!-- Populate config.ini with correct Kura bundles -->
        <antcall target="api-config" />
        <antcall target="core-config" />
        <antcall target="core.certificates-config" />
        <antcall target="core.cloud-config" />
        <antcall target="cloud.mqtt.eclipseiot-config" />
        <antcall target="core.comm-config" />
        <antcall target="core.configuration-config" />
        <antcall target="core.crypto-config" />
        <antcall target="core.deployment-config" />
        <antcall target="core.net-config" />
        <antcall target="core.status-config" />
        <antcall target="deployment.agent-config" />
        <antcall target="linux.clock-config" />
        <antcall target="linux.command-config" />
        <antcall target="linux.position-config" />
        <antcall target="linux.usb-config" />
        <antcall target="linux.bluetooth-config" />
        <antcall target="linux.watchdog-config" />


		<!-- Added Camel bundles configs -->
        <antcall target="camel-config" />

		<!-- Rest bundles config -->
        <antcall target="rest-config" />

		<!-- Asset bundles config -->
        <antcall target="asset-config" />

		<!-- Added Artemis bundles configs -->
        <antcall target="artemis-config" />

		<!-- Deployment hook bundles configs -->
        <antcall target="deployment-hooks-config" />

		<!-- Marshalling bundles configs -->
        <antcall target="marshallers-config" />

		<!-- Wires bundles config -->
        <antcall target="wires-config" />

		<!-- Miscellaneous bundles config -->
        <antcall target="misc-config" />

		<!-- Conditional entries. Check for jar presence, and invoke relevant ant target-->
        <available
            file="${project.build.directory}/plugins/org.eclipse.kura.web2_${org.eclipse.kura.web2.version}.jar"
            property="is.web2.jar.available" />
        <antcall target="web2-config" />

        <available
            file="${project.build.directory}/plugins/org.eclipse.kura.linux.gpio_${org.eclipse.kura.linux.gpio.version}.jar"
            property="linux.gpio.jar.present" />
        <antcall target="gpio-config" />
        <antcall target="emulator-gpio-config" />


        <condition property="is.nn">
            <contains string="${build.name}" substring="-nn" />
        </condition>
        <condition property="is.sysv">
            <and>
                <contains string="${service.manager}" substring="sysv" />
                <not>
                    <contains string="${build.name}" substring="-nn" />
                </not>
            </and>
        </condition>
        <condition property="is.systemd">
            <and>
                <contains string="${service.manager}" substring="systemd" />
                <not>
                    <contains string="${build.name}" substring="-nn" />
                </not>
            </and>
        </condition>

        <condition property="is.debian">
            <and>
                <contains string="${os.base}" substring="debian" />
                <not>
                    <contains string="${build.name}" substring="-nn" />
                </not>
            </and>
        </condition>
        <condition property="is.redhat">
            <and>
                <contains string="${os.base}" substring="redhat" />
                <not>
                    <contains string="${build.name}" substring="-nn" />
                </not>
            </and>
        </condition>
        <antcall target="emulator-config" />
        <antcall target="linux-sysv-config" />
        <antcall target="linux-debian-config" />
        <antcall target="linux-redhat-config" />
        <antcall target="linux-systemd-config" />


		<!-- Add mToolkit to config.ini -->
        <propertyfile file="${project.build.directory}/${build.output.name}/config.ini">
            <entry key="osgi.bundles" operation="+"
                value=", reference:file:${kura.install.dir}/${kura.symlink}/${plugins.folder}/org.tigris.mtoolkit.iagent.rpc_3.0.0.20110411-0918.jar@5:start" />
        </propertyfile>



        <propertyfile file="${project.build.directory}/${build.output.name}/dpa.properties">
            <entry key="kura"
                value="file:${kura.install.dir}/${kura.symlink}/${data.folder}/packages/${build.output.name}.dp" />
        </propertyfile>

		<!-- Set web UI port -->
        <antcall target="set-http-port" />

		<!-- Copy selinux policy change -->
        <copy file="src/main/resources/${build.name}/selinuxKura.pp"
            tofile="${project.build.directory}/${build.output.name}/selinuxKura.pp" failonerror="false" />

		<!-- Create the Kura start scripts -->
        <echo file="${project.build.directory}/${build.output.name}/start_kura.sh" append="false"><![CDATA[#!/bin/sh

export PATH=/bin:/usr/bin:/sbin:/usr/sbin:/usr/local/bin:/opt/jvm/bin:/usr/java/bin:$PATH
export MALLOC_ARENA_MAX=1

DIR=$(cd $(dirname $0)/..; pwd)
cd $DIR

# set up the configuration area
mkdir -p /tmp/.kura/configuration
cp ${DIR}/framework/config.ini /tmp/.kura/configuration/

KURA_RUNNING=`ps ax | grep java | grep "org.eclipse.equinox"`

if [ -z "$KURA_RUNNING" ] ; then
        exec java -Xms${kura.mem.size} -Xmx${kura.mem.size} \
        -XX:+HeapDumpOnOutOfMemoryError -XX:HeapDumpPath=/var/log/kura-heapdump.hprof \
        -XX:ErrorFile=/var/log/kura-error.log \
        -XX:+IgnoreUnrecognizedVMOptions \
        --add-modules=java.sql,java.xml,java.xml.bind \
        -Dkura.os.version=${kura.os.version} \
        -Dkura.arch=${kura.arch} \
        -Dtarget.device=${target.device} \
        -Declipse.ignoreApp=true \
        -Dkura.home=${DIR} \
        -Dkura.configuration=file:${DIR}/framework/kura.properties \
        -Dkura.custom.configuration=file:${DIR}/user/kura_custom.properties \
        -Ddpa.configuration=${DIR}/data/dpa.properties \
        -Dlog4j.configurationFile=file:${DIR}/user/log4j.xml \
        -Djava.security.policy=${DIR}/framework/jdk.dio.policy \
        -Djdk.dio.registry=${DIR}/framework/jdk.dio.properties \
        -Djdk.tls.trustNameService=true \
        -Dosgi.console \
        -Declipse.consoleLog=true \
        -jar ${DIR}/plugins/org.eclipse.equinox.launcher_${org.eclipse.equinox.launcher.version}.jar \
        -configuration  /tmp/.kura/configuration
else
		echo "Failed to start Kura. It is already running ..."
fi]]>
        </echo>
        <echo file="${project.build.directory}/${build.output.name}/start_kura_debug.sh" append="false"><![CDATA[#!/bin/sh

export PATH=/bin:/usr/bin:/sbin:/usr/sbin:/usr/local/bin:/opt/jvm/bin:/usr/java/bin:$PATH
export MALLOC_ARENA_MAX=1

DIR=$(cd $(dirname $0)/..; pwd)
cd $DIR

# set up the configuration area
mkdir -p /tmp/.kura/configuration
cp ${DIR}/framework/config.ini /tmp/.kura/configuration/

KURA_RUNNING=`ps ax | grep java | grep "org.eclipse.equinox"`

if [ -z "$KURA_RUNNING" ] ; then
        exec java -Xms${kura.mem.size} -Xmx${kura.mem.size} \
        -XX:+PrintGCDetails -XX:+PrintGCTimeStamps -Xloggc:/var/log/kura-gc.log \
        -XX:+UseGCLogFileRotation -XX:NumberOfGCLogFiles=10 -XX:GCLogFileSize=100M \
        -XX:+HeapDumpOnOutOfMemoryError -XX:HeapDumpPath=/var/log/kura-heapdump.hprof \
        -XX:ErrorFile=/var/log/kura-error.log \
        -XX:+IgnoreUnrecognizedVMOptions \
        --add-modules=java.sql,java.xml,java.xml.bind \
        -Xdebug -Xrunjdwp:server=y,transport=dt_socket,address=8000,suspend=n \
        -Dkura.os.version=${kura.os.version} \
        -Dkura.arch=${kura.arch} \
        -Dtarget.device=${target.device} \
        -Declipse.ignoreApp=true \
        -Dkura.home=${DIR} \
        -Dkura.configuration=file:${DIR}/framework/kura.properties \
        -Dkura.custom.configuration=file:${DIR}/user/kura_custom.properties \
        -Ddpa.configuration=${DIR}/data/dpa.properties \
        -Dlog4j.configurationFile=file:${DIR}/user/log4j.xml \
        -Djava.security.policy=${DIR}/framework/jdk.dio.policy \
        -Djdk.dio.registry=${DIR}/framework/jdk.dio.properties \
        -Djdk.tls.trustNameService=true \
        -Dosgi.console \
        -Declipse.consoleLog=true \
        -jar ${DIR}/plugins/org.eclipse.equinox.launcher_${org.eclipse.equinox.launcher.version}.jar \
        -configuration  /tmp/.kura/configuration
else
		echo "Failed to start Kura. It is already running ..."
fi]]>
        </echo>
        <echo file="${project.build.directory}/${build.output.name}/start_kura_background.sh" append="false"><![CDATA[#!/bin/sh

# Kura should be installed to the ${kura.install.dir} directory.
export PATH=/bin:/usr/bin:/sbin:/usr/sbin:/usr/local/bin:/opt/jvm/bin:/usr/java/bin:$PATH
export MALLOC_ARENA_MAX=1

DIR=$(cd $(dirname $0)/..; pwd)
cd $DIR

# set up the configuration area
mkdir -p /tmp/.kura/configuration
cp ${DIR}/framework/config.ini /tmp/.kura/configuration/

KURA_RUNNING=`ps ax | grep java | grep "org.eclipse.equinox"`

if [ -z "$KURA_RUNNING" ] ; then
  nohup java -Xms${kura.mem.size} -Xmx${kura.mem.size} \
        -XX:+HeapDumpOnOutOfMemoryError -XX:HeapDumpPath=/var/log/kura-heapdump.hprof \
        -XX:ErrorFile=/var/log/kura-error.log \
        -XX:+IgnoreUnrecognizedVMOptions \
        --add-modules=java.sql,java.xml,java.xml.bind \
        -Dkura.os.version=${kura.os.version} \
        -Dkura.arch=${kura.arch} \
        -Dtarget.device=${target.device} \
        -Declipse.ignoreApp=true \
        -Dkura.home=${DIR} \
        -Dkura.configuration=file:${DIR}/framework/kura.properties \
        -Dkura.custom.configuration=file:${DIR}/user/kura_custom.properties \
        -Ddpa.configuration=${DIR}/data/dpa.properties \
        -Dlog4j.configurationFile=file:${DIR}/user/log4j.xml \
        -Djava.security.policy=${DIR}/framework/jdk.dio.policy \
        -Djdk.dio.registry=${DIR}/framework/jdk.dio.properties \
        -Djdk.tls.trustNameService=true \
        -Dosgi.console=5002 \
        -Declipse.consoleLog=true >> /var/log/kura-console.log 2>> /var/log/kura-console.log \
        -jar ${DIR}/plugins/org.eclipse.equinox.launcher_${org.eclipse.equinox.launcher.version}.jar \
        -configuration /tmp/.kura/configuration &

    #Save the PID
    KURA_PID=$!
    echo "Kura Started (pid="$KURA_PID") ..." >> /var/log/kura-console.log
    echo $KURA_PID > /var/run/kura.pid
else
    echo "Failed to start Kura. It is already running ..." >> /var/log/kura-console.log
fi]]>
        </echo>

		<!-- Populate parameters -->
        <copy file="src/main/resources/${build.name}/kura_install.sh"
            tofile="${project.build.directory}/${build.output.name}/kura_install.sh" />
        <copy file="src/main/resources/common/kura.init.yocto"
            tofile="${project.build.directory}/${build.output.name}/kura.init.yocto" failonerror="false" />
        <copy file="src/main/resources/common/kura.init.raspbian"
            tofile="${project.build.directory}/${build.output.name}/kura.init.raspbian" failonerror="false" />
        <copy file="src/main/resources/common/kura.service"
            tofile="${project.build.directory}/${build.output.name}/kura.service" failonerror="false" />
        <replaceregexp file="${project.build.directory}/${build.output.name}/kura_install.sh"
            match="INSTALL_DIR=.*" replace="INSTALL_DIR=${kura.install.dir}" />
        <replaceregexp file="${project.build.directory}/${build.output.name}/kura.init.yocto"
            match="INSTALL_DIR=.*" replace="INSTALL_DIR=${kura.install.dir}" />
        <replaceregexp file="${project.build.directory}/${build.output.name}/kura.init.raspbian"
            match="INSTALL_DIR=.*" replace="INSTALL_DIR=${kura.install.dir}" />
        <replaceregexp file="${project.build.directory}/${build.output.name}/kura.service"
            match="INSTALL_DIR" replace="${kura.install.dir}" />

        <zip destfile="${project.build.directory}/${build.output.name}.zip">

            <zipfileset file="${project.build.directory}/${build.output.name}/snapshot_0.xml"
                prefix="${build.output.name}/${snapshots.folder}/" />

            <zipfileset file="${project.build.directory}/${build.output.name}/config.ini"
                prefix="${build.output.name}/${framework.config.folder}/" />

            <zipfileset file="${project.build.directory}/${build.output.name}/jdk.dio.policy"
                prefix="${build.output.name}/${framework.config.folder}/" />

            <zipfileset file="${project.build.directory}/${build.output.name}/jdk.dio.properties"
                prefix="${build.output.name}/${framework.config.folder}/" />

            <zipfileset file="${project.build.directory}/${build.output.name}/cacerts.ks"
                prefix="${build.output.name}/${security.folder}/" />

            <zipfileset file="src/main/resources/common/kura_custom.properties"
                prefix="${build.output.name}/${user.config.folder}/" />

            <zipfileset file="${project.build.directory}/${build.output.name}/kura_install.sh"
                prefix="${build.output.name}/${install.folder}/" />

            <zipfileset file="src/main/resources/${build.name}/kuranet.conf"
                prefix="${build.output.name}/${install.folder}/" />

            <zipfileset file="${project.build.directory}/${build.output.name}/kura.init.yocto"
                prefix="${build.output.name}/${install.folder}" />
            <zipfileset file="${project.build.directory}/${build.output.name}/kura.init.raspbian"
                prefix="${build.output.name}/${install.folder}" />
            <zipfileset file="${project.build.directory}/${build.output.name}/kura.service"
                prefix="${build.output.name}/${install.folder}" />
            <zipfileset file="src/main/resources/${build.name}/recover_default_config.init"
                prefix="${build.output.name}/${install.folder}" />
            <zipfileset file="src/main/resources/${build.name}/firewall.init"
                prefix="${build.output.name}/${install.folder}" />
            <zipfileset file="src/main/resources/${build.name}/iptables.init"
                prefix="${build.output.name}/${install.folder}" />
            <zipfileset file="src/main/resources/common/monit.init.raspbian"
                prefix="${build.output.name}/${install.folder}" />
            <zipfileset file="src/main/resources/common/monitrc.raspbian"
                prefix="${build.output.name}/${install.folder}" />
            <zipfileset file="src/main/resources/${build.name}/kura-tmpfiles.conf"
                prefix="${build.output.name}/${install.folder}" />


            <zipfileset file="src/main/resources/common/logrotate.conf"
                prefix="${build.output.name}/${install.folder}" />
            <zipfileset file="src/main/resources/common/kura.logrotate"
                prefix="${build.output.name}/${install.folder}" />

            <zipfileset file="src/main/resources/common/sysctl.kura.conf"
                prefix="${build.output.name}/${install.folder}" />
            <zipfileset file="src/main/resources/common/sysctl.kura.raspbian.conf"
                prefix="${build.output.name}/${install.folder}" />
            <zipfileset file="src/main/resources/common/patch_sysctl.sh"
                prefix="${build.output.name}/${install.folder}" />

            <zipfileset file="src/main/resources/common/hostapd.conf"
                prefix="${build.output.name}/${install.folder}" />
            <zipfileset file="src/main/resources/common/dhcpd-eth0.conf"
                prefix="${build.output.name}/${install.folder}" />
            <zipfileset file="src/main/resources/common/dhcpd-wlan0.conf"
                prefix="${build.output.name}/${install.folder}" />
            <zipfileset file="src/main/resources/common/dhcpd-enp2s0.conf"
                prefix="${build.output.name}/${install.folder}" />
            <zipfileset file="src/main/resources/common/dhcpd-wlp4s0.conf"
                prefix="${build.output.name}/${install.folder}" />
            <zipfileset file="src/main/resources/common/named/named.conf"
                prefix="${build.output.name}/${install.folder}" />
            <zipfileset file="src/main/resources/common/named/named.ca"
                prefix="${build.output.name}/${install.folder}" />
            <zipfileset file="src/main/resources/common/named/named.rfc1912.zones"
                prefix="${build.output.name}/${install.folder}" />
            <zipfileset file="src/main/resources/common/named/usr.sbin.named"
                prefix="${build.output.name}/${install.folder}" />
            <zipfileset file="src/main/resources/${build.name}/bind.init"
                prefix="${build.output.name}/${install.folder}" />

            <zipfileset file="src/main/resources/common/ifcfg-eth0"
                prefix="${build.output.name}/${install.folder}" />
            <zipfileset file="src/main/resources/common/ifcfg-eth1"
                prefix="${build.output.name}/${install.folder}" />
            <zipfileset file="src/main/resources/common/ifcfg-wlan0"
                prefix="${build.output.name}/${install.folder}" />
            <zipfileset file="src/main/resources/common/ifcfg-enp2s0"
                prefix="${build.output.name}/${install.folder}" />
            <zipfileset file="src/main/resources/common/ifcfg-enp3s0"
                prefix="${build.output.name}/${install.folder}" />
            <zipfileset file="src/main/resources/common/ifcfg-wlp4s0"
                prefix="${build.output.name}/${install.folder}" />
            <zipfileset file="src/main/resources/common/network.interfaces"
                prefix="${build.output.name}/${install.folder}" />
            <zipfileset file="src/main/resources/common/network.interfaces.raspbian"
                prefix="${build.output.name}/${install.folder}" />
            <zipfileset file="src/main/resources/common/network.interfaces.ubuntu"
                prefix="${build.output.name}/${install.folder}" />
            <zipfileset file="src/main/resources/common/ifdown-local"
                prefix="${build.output.name}/${install.folder}" />
            <zipfileset file="src/main/resources/common/ifup-local"
                prefix="${build.output.name}/${install.folder}" />
            <zipfileset file="src/main/resources/common/ifup-local.debian"
                prefix="${build.output.name}/${install.folder}" />
            <zipfileset file="src/main/resources/common/ifup-local.raspbian"
                prefix="${build.output.name}/${install.folder}" />

            <zipfileset file="${project.build.directory}/${build.output.name}/selinuxKura.pp"
                prefix="${build.output.name}/${install.folder}" />

            <zipfileset file="${project.build.directory}/${build.output.name}/start_kura.sh"
                fullpath="${build.output.name}/${binary.folder}/start_kura.sh" filemode="777" />
            <zipfileset file="${project.build.directory}/${build.output.name}/start_kura_debug.sh"
                fullpath="${build.output.name}/${binary.folder}/start_kura_debug.sh" filemode="777" />
            <zipfileset file="${project.build.directory}/${build.output.name}/start_kura_background.sh"
                fullpath="${build.output.name}/${binary.folder}/start_kura_background.sh" filemode="777" />

            <zipfileset file="RELEASE_NOTES.txt" prefix="${build.output.name}/${framework.config.folder}/" />
            <zipfileset file="notice.html" prefix="${build.output.name}/" />
            <zipfileset file="epl-v10.html" prefix="${build.output.name}/" />
            <zipfileset file="src/main/resources/${build.name}/log4j.xml"
                prefix="${build.output.name}/${user.config.folder}/" />
            <zipfileset file="${project.build.directory}/${build.output.name}/kura.properties"
                prefix="${build.output.name}/${framework.config.folder}/" />

            <zipfileset dir="${kura.osgi.repo}/plugins/" prefix="${build.output.name}/${plugins.folder}">

				<!-- exclude source bundles -->
                <exclude name="*.source_*.jar" />
				<!-- exclude .SNAPSHOT bundles -->
                <exclude name="*.SNAPSHOT.jar" />

            </zipfileset>

            <zipfileset dir="../target-definition/common/repository/plugins"
                prefix="${build.output.name}/${plugins.folder}">

                <exclude name="com.google.protobuf_2.6.0.jar" />
                <exclude name="org.eclipse.paho.*" />
                <exclude name="com.gwt.user_*" />
                <exclude name="org.junit*" />
                <exclude name="org.moka7*" />
                <exclude name="tinyb*" />

				<!-- exclude source bundles -->
                <exclude name="*.source_*.jar" />

				<!-- exclude .SNAPSHOT bundles -->
                <exclude name="*.SNAPSHOT.jar" />

            </zipfileset>

			<!-- add .SNAPSHOT as -SNAPSHOT -->
            <mappedresources>
                <fileset dir="${kura.osgi.repo}/plugins" includes="*.SNAPSHOT.jar" />
                <globmapper from="*.SNAPSHOT.jar" to="${build.output.name}/${plugins.folder}/*-SNAPSHOT.jar" />
            </mappedresources>
            <mappedresources>
                <fileset dir="../target-definition/common/repository/plugins" includes="*.SNAPSHOT.jar"
                    excludes="tinyb*" />
                <globmapper from="*.SNAPSHOT.jar" to="${build.output.name}/${plugins.folder}/*-SNAPSHOT.jar" />
            </mappedresources>

            <zipfileset
                file="${project.build.directory}/plugins/org.eclipse.kura.deployment.agent_${org.eclipse.kura.deployment.agent.version}.jar"
                prefix="${build.output.name}/${plugins.folder}" />
            <zipfileset
                file="${project.build.directory}/plugins/org.eclipse.kura.api_${org.eclipse.kura.api.version}.jar"
                prefix="${build.output.name}/${plugins.folder}" />
            <zipfileset
                file="${project.build.directory}/plugins/org.eclipse.kura.core_${org.eclipse.kura.core.version}.jar"
                prefix="${build.output.name}/${plugins.folder}" />
            <zipfileset
                file="${project.build.directory}/plugins/org.eclipse.kura.core.certificates_${org.eclipse.kura.core.certificates.version}.jar"
                prefix="${build.output.name}/${plugins.folder}" />
            <zipfileset
                file="${project.build.directory}/plugins/org.eclipse.kura.core.cloud_${org.eclipse.kura.core.cloud.version}.jar"
                prefix="${build.output.name}/${plugins.folder}" />
            <zipfileset
                file="${project.build.directory}/plugins/org.eclipse.kura.cloudconnection.eclipseiot.mqtt.provider_${org.eclipse.kura.cloudconnection.eclipseiot.mqtt.provider.version}.jar"
                prefix="${build.output.name}/${plugins.folder}" />
            <zipfileset
                file="${project.build.directory}/plugins/org.eclipse.kura.core.comm_${org.eclipse.kura.core.comm.version}.jar"
                prefix="${build.output.name}/${plugins.folder}" />
            <zipfileset
                file="${project.build.directory}/plugins/org.eclipse.kura.core.configuration_${org.eclipse.kura.core.configuration.version}.jar"
                prefix="${build.output.name}/${plugins.folder}" />
            <zipfileset
                file="${project.build.directory}/plugins/org.eclipse.kura.core.crypto_${org.eclipse.kura.core.crypto.version}.jar"
                prefix="${build.output.name}/${plugins.folder}" />
            <zipfileset
                file="${project.build.directory}/plugins/org.eclipse.kura.core.deployment_${org.eclipse.kura.core.deployment.version}.jar"
                prefix="${build.output.name}/${plugins.folder}" />
            <zipfileset
                file="${project.build.directory}/plugins/org.eclipse.kura.core.net_${org.eclipse.kura.core.net.version}.jar"
                prefix="${build.output.name}/${plugins.folder}" />
            <zipfileset
                file="${project.build.directory}/plugins/org.eclipse.kura.linux.clock_${org.eclipse.kura.linux.clock.version}.jar"
                prefix="${build.output.name}/${plugins.folder}" />
            <zipfileset
                file="${project.build.directory}/plugins/org.eclipse.kura.linux.command_${org.eclipse.kura.linux.command.version}.jar"
                prefix="${build.output.name}/${plugins.folder}" />
            <zipfileset
                file="${project.build.directory}/plugins/org.eclipse.kura.linux.position_${org.eclipse.kura.linux.position.version}.jar"
                prefix="${build.output.name}/${plugins.folder}" />
            <zipfileset
                file="${project.build.directory}/plugins/org.eclipse.kura.linux.usb_${org.eclipse.kura.linux.usb.version}.jar"
                prefix="${build.output.name}/${plugins.folder}" />
            <zipfileset
                file="${project.build.directory}/plugins/org.eclipse.kura.linux.usb.${native.tag}_${org.eclipse.kura.linux.usb.version}.jar"
                prefix="${build.output.name}/${plugins.folder}" />
            <zipfileset
                file="${project.build.directory}/plugins/org.eclipse.kura.linux.bluetooth_${org.eclipse.kura.linux.bluetooth.version}.jar"
                prefix="${build.output.name}/${plugins.folder}" />
            <zipfileset
                file="${project.build.directory}/plugins/org.eclipse.kura.ble.provider_${org.eclipse.kura.ble.provider.version}.jar"
                prefix="${build.output.name}/${plugins.folder}" />
            <zipfileset
                file="${project.build.directory}/plugins/org.eclipse.kura.ble.ibeacon.provider_${org.eclipse.kura.ble.ibeacon.provider.version}.jar"
                prefix="${build.output.name}/${plugins.folder}" />
            <zipfileset
                file="${project.build.directory}/plugins/org.eclipse.kura.ble.eddystone.provider_${org.eclipse.kura.ble.eddystone.provider.version}.jar"
                prefix="${build.output.name}/${plugins.folder}" />
            <zipfileset
                file="${project.build.directory}/plugins/org.eclipse.kura.linux.watchdog_${org.eclipse.kura.linux.watchdog.version}.jar"
                prefix="${build.output.name}/${plugins.folder}" />
            <zipfileset
                file="${project.build.directory}/plugins/org.eclipse.kura.core.status_${org.eclipse.kura.core.status.version}.jar"
                prefix="${build.output.name}/${plugins.folder}" />
            <zipfileset
                file="${project.build.directory}/plugins/org.eclipse.kura.linux.gpio_${org.eclipse.kura.linux.gpio.version}.jar"
                prefix="${build.output.name}/${plugins.folder}" />
            <zipfileset
                file="${project.build.directory}/plugins/org.eclipse.kura.linux_${org.eclipse.kura.linux.version}.jar"
                prefix="${build.output.name}/${plugins.folder}" />
             
            <!-- additional configs -->
            <zipfileset
                file="${project.build.directory}/plugins/org.eclipse.kura.driver.opcua.provider_${org.eclipse.kura.driver.opcua.provider.version}.jar"
                prefix="${build.output.name}/${plugins.folder}" />
            <zipfileset
                file="${project.build.directory}/plugins/org.eclipse.kura.protocol.modbus_${org.eclipse.kura.protocol.modbus.version}.jar"
                prefix="${build.output.name}/${plugins.folder}" />
        </zip>

        <antcall target="camel-jar" />

        <antcall target="rest-jar" />

        <antcall target="asset-jar" />

        <antcall target="artemis-jar" />

        <antcall target="marshallers-jar" />
        <antcall target="deployment-hooks-jar" />

        <antcall target="wires-jar" />

        <antcall target="misc-jar" />

		<!-- Conditional inclusion of jar files in the distribution jar -->
        <antcall target="web2-jar" />
        <antcall target="gpio-jar" />
        <antcall target="emulator-gpio-jar" />
        <antcall target="emulator-jars" />
        <antcall target="linux-sysv-jars" />
        <antcall target="linux-debian-jars" />
        <antcall target="linux-redhat-jars" />
        <antcall target="linux-systemd-jars" />
        <antcall target="tinyb-jars" />

        <echo message="Building Kura Distribution for ${build.name}-jars..." />

		<!-- Create installer script -->
        <echo message="Creating Installer for ${build.name}  ${kura.install.dir}" />
        <exec executable="${project.build.directory}/../src/main/sh/create_installer.sh">
            <arg value="${project.build.directory}" />
            <arg value="${build.output.name}.zip" />
            <arg value="kura_${project.version}_${build.name}_installer.sh" />
            <arg value="${build.name}" />
            <arg value="${kura.install.dir}" />
        </exec>



		<!-- Get version information for the bundles/files in this build -->
        <echo message="Gathering version information for the bundles/files in ${build.name}" />
        <exec executable="src/main/sh/get_build_versions.sh">
            <arg value="${project.build.directory}" />
            <arg value="${build.output.name}.zip" />
            <arg value="kura_${project.version}_${build.name}.catalog" />
            <arg value="${build.name}" />
        </exec>


		<!-- Diff with the previous version -->
        <property file="RELEASE_INFO/version.properties" />
        <echo message="Diff version information with ${build.name} version ${kura.project.version.previous}" />
        <exec executable="src/main/sh/diff_build_versions.sh">
            <arg
                value="RELEASE_INFO/${kura.project.version.previous}/kura_${kura.project.version.previous}_${build.name}.catalog" />
            <arg value="${project.build.directory}/${build.output.name}.catalog" />
            <arg
                value="${project.build.directory}/kura_${kura.project.version.previous}_to_${project.version}_${build.name}" />
            <arg value="${build.name}" />
        </exec>


		<!-- Create upgrader -->
        <echo message="Creating Upgrader for ${build.name}" />
        <exec executable="${project.build.directory}/../src/main/sh/create_upgrader.sh">
            <arg value="${project.build.directory}" />
            <arg value="${project.build.directory}/${build.output.name}.zip" />
            <arg value="kura_${project.version}_${build.name}_upgrade.zip" />
            <arg value="KURA_${kura.project.version.previous}" />
            <arg value="${kura.install.dir}" />
            <arg value="${build.output.name}" />
            <arg value="kura_${kura.project.version.previous}_to_${project.version}_${build.name}.removed" />
            <arg value="kura_${kura.project.version.previous}_to_${project.version}_${build.name}.keep" />
            <arg value="${build.output.name}_upgrader.sh" />
            <arg value="${build.name}" />
        </exec>
    </target>

    <target name="set-http-port" if="http.port">
        <propertyfile file="${project.build.directory}/${build.output.name}/config.ini">
            <entry key="org.osgi.service.http.port" operation="=" value="${http.port}" />
        </propertyfile>
    </target>

	<!-- OSGi base configs -->
    <target name="osgi-base-config">
        <propertyfile file="${project.build.directory}/${build.output.name}/config.ini">
            <entry key="osgi.bundles" operation="+"
                value="reference:file:${kura.install.dir}/${kura.symlink}/${plugins.folder}/org.eclipse.equinox.cm_${org.eclipse.equinox.cm.version}.jar@1:start" />
            <entry key="osgi.bundles" operation="+"
                value=", reference:file:${kura.install.dir}/${kura.symlink}/${plugins.folder}/org.eclipse.kura.sun.misc_${org.eclipse.kura.sun.misc.version}.jar@1" />
            <entry key="osgi.bundles" operation="+"
                value=", reference:file:${kura.install.dir}/${kura.symlink}/${plugins.folder}/org.eclipse.equinox.common_${org.eclipse.equinox.common.version}.jar@1:start" />
            <entry key="osgi.bundles" operation="+"
                value=", reference:file:${kura.install.dir}/${kura.symlink}/${plugins.folder}/org.eclipse.equinox.registry_${org.eclipse.equinox.registry.version}.jar@1:start" />
            <entry key="osgi.bundles" operation="+"
                value=", reference:file:${kura.install.dir}/${kura.symlink}/${plugins.folder}/org.eclipse.equinox.http.registry_${org.eclipse.equinox.http.registry.version}.jar@1:start" />
            <entry key="osgi.bundles" operation="+"
                value=", reference:file:${kura.install.dir}/${kura.symlink}/${plugins.folder}/org.eclipse.equinox.console_${org.eclipse.equinox.console.version}.jar@1" />
            <entry key="osgi.bundles" operation="+"
                value=", reference:file:${kura.install.dir}/${kura.symlink}/${plugins.folder}/org.eclipse.equinox.ds_${org.eclipse.equinox.ds.version}.jar@1:start" />
            <entry key="osgi.bundles" operation="+"
                value=", reference:file:${kura.install.dir}/${kura.symlink}/${plugins.folder}/org.eclipse.equinox.event_${org.eclipse.equinox.event.version}.jar@1:start" />
            <entry key="osgi.bundles" operation="+"
                value=", reference:file:${kura.install.dir}/${kura.symlink}/${plugins.folder}/org.eclipse.equinox.io_${org.eclipse.equinox.io.version}.jar@1:start" />
            <entry key="osgi.bundles" operation="+"
                value=", reference:file:${kura.install.dir}/${kura.symlink}/${plugins.folder}/org.eclipse.equinox.metatype_${org.eclipse.equinox.metatype.version}.jar@1:start" />
            <entry key="osgi.bundles" operation="+"
                value=", reference:file:${kura.install.dir}/${kura.symlink}/${plugins.folder}/org.eclipse.equinox.util_${org.eclipse.equinox.util.version}.jar@1:start" />
            <entry key="osgi.bundles" operation="+"
                value=", reference:file:${kura.install.dir}/${kura.symlink}/${plugins.folder}/org.eclipse.osgi.services_${org.eclipse.osgi.services.version}.jar@2:start" />
            <entry key="osgi.bundles" operation="+"
                value=", reference:file:${kura.install.dir}/${kura.symlink}/${plugins.folder}/org.eclipse.osgi.util_${org.eclipse.osgi.util.version}.jar@2:start" />
            <entry key="osgi.bundles" operation="+"
                value=", reference:file:${kura.install.dir}/${kura.symlink}/${plugins.folder}/org.apache.felix.scr_${org.apache.felix.scr.version}.jar@5" />
            <entry key="osgi.bundles" operation="+"
                value=", reference:file:${kura.install.dir}/${kura.symlink}/${plugins.folder}/org.apache.felix.gogo.command_${org.apache.felix.gogo.command.version}.jar@5" />
            <entry key="osgi.bundles" operation="+"
                value=", reference:file:${kura.install.dir}/${kura.symlink}/${plugins.folder}/org.apache.felix.gogo.runtime_${org.apache.felix.gogo.runtime.version}.jar@5" />
            <entry key="osgi.bundles" operation="+"
                value=", reference:file:${kura.install.dir}/${kura.symlink}/${plugins.folder}/org.apache.felix.gogo.shell_${org.apache.felix.gogo.shell.version}.jar@5" />
            <entry key="osgi.bundles" operation="+"
                value=", reference:file:${kura.install.dir}/${kura.symlink}/${plugins.folder}/org.knowhowlab.osgi.monitoradmin_${org.knowhowlab.osgi.monitoradmin.version}.jar@3:start" />
            <entry key="osgi.bundles" operation="+"
                value=", reference:file:${kura.install.dir}/${kura.symlink}/${plugins.folder}/org.apache.felix.dependencymanager_${org.apache.felix.dependencymanager.version}.jar@3:start" />
            <entry key="osgi.bundles" operation="+"
                value=", reference:file:${kura.install.dir}/${kura.symlink}/${plugins.folder}/org.apache.felix.deploymentadmin_${org.apache.felix.deploymentadmin.version}.jar@3:start" />
            <entry key="osgi.bundles" operation="+"
                value=", reference:file:${kura.install.dir}/${kura.symlink}/${plugins.folder}/org.apache.felix.fileinstall_${org.apache.felix.fileinstall.version}.jar@3:start" />
			<!--
			<entry key="osgi.bundles" operation="+"
				value=", reference:file:${kura.install.dir}/${kura.symlink}/${plugins.folder}/osgi.cmpn_${osgi.cmpn.version}.jar@3:start" />
			-->
            <entry key="osgi.bundles" operation="+"
                value=", reference:file:${kura.install.dir}/${kura.symlink}/${plugins.folder}/org.eclipse.equinox.wireadmin_${org.eclipse.equinox.wireadmin.version}.jar@3:start" />
            <entry key="osgi.bundles" operation="+"
                value=", reference:file:${kura.install.dir}/${kura.symlink}/${plugins.folder}/org.eclipse.equinox.http.jetty_${org.eclipse.equinox.http.jetty.version}.jar@5:start" />
            <entry key="osgi.bundles" operation="+"
                value=", reference:file:${kura.install.dir}/${kura.symlink}/${plugins.folder}/org.eclipse.kura.jetty.customizer_${org.eclipse.kura.jetty.customizer.version}.jar" />
            <entry key="osgi.bundles" operation="+"
                value=", reference:file:${kura.install.dir}/${kura.symlink}/${plugins.folder}/org.eclipse.equinox.http.servlet_${org.eclipse.equinox.http.servlet.version}.jar@5:start" />
            <entry key="osgi.bundles" operation="+"
                value=", reference:file:${kura.install.dir}/${kura.symlink}/${plugins.folder}/org.eclipse.jetty.continuation_${org.eclipse.jetty.continuation.version}.jar@5:start" />
            <entry key="osgi.bundles" operation="+"
                value=", reference:file:${kura.install.dir}/${kura.symlink}/${plugins.folder}/org.eclipse.jetty.http_${org.eclipse.jetty.http.version}.jar@5:start" />
            <entry key="osgi.bundles" operation="+"
                value=", reference:file:${kura.install.dir}/${kura.symlink}/${plugins.folder}/org.eclipse.jetty.io_${org.eclipse.jetty.io.version}.jar@5:start" />
            <entry key="osgi.bundles" operation="+"
                value=", reference:file:${kura.install.dir}/${kura.symlink}/${plugins.folder}/org.eclipse.jetty.security_${org.eclipse.jetty.security.version}.jar@5:start" />
            <entry key="osgi.bundles" operation="+"
                value=", reference:file:${kura.install.dir}/${kura.symlink}/${plugins.folder}/org.eclipse.jetty.server_${org.eclipse.jetty.server.version}.jar@5:start" />
            <entry key="osgi.bundles" operation="+"
                value=", reference:file:${kura.install.dir}/${kura.symlink}/${plugins.folder}/org.eclipse.jetty.servlet_${org.eclipse.jetty.servlet.version}.jar@5:start" />
            <entry key="osgi.bundles" operation="+"
                value=", reference:file:${kura.install.dir}/${kura.symlink}/${plugins.folder}/org.eclipse.jetty.util_${org.eclipse.jetty.util.version}.jar@5:start" />
            <entry key="osgi.bundles" operation="+"
                value=", reference:file:${kura.install.dir}/${kura.symlink}/${plugins.folder}/javax.servlet_${javax.servlet.version}.jar@5:start" />
            <entry key="osgi.bundles" operation="+"
                value=", reference:file:${kura.install.dir}/${kura.symlink}/${plugins.folder}/org.apache.commons.fileupload_${org.apache.commons.fileupload.version}.jar@3:start" />
            <entry key="osgi.bundles" operation="+"
                value=", reference:file:${kura.install.dir}/${kura.symlink}/${plugins.folder}/org.apache.commons.io_${org.apache.commons.io.version}.jar@3:start" />
            <entry key="osgi.bundles" operation="+"
                value=", reference:file:${kura.install.dir}/${kura.symlink}/${plugins.folder}/slf4j.api_${slf4j.api.version}.jar@3:start" />
            <entry key="osgi.bundles" operation="+"
                value=", reference:file:${kura.install.dir}/${kura.symlink}/${plugins.folder}/jcl.over.slf4j_${slf4j.api.version}.jar@3:start" />
            <entry key="osgi.bundles" operation="+"
                value=", reference:file:${kura.install.dir}/${kura.symlink}/${plugins.folder}/org.apache.log4j2-api-config_${org.apache.log4j2-api-config.version}.jar@3" />
            <entry key="osgi.bundles" operation="+"
                value=", reference:file:${kura.install.dir}/${kura.symlink}/${plugins.folder}/org.apache.logging.log4j.api_${logging.log4j.version}.jar@3:start" />
            <entry key="osgi.bundles" operation="+"
                value=", reference:file:${kura.install.dir}/${kura.symlink}/${plugins.folder}/org.apache.logging.log4j.core_${logging.log4j.version}.jar@3:start" />
            <entry key="osgi.bundles" operation="+"
                value=", reference:file:${kura.install.dir}/${kura.symlink}/${plugins.folder}/org.apache.logging.log4j.slf4j-impl_${logging.log4j.version}.jar@3:start" />
            <entry key="osgi.bundles" operation="+"
                value=", reference:file:${kura.install.dir}/${kura.symlink}/${plugins.folder}/minimal-json_${com.eclipsesource.minimal-json.version}.jar" />
            <entry key="osgi.bundles" operation="+"
                value=", reference:file:${kura.install.dir}/${kura.symlink}/${plugins.folder}/org.h2_${com.h2database.h2.version}.jar@3:start" />
            <entry key="osgi.bundles" operation="+"
                value=", reference:file:${kura.install.dir}/${kura.symlink}/${plugins.folder}/com.codeminders.hidapi.${native.tag}_${com.codeminders.hidapi.version}.jar@3" />
            <entry key="osgi.bundles" operation="+"
                value=", reference:file:${kura.install.dir}/${kura.symlink}/${plugins.folder}/com.codeminders.hidapi_${com.codeminders.hidapi.version}.jar@3:start" />
            <entry key="osgi.bundles" operation="+"
                value=", reference:file:${kura.install.dir}/${kura.symlink}/${plugins.folder}/org.eclipse.soda.dk.comm.${native.tag}_${org.eclipse.soda.dk.comm.version}.jar@3" />
            <entry key="osgi.bundles" operation="+"
                value=", reference:file:${kura.install.dir}/${kura.symlink}/${plugins.folder}/org.eclipse.soda.dk.comm_${org.eclipse.soda.dk.comm.version}.jar@3:start" />
            <entry key="osgi.bundles" operation="+"
                value=", reference:file:${kura.install.dir}/${kura.symlink}/${plugins.folder}/org.apache.commons.lang3_${org.apache.commons.lang3.version}.jar@4:start" />
            <entry key="osgi.bundles" operation="+"
                value=", reference:file:${kura.install.dir}/${kura.symlink}/${plugins.folder}/org.usb4java_${org.usb4java.version}.jar@4:start" />
            <entry key="osgi.bundles" operation="+"
                value=", reference:file:${kura.install.dir}/${kura.symlink}/${plugins.folder}/usb4java-javax_${usb4java-javax.version}.jar@4:start" />
            <entry key="osgi.bundles" operation="+"
                value=", reference:file:${kura.install.dir}/${kura.symlink}/${plugins.folder}/jdk.dio.${native.tag}_${jdk.dio.version}.jar@3" />
            <entry key="osgi.bundles" operation="+"
                value=", reference:file:${kura.install.dir}/${kura.symlink}/${plugins.folder}/jdk.dio_${jdk.dio.version}.jar@3" />
            <entry key="osgi.bundles" operation="+"
                value=", reference:file:${kura.install.dir}/${kura.symlink}/${plugins.folder}/tinyb.${native.tag}_${tinyb.version}.jar@3" />
            <entry key="osgi.bundles" operation="+"
                value=", reference:file:${kura.install.dir}/${kura.symlink}/${plugins.folder}/tinyb_${tinyb.version}.jar@3:start" />
            <entry key="osgi.bundles" operation="+"
                value=", reference:file:${kura.install.dir}/${kura.symlink}/${plugins.folder}/org.apache.commons.net_${org.apache.commons.net.version}.jar@3:start" />
            <entry key="osgi.bundles" operation="+"
                value=", reference:file:${kura.install.dir}/${kura.symlink}/${plugins.folder}/org.apache.commons.exec_${org.apache.commons.exec.version}.jar" />
            <entry key="osgi.bundles" operation="+"
                value=", reference:file:${kura.install.dir}/${kura.symlink}/${plugins.folder}/com.eclipsesource.jaxrs.jersey-min_${com.eclipsesource.jaxrs.jersey-min.version}.jar@3" />
            <entry key="osgi.bundles" operation="+"
                value=", reference:file:${kura.install.dir}/${kura.symlink}/${plugins.folder}/com.eclipsesource.jaxrs.publisher_${com.eclipsesource.jaxrs.publisher.version}.jar@4:start" />
            <entry key="osgi.bundles" operation="+"
                value=", reference:file:${kura.install.dir}/${kura.symlink}/${plugins.folder}/com.eclipsesource.jaxrs.provider.gson_${com.eclipsesource.jaxrs.provider.gson.version}.jar@4:start" />
            <entry key="osgi.bundles" operation="+"
                value=", reference:file:${kura.install.dir}/${kura.symlink}/${plugins.folder}/com.eclipsesource.jaxrs.provider.security_${com.eclipsesource.jaxrs.provider.security.version}.jar@4:start" />
            <entry key="osgi.bundles" operation="+"
                value=", reference:file:${kura.install.dir}/${kura.symlink}/${plugins.folder}/com.google.gson_${com.google.gson.version}.jar@3" />
            <entry key="osgi.bundles" operation="+"
                value=", reference:file:${kura.install.dir}/${kura.symlink}/${plugins.folder}/org.apache.commons.csv_${org.apache.commons.csv.version}.jar@3" />
                
            <!-- additional configs -->
            <entry key="osgi.bundles" operation="+"
                value=", reference:file:${kura.install.dir}/${kura.symlink}/${plugins.folder}/org.eclipse.kura.driver.opcua.provider_${org.eclipse.kura.driver.opcua.provider.version}.jar@4:start" />
            <entry key="osgi.bundles" operation="+"
                value=", reference:file:${kura.install.dir}/${kura.symlink}/${plugins.folder}/org.eclipse.kura.protocol.modbus_${org.eclipse.kura.protocol.modbus.version}.jar@4:start" />
        </propertyfile>
    </target>


	<!-- Kura config targets -->
    <target name="api-config">
        <propertyfile file="${project.build.directory}/${build.output.name}/config.ini">
            <entry key="osgi.bundles" operation="+"
                value=", reference:file:${kura.install.dir}/${kura.symlink}/${plugins.folder}/org.eclipse.kura.api_${org.eclipse.kura.api.version}.jar@3:start" />
        </propertyfile>
    </target>

    <target name="core-config">
        <propertyfile file="${project.build.directory}/${build.output.name}/config.ini">
            <entry key="osgi.bundles" operation="+"
                value=", reference:file:${kura.install.dir}/${kura.symlink}/${plugins.folder}/org.eclipse.kura.core_${org.eclipse.kura.core.version}.jar@4:start" />
        </propertyfile>
    </target>

    <target name="core.certificates-config">
        <propertyfile file="${project.build.directory}/${build.output.name}/config.ini">
            <entry key="osgi.bundles" operation="+"
                value=", reference:file:${kura.install.dir}/${kura.symlink}/${plugins.folder}/org.eclipse.kura.core.certificates_${org.eclipse.kura.core.certificates.version}.jar@4:start" />
        </propertyfile>
    </target>

    <target name="core.cloud-config">
        <propertyfile file="${project.build.directory}/${build.output.name}/config.ini">
            <entry key="osgi.bundles" operation="+"
                value=", reference:file:${kura.install.dir}/${kura.symlink}/${plugins.folder}/org.eclipse.kura.core.cloud_${org.eclipse.kura.core.cloud.version}.jar@4:start" />
        </propertyfile>
    </target>

    <target name="cloud.mqtt.eclipseiot-config">
        <propertyfile file="${project.build.directory}/${build.output.name}/config.ini">
            <entry key="osgi.bundles" operation="+"
                value=", reference:file:${kura.install.dir}/${kura.symlink}/${plugins.folder}/org.eclipse.kura.cloudconnection.eclipseiot.mqtt.provider_${org.eclipse.kura.cloudconnection.eclipseiot.mqtt.provider.version}.jar@4:start" />
        </propertyfile>
    </target>

    <target name="core.comm-config">
        <propertyfile file="${project.build.directory}/${build.output.name}/config.ini">
            <entry key="osgi.bundles" operation="+"
                value=", reference:file:${kura.install.dir}/${kura.symlink}/${plugins.folder}/org.eclipse.kura.core.comm_${org.eclipse.kura.core.comm.version}.jar@4:start" />
        </propertyfile>
    </target>

    <target name="core.configuration-config">
        <propertyfile file="${project.build.directory}/${build.output.name}/config.ini">
            <entry key="osgi.bundles" operation="+"
                value=", reference:file:${kura.install.dir}/${kura.symlink}/${plugins.folder}/org.eclipse.kura.core.configuration_${org.eclipse.kura.core.configuration.version}.jar@4:start" />
        </propertyfile>
    </target>

    <target name="core.crypto-config">
        <propertyfile file="${project.build.directory}/${build.output.name}/config.ini">
            <entry key="osgi.bundles" operation="+"
                value=", reference:file:${kura.install.dir}/${kura.symlink}/${plugins.folder}/org.eclipse.kura.core.crypto_${org.eclipse.kura.core.crypto.version}.jar@3:start" />
        </propertyfile>
    </target>

    <target name="core.deployment-config">
        <propertyfile file="${project.build.directory}/${build.output.name}/config.ini">
            <entry key="osgi.bundles" operation="+"
                value=", reference:file:${kura.install.dir}/${kura.symlink}/${plugins.folder}/org.eclipse.kura.core.deployment_${org.eclipse.kura.core.deployment.version}.jar@4:start" />
        </propertyfile>
    </target>

    <target name="core.net-config">
        <propertyfile file="${project.build.directory}/${build.output.name}/config.ini">
            <entry key="osgi.bundles" operation="+"
                value=", reference:file:${kura.install.dir}/${kura.symlink}/${plugins.folder}/org.eclipse.kura.core.net_${org.eclipse.kura.core.net.version}.jar@4:start" />
        </propertyfile>
    </target>

    <target name="deployment.agent-config">
        <propertyfile file="${project.build.directory}/${build.output.name}/config.ini">
            <entry key="osgi.bundles" operation="+"
                value=", reference:file:${kura.install.dir}/${kura.symlink}/${plugins.folder}/org.eclipse.kura.deployment.agent_${org.eclipse.kura.deployment.agent.version}.jar@5:start" />
        </propertyfile>
    </target>

    <target name="linux.clock-config">
        <propertyfile file="${project.build.directory}/${build.output.name}/config.ini">
            <entry key="osgi.bundles" operation="+"
                value=", reference:file:${kura.install.dir}/${kura.symlink}/${plugins.folder}/org.eclipse.kura.linux.clock_${org.eclipse.kura.linux.clock.version}.jar@4" />
        </propertyfile>
    </target>

    <target name="linux.command-config">
        <propertyfile file="${project.build.directory}/${build.output.name}/config.ini">
            <entry key="osgi.bundles" operation="+"
                value=", reference:file:${kura.install.dir}/${kura.symlink}/${plugins.folder}/org.eclipse.kura.linux.command_${org.eclipse.kura.linux.command.version}.jar@4" />
        </propertyfile>
    </target>

    <target name="linux.position-config">
        <propertyfile file="${project.build.directory}/${build.output.name}/config.ini">
            <entry key="osgi.bundles" operation="+"
                value=", reference:file:${kura.install.dir}/${kura.symlink}/${plugins.folder}/org.eclipse.kura.linux.position_${org.eclipse.kura.linux.position.version}.jar@4" />
        </propertyfile>
    </target>

    <target name="linux.usb-config">
        <propertyfile file="${project.build.directory}/${build.output.name}/config.ini">
            <entry key="osgi.bundles" operation="+"
                value=", reference:file:${kura.install.dir}/${kura.symlink}/${plugins.folder}/org.eclipse.kura.linux.usb.${native.tag}_${org.eclipse.kura.linux.usb.version}.jar@4" />
            <entry key="osgi.bundles" operation="+"
                value=", reference:file:${kura.install.dir}/${kura.symlink}/${plugins.folder}/org.eclipse.kura.linux.usb_${org.eclipse.kura.linux.usb.version}.jar@4" />
        </propertyfile>
    </target>

    <target name="linux.bluetooth-config">
        <propertyfile file="${project.build.directory}/${build.output.name}/config.ini">
            <entry key="osgi.bundles" operation="+"
                value=", reference:file:${kura.install.dir}/${kura.symlink}/${plugins.folder}/org.eclipse.kura.linux.bluetooth_${org.eclipse.kura.linux.bluetooth.version}.jar@4:start" />
            <entry key="osgi.bundles" operation="+"
                value=", reference:file:${kura.install.dir}/${kura.symlink}/${plugins.folder}/org.eclipse.kura.ble.provider_${org.eclipse.kura.ble.provider.version}.jar@4:start" />
            <entry key="osgi.bundles" operation="+"
                value=", reference:file:${kura.install.dir}/${kura.symlink}/${plugins.folder}/org.eclipse.kura.ble.ibeacon.provider_${org.eclipse.kura.ble.ibeacon.provider.version}.jar@4:start" />
            <entry key="osgi.bundles" operation="+"
                value=", reference:file:${kura.install.dir}/${kura.symlink}/${plugins.folder}/org.eclipse.kura.ble.eddystone.provider_${org.eclipse.kura.ble.eddystone.provider.version}.jar@4:start" />
        </propertyfile>
    </target>

    <target name="linux.watchdog-config">
        <propertyfile file="${project.build.directory}/${build.output.name}/config.ini">
            <entry key="osgi.bundles" operation="+"
                value=", reference:file:${kura.install.dir}/${kura.symlink}/${plugins.folder}/org.eclipse.kura.linux.watchdog_${org.eclipse.kura.linux.watchdog.version}.jar@4" />
        </propertyfile>
    </target>

    <target name="core.status-config">
        <propertyfile file="${project.build.directory}/${build.output.name}/config.ini">
            <entry key="osgi.bundles" operation="+"
                value=", reference:file:${kura.install.dir}/${kura.symlink}/${plugins.folder}/org.eclipse.kura.core.status_${org.eclipse.kura.core.status.version}.jar@4" />
        </propertyfile>
    </target>

    <target name="web2-config" if="is.web2.jar.available">
        <propertyfile file="${project.build.directory}/${build.output.name}/config.ini">
            <entry key="osgi.bundles" operation="+"
                value=", reference:file:${kura.install.dir}/${kura.symlink}/${plugins.folder}/com.gwt.user_${com.gwt.user.version}.jar@3" />
            <entry key="osgi.bundles" operation="+"
                value=", reference:file:${kura.install.dir}/${kura.symlink}/${plugins.folder}/org.eclipse.kura.web2_${org.eclipse.kura.web2.version}.jar@6:start" />
        </propertyfile>
    </target>

    <target name="gpio-config" if="linux.gpio.jar.present">
        <propertyfile file="${project.build.directory}/${build.output.name}/config.ini">
            <entry key="osgi.bundles" operation="+"
                value=", reference:file:${kura.install.dir}/${kura.symlink}/${plugins.folder}/org.eclipse.kura.linux.gpio_${org.eclipse.kura.linux.gpio.version}.jar@5:start" />
        </propertyfile>
    </target>

    <target name="emulator-gpio-config" unless="linux.gpio.jar.present">
        <propertyfile file="${project.build.directory}/${build.output.name}/config.ini">
            <entry key="osgi.bundles" operation="+"
                value=", reference:file:${kura.install.dir}/${kura.symlink}/${plugins.folder}/org.eclipse.kura.emulator.gpio_${org.eclipse.kura.emulator.gpio.version}.jar@5:start" />
        </propertyfile>
    </target>

    <target name="emulator.usb-config">
        <propertyfile file="${project.build.directory}/${build.output.name}/config.ini">
            <entry key="osgi.bundles" operation="+"
                value=", reference:file:${kura.install.dir}/${kura.symlink}/${plugins.folder}/org.eclipse.kura.emulator.usb_${org.eclipse.kura.emulator.usb.version}.jar@4:start" />
        </propertyfile>
    </target>

    <target name="emulator.watchdog-config">
        <propertyfile file="${project.build.directory}/${build.output.name}/config.ini">
            <entry key="osgi.bundles" operation="+"
                value=", reference:file:${kura.install.dir}/${kura.symlink}/${plugins.folder}/org.eclipse.kura.emulator.watchdog_${org.eclipse.kura.emulator.watchdog.version}.jar@4:start" />
        </propertyfile>
    </target>

    <target name="asset-config">
        <propertyfile file="${project.build.directory}/${build.output.name}/config.ini">
            <entry key="osgi.bundles" operation="+"
                value=", reference:file:${kura.install.dir}/${kura.symlink}/${plugins.folder}/org.eclipse.kura.asset.provider_${org.eclipse.kura.asset.provider.version}.jar@4:start" />
            <entry key="osgi.bundles" operation="+"
                value=", reference:file:${kura.install.dir}/${kura.symlink}/${plugins.folder}/org.eclipse.kura.asset.cloudlet.provider_${org.eclipse.kura.asset.cloudlet.provider.version}.jar@4:start" />
            <entry key="osgi.bundles" operation="+"
                value=", reference:file:${kura.install.dir}/${kura.symlink}/${plugins.folder}/org.eclipse.kura.asset.helper.provider_${org.eclipse.kura.asset.helper.provider.version}.jar@4:start" />
            <entry key="osgi.bundles" operation="+"
                value=", reference:file:${kura.install.dir}/${kura.symlink}/${plugins.folder}/org.eclipse.kura.rest.asset.provider_${org.eclipse.kura.rest.asset.provider.version}.jar@4:start" />
        </propertyfile>
    </target>

    <target name="rest-config">
        <propertyfile file="${project.build.directory}/${build.output.name}/config.ini">
            <entry key="osgi.bundles" operation="+"
                value=", reference:file:${kura.install.dir}/${kura.symlink}/${plugins.folder}/org.eclipse.kura.rest.provider_${org.eclipse.kura.rest.provider.version}.jar@4:start" />
        </propertyfile>
    </target>

    <target name="deployment-hooks-config">
        <propertyfile file="${project.build.directory}/${build.output.name}/config.ini">
            <entry key="osgi.bundles" operation="+"
                value=", reference:file:${kura.install.dir}/${kura.symlink}/${plugins.folder}/org.eclipse.kura.hook.file.move.provider_${org.eclipse.kura.hook.file.move.provider.version}.jar@4:start" />
        </propertyfile>
    </target>

    <target name="marshallers-config">
        <propertyfile file="${project.build.directory}/${build.output.name}/config.ini">
            <entry key="osgi.bundles" operation="+"
                value=", reference:file:${kura.install.dir}/${kura.symlink}/${plugins.folder}/org.eclipse.kura.json.marshaller.unmarshaller.provider_${org.eclipse.kura.json.marshaller.unmarshaller.provider.version}.jar@3:start" />
            <entry key="osgi.bundles" operation="+"
                value=", reference:file:${kura.install.dir}/${kura.symlink}/${plugins.folder}/org.eclipse.kura.xml.marshaller.unmarshaller.provider_${org.eclipse.kura.xml.marshaller.unmarshaller.provider.version}.jar@3:start" />
        </propertyfile>
    </target>

    <target name="wires-config">
        <propertyfile file="${project.build.directory}/${build.output.name}/config.ini">
            <entry key="osgi.bundles" operation="+"
                value=", reference:file:${kura.install.dir}/${kura.symlink}/${plugins.folder}/org.eclipse.kura.driver.helper.provider_${org.eclipse.kura.driver.helper.provider.version}.jar@4:start" />
            <entry key="osgi.bundles" operation="+"
                value=", reference:file:${kura.install.dir}/${kura.symlink}/${plugins.folder}/org.eclipse.kura.localization_${org.eclipse.kura.localization.version}.jar@4:start" />
            <entry key="osgi.bundles" operation="+"
                value=", reference:file:${kura.install.dir}/${kura.symlink}/${plugins.folder}/org.eclipse.kura.localization.resources_${org.eclipse.kura.localization.resources.version}.jar" />
            <entry key="osgi.bundles" operation="+"
                value=", reference:file:${kura.install.dir}/${kura.symlink}/${plugins.folder}/org.eclipse.kura.util_${org.eclipse.kura.util.version}.jar@4:start" />
            <entry key="osgi.bundles" operation="+"
                value=", reference:file:${kura.install.dir}/${kura.symlink}/${plugins.folder}/org.eclipse.kura.wire.h2db.component.provider_${org.eclipse.kura.wire.h2db.component.provider.version}.jar@4:start" />
            <entry key="osgi.bundles" operation="+"
                value=", reference:file:${kura.install.dir}/${kura.symlink}/${plugins.folder}/org.eclipse.kura.wire.component.provider_${org.eclipse.kura.wire.component.provider.version}.jar@4:start" />
            <entry key="osgi.bundles" operation="+"
                value=", reference:file:${kura.install.dir}/${kura.symlink}/${plugins.folder}/org.eclipse.kura.wire.helper.provider_${org.eclipse.kura.wire.helper.provider.version}.jar@4:start" />
            <entry key="osgi.bundles" operation="+"
                value=", reference:file:${kura.install.dir}/${kura.symlink}/${plugins.folder}/org.eclipse.kura.wire.provider_${org.eclipse.kura.wire.provider.version}.jar@4:start" />
            <entry key="osgi.bundles" operation="+"
                value=", reference:file:${kura.install.dir}/${kura.symlink}/${plugins.folder}/org.eclipse.kura.wire.component.conditional.provider_${org.eclipse.kura.wire.component.conditional.provider.version}.jar@5:start" />
            <entry key="osgi.bundles" operation="+"
                value=", reference:file:${kura.install.dir}/${kura.symlink}/${plugins.folder}/org.eclipse.kura.wire.component.join.provider_${org.eclipse.kura.wire.component.join.provider.version}.jar@5:start" />
        </propertyfile>
    </target>

    <target name="asset-jar">
        <zip destfile="${project.build.directory}/${build.output.name}.zip" update="true">
            <zipfileset
                file="${project.build.directory}/plugins/org.eclipse.kura.asset.provider_${org.eclipse.kura.asset.provider.version}.jar"
                prefix="${build.output.name}/${plugins.folder}" />
            <zipfileset
                file="${project.build.directory}/plugins/org.eclipse.kura.asset.cloudlet.provider_${org.eclipse.kura.asset.cloudlet.provider.version}.jar"
                prefix="${build.output.name}/${plugins.folder}" />
            <zipfileset
                file="${project.build.directory}/plugins/org.eclipse.kura.asset.helper.provider_${org.eclipse.kura.asset.helper.provider.version}.jar"
                prefix="${build.output.name}/${plugins.folder}" />
            <zipfileset
                file="${project.build.directory}/plugins/org.eclipse.kura.rest.asset.provider_${org.eclipse.kura.rest.asset.provider.version}.jar"
                prefix="${build.output.name}/${plugins.folder}" />
        </zip>
    </target>

    <target name="rest-jar">
        <zip destfile="${project.build.directory}/${build.output.name}.zip" update="true">
            <zipfileset
                file="${project.build.directory}/plugins/org.eclipse.kura.rest.provider_${org.eclipse.kura.rest.provider.version}.jar"
                prefix="${build.output.name}/${plugins.folder}" />
        </zip>
    </target>

<<<<<<< HEAD
    <target name="deployment-hooks-jar">
        <zip destfile="${project.build.directory}/${build.output.name}.zip" update="true">
            <zipfileset
                file="${project.build.directory}/plugins/org.eclipse.kura.hook.file.move.provider_${org.eclipse.kura.hook.file.move.provider.version}.jar"
                prefix="${build.output.name}/${plugins.folder}" />
        </zip>
    </target>

    <target name="marshallers-jar">
        <zip destfile="${project.build.directory}/${build.output.name}.zip" update="true">
            <zipfileset
                file="${project.build.directory}/plugins/org.eclipse.kura.json.marshaller.unmarshaller.provider_${org.eclipse.kura.json.marshaller.unmarshaller.provider.version}.jar"
                prefix="${build.output.name}/${plugins.folder}" />
            <zipfileset
                file="${project.build.directory}/plugins/org.eclipse.kura.xml.marshaller.unmarshaller.provider_${org.eclipse.kura.xml.marshaller.unmarshaller.provider.version}.jar"
                prefix="${build.output.name}/${plugins.folder}" />
        </zip>
    </target>
=======
	<!-- Artemis config targets -->
	<target name="artemis-config">
		<find-jar-version dir="../target-definition/common/repository/plugins"
			prefix="com.google.guava"
			property="guava.distrib.version"/>

		<propertyfile file="${project.build.directory}/${build.output.name}/config.ini">
			<entry key="osgi.bundles" operation="+"
				value=", reference:file:${kura.install.dir}/${kura.symlink}/${plugins.folder}/com.google.guava_${guava.distrib.version}.jar@3" />
>>>>>>> 818c1a67

    <target name="wires-jar">
        <zip destfile="${project.build.directory}/${build.output.name}.zip" update="true">
            <zipfileset
                file="${project.build.directory}/plugins/org.eclipse.kura.asset.provider_${org.eclipse.kura.asset.provider.version}.jar"
                prefix="${build.output.name}/${plugins.folder}" />
            <zipfileset
                file="${project.build.directory}/plugins/org.eclipse.kura.asset.cloudlet.provider_${org.eclipse.kura.asset.cloudlet.provider.version}.jar"
                prefix="${build.output.name}/${plugins.folder}" />
            <zipfileset
                file="${project.build.directory}/plugins/org.eclipse.kura.asset.helper.provider_${org.eclipse.kura.asset.helper.provider.version}.jar"
                prefix="${build.output.name}/${plugins.folder}" />
            <zipfileset
                file="${project.build.directory}/plugins/org.eclipse.kura.driver.helper.provider_${org.eclipse.kura.driver.helper.provider.version}.jar"
                prefix="${build.output.name}/${plugins.folder}" />
            <zipfileset
                file="${project.build.directory}/plugins/org.eclipse.kura.localization_${org.eclipse.kura.localization.version}.jar"
                prefix="${build.output.name}/${plugins.folder}" />
            <zipfileset
                file="${project.build.directory}/plugins/org.eclipse.kura.localization.resources_${org.eclipse.kura.localization.resources.version}.jar"
                prefix="${build.output.name}/${plugins.folder}" />
            <zipfileset
                file="${project.build.directory}/plugins/org.eclipse.kura.util_${org.eclipse.kura.util.version}.jar"
                prefix="${build.output.name}/${plugins.folder}" />
            <zipfileset
                file="${project.build.directory}/plugins/org.eclipse.kura.wire.h2db.component.provider_${org.eclipse.kura.wire.h2db.component.provider.version}.jar"
                prefix="${build.output.name}/${plugins.folder}" />
            <zipfileset
                file="${project.build.directory}/plugins/org.eclipse.kura.wire.component.provider_${org.eclipse.kura.wire.component.provider.version}.jar"
                prefix="${build.output.name}/${plugins.folder}" />
            <zipfileset
                file="${project.build.directory}/plugins/org.eclipse.kura.wire.helper.provider_${org.eclipse.kura.wire.helper.provider.version}.jar"
                prefix="${build.output.name}/${plugins.folder}" />
            <zipfileset
                file="${project.build.directory}/plugins/org.eclipse.kura.wire.provider_${org.eclipse.kura.wire.provider.version}.jar"
                prefix="${build.output.name}/${plugins.folder}" />
            <zipfileset
                file="${project.build.directory}/plugins/org.eclipse.kura.wire.component.conditional.provider_${org.eclipse.kura.wire.component.conditional.provider.version}.jar"
                prefix="${build.output.name}/${plugins.folder}" />
            <zipfileset
                file="${project.build.directory}/plugins/org.eclipse.kura.wire.component.join.provider_${org.eclipse.kura.wire.component.join.provider.version}.jar"
                prefix="${build.output.name}/${plugins.folder}" />
        </zip>
    </target>

	<!-- Camel config targets -->
    <target name="camel-config">
        <propertyfile file="${project.build.directory}/${build.output.name}/config.ini">
            <entry key="osgi.bundles" operation="+"
                value=", reference:file:${kura.install.dir}/${kura.symlink}/${plugins.folder}/org.eclipse.kura.camel.sun.misc_${org.eclipse.kura.camel.sun.misc.version}.jar@3" />
            <!--
        	<entry key="osgi.bundles" operation="+"
                value=", reference:file:${kura.install.dir}/${kura.symlink}/${plugins.folder}/org.apache.camel.camel-amqp_${org.apache.camel.camel-amqp.version}.jar@4:start" />
            -->
            <entry key="osgi.bundles" operation="+"
                value=", reference:file:${kura.install.dir}/${kura.symlink}/${plugins.folder}/org.apache.camel.camel-core_${org.apache.camel.camel-core.version}.jar@3:start" />
            <entry key="osgi.bundles" operation="+"
                value=", reference:file:${kura.install.dir}/${kura.symlink}/${plugins.folder}/org.apache.camel.camel-core-osgi_${org.apache.camel.camel-core-osgi.version}.jar@3:start" />
            <entry key="osgi.bundles" operation="+"
                value=", reference:file:${kura.install.dir}/${kura.symlink}/${plugins.folder}/org.apache.camel.camel-jms_${org.apache.camel.camel-jms.version}.jar@4:start" />
            <entry key="osgi.bundles" operation="+"
                value=", reference:file:${kura.install.dir}/${kura.symlink}/${plugins.folder}/org.apache.camel.camel-script_${org.apache.camel.camel-script.version}.jar@3:start" />
            <entry key="osgi.bundles" operation="+"
                value=", reference:file:${kura.install.dir}/${kura.symlink}/${plugins.folder}/org.apache.camel.camel-stream_${org.apache.camel.camel-stream.version}.jar@3:start" />
            <entry key="osgi.bundles" operation="+"
                value=", reference:file:${kura.install.dir}/${kura.symlink}/${plugins.folder}/org.apache.camel.camel-spring_${org.apache.camel.camel-spring.version}.jar@3:start" />
            <entry key="osgi.bundles" operation="+"
                value=", reference:file:${kura.install.dir}/${kura.symlink}/${plugins.folder}/org.apache.camel.camel-http-common_${org.apache.camel.camel-http-common.version}.jar@3:start" />
            <entry key="osgi.bundles" operation="+"
                value=", reference:file:${kura.install.dir}/${kura.symlink}/${plugins.folder}/org.apache.camel.camel-http4_${org.apache.camel.camel-http4.version}.jar@3:start" />
            <entry key="osgi.bundles" operation="+"
                value=", reference:file:${kura.install.dir}/${kura.symlink}/${plugins.folder}/org.apache.camel.camel-netty4_${org.apache.camel.camel-netty4.version}.jar@3:start" />
            <entry key="osgi.bundles" operation="+"
                value=", reference:file:${kura.install.dir}/${kura.symlink}/${plugins.folder}/org.apache.camel.camel-netty4-http_${org.apache.camel.camel-netty4-http.version}.jar@3:start" />
            <entry key="osgi.bundles" operation="+"
                value=", reference:file:${kura.install.dir}/${kura.symlink}/${plugins.folder}/org.apache.camel.camel-gson_${org.apache.camel.camel-gson.version}.jar@3:start" />
            <entry key="osgi.bundles" operation="+"
                value=", reference:file:${kura.install.dir}/${kura.symlink}/${plugins.folder}/org.apache.camel.camel-groovy_${org.apache.camel.camel-groovy.version}.jar@3:start" />
            <entry key="osgi.bundles" operation="+"
                value=", reference:file:${kura.install.dir}/${kura.symlink}/${plugins.folder}/org.apache.camel.camel-servlet_${org.apache.camel.camel-servlet.version}.jar@3:start" />
            <entry key="osgi.bundles" operation="+"
                value=", reference:file:${kura.install.dir}/${kura.symlink}/${plugins.folder}/org.apache.camel.camel-core-xml_${org.apache.camel.camel-core-xml.version}.jar@3:start" />
            <entry key="osgi.bundles" operation="+"
                value=", reference:file:${kura.install.dir}/${kura.symlink}/${plugins.folder}/org.apache.camel.camel-jackson_${org.apache.camel.camel-jackson.version}.jar@3:start" />
            <entry key="osgi.bundles" operation="+"
                value=", reference:file:${kura.install.dir}/${kura.symlink}/${plugins.folder}/org.apache.servicemix.bundles.reflections_${org.apache.servicemix.bundles.reflections.version}.jar@3:start" />
            <entry key="osgi.bundles" operation="+"
                value=", reference:file:${kura.install.dir}/${kura.symlink}/${plugins.folder}/javassist_${org.javassist.version}.jar@3:start" />
            <entry key="osgi.bundles" operation="+"
                value=", reference:file:${kura.install.dir}/${kura.symlink}/${plugins.folder}/org.yaml.snakeyaml_${org.yaml.snakeyaml.version}.jar@3:start" />
            <entry key="osgi.bundles" operation="+"
                value=", reference:file:${kura.install.dir}/${kura.symlink}/${plugins.folder}/groovy_${org.codehaus.groovy.groovy.version}.jar@3:start" />
            <entry key="osgi.bundles" operation="+"
                value=", reference:file:${kura.install.dir}/${kura.symlink}/${plugins.folder}/commons-pool_${org.eclipse.kura.commons-pool.version}.jar@3:start" />
            <entry key="osgi.bundles" operation="+"
                value=", reference:file:${kura.install.dir}/${kura.symlink}/${plugins.folder}/org.apache.httpcomponents.httpclient_${org.apache.httpcomponents.httpclient-osgi.version}.jar@3:start" />
            <entry key="osgi.bundles" operation="+"
                value=", reference:file:${kura.install.dir}/${kura.symlink}/${plugins.folder}/org.apache.httpcomponents.httpcore_${org.apache.httpcomponents.httpcore-osgi.version}.jar@3:start" />
            <entry key="osgi.bundles" operation="+"
                value=", reference:file:${kura.install.dir}/${kura.symlink}/${plugins.folder}/org.apache.servicemix.bundles.commons-codec_${org.apache.servicemix.bundles.commons-codec.version}.jar@3:start" />
            <entry key="osgi.bundles" operation="+"
                value=", reference:file:${kura.install.dir}/${kura.symlink}/${plugins.folder}/org.apache.commons.logging_${commons-logging.commons-logging.version}.jar@3:start" />
            <entry key="osgi.bundles" operation="+"
                value=", reference:file:${kura.install.dir}/${kura.symlink}/${plugins.folder}/org.eclipse.kura.camel_${org.eclipse.kura.camel.version}.jar@4:start" />
            <entry key="osgi.bundles" operation="+"
                value=", reference:file:${kura.install.dir}/${kura.symlink}/${plugins.folder}/org.eclipse.kura.camel.cloud.factory_${org.eclipse.kura.camel.cloud.factory.version}.jar@5:start" />
            <entry key="osgi.bundles" operation="+"
                value=", reference:file:${kura.install.dir}/${kura.symlink}/${plugins.folder}/org.eclipse.kura.camel.xml_${org.eclipse.kura.camel.xml.version}.jar@5:start" />
            <entry key="osgi.bundles" operation="+"
                value=", reference:file:${kura.install.dir}/${kura.symlink}/${plugins.folder}/org.eclipse.kura.wire.camel_${org.eclipse.kura.wire.camel.version}.jar@5:start" />
            <entry key="osgi.bundles" operation="+"
                value=", reference:file:${kura.install.dir}/${kura.symlink}/${plugins.folder}/org.apache.qpid.jms.client_${apache-qpid-jms-client.version}.jar@3:start" />
            <entry key="osgi.bundles" operation="+"
                value=", reference:file:${kura.install.dir}/${kura.symlink}/${plugins.folder}/org.apache.qpid.proton-j_${apache-qpid-proton-j.version}.jar@3:start" />
            <entry key="osgi.bundles" operation="+"
                value=", reference:file:${kura.install.dir}/${kura.symlink}/${plugins.folder}/org.apache.servicemix.bundles.spring-beans_${spring.version}.jar@3:start" />
            <entry key="osgi.bundles" operation="+"
                value=", reference:file:${kura.install.dir}/${kura.symlink}/${plugins.folder}/org.apache.servicemix.bundles.spring-context_${spring.version}.jar@3:start" />
            <entry key="osgi.bundles" operation="+"
                value=", reference:file:${kura.install.dir}/${kura.symlink}/${plugins.folder}/org.apache.servicemix.bundles.spring-core_${spring.version}.jar@3:start" />
            <entry key="osgi.bundles" operation="+"
                value=", reference:file:${kura.install.dir}/${kura.symlink}/${plugins.folder}/org.apache.servicemix.bundles.spring-expression_${spring.version}.jar@3:start" />
            <entry key="osgi.bundles" operation="+"
                value=", reference:file:${kura.install.dir}/${kura.symlink}/${plugins.folder}/org.apache.servicemix.bundles.spring-jms_${spring.version}.jar@3:start" />
            <entry key="osgi.bundles" operation="+"
                value=", reference:file:${kura.install.dir}/${kura.symlink}/${plugins.folder}/org.apache.servicemix.bundles.spring-tx_${spring.version}.jar@3:start" />
            <entry key="osgi.bundles" operation="+"
                value=", reference:file:${kura.install.dir}/${kura.symlink}/${plugins.folder}/org.apache.servicemix.bundles.spring-aop_${spring.version}.jar@3:start" />
            <entry key="osgi.bundles" operation="+"
                value=", reference:file:${kura.install.dir}/${kura.symlink}/${plugins.folder}/org.apache.servicemix.bundles.aopalliance_${aopalliance.version}.jar@3:start" />
        </propertyfile>
    </target>

	<!-- Artemis config targets -->
    <target name="artemis-config">
        <propertyfile file="${project.build.directory}/${build.output.name}/config.ini">

            <entry key="osgi.bundles" operation="+"
                value=", reference:file:${kura.install.dir}/${kura.symlink}/${plugins.folder}/com.google.guava_${guava.version}.jar@3" />
            <entry key="osgi.bundles" operation="+"
                value=", reference:file:${kura.install.dir}/${kura.symlink}/${plugins.folder}/io.glutamate_${io.glutamate.version}.jar@3" />
            <entry key="osgi.bundles" operation="+"
                value=", reference:file:${kura.install.dir}/${kura.symlink}/${plugins.folder}/io.netty.buffer_${io.netty.version}.jar@3" />
            <entry key="osgi.bundles" operation="+"
                value=", reference:file:${kura.install.dir}/${kura.symlink}/${plugins.folder}/io.netty.codec_${io.netty.version}.jar@3" />
            <entry key="osgi.bundles" operation="+"
                value=", reference:file:${kura.install.dir}/${kura.symlink}/${plugins.folder}/io.netty.codec-http_${io.netty.version}.jar@3" />
            <entry key="osgi.bundles" operation="+"
                value=", reference:file:${kura.install.dir}/${kura.symlink}/${plugins.folder}/io.netty.codec-mqtt_${io.netty.version}.jar@3" />
            <entry key="osgi.bundles" operation="+"
                value=", reference:file:${kura.install.dir}/${kura.symlink}/${plugins.folder}/io.netty.common_${io.netty.version}.jar@3" />
            <entry key="osgi.bundles" operation="+"
                value=", reference:file:${kura.install.dir}/${kura.symlink}/${plugins.folder}/io.netty.handler_${io.netty.version}.jar@3" />
            <entry key="osgi.bundles" operation="+"
                value=", reference:file:${kura.install.dir}/${kura.symlink}/${plugins.folder}/io.netty.resolver_${io.netty.version}.jar@3" />
            <entry key="osgi.bundles" operation="+"
                value=", reference:file:${kura.install.dir}/${kura.symlink}/${plugins.folder}/io.netty.transport_${io.netty.version}.jar@3" />
            <entry key="osgi.bundles" operation="+"
                value=", reference:file:${kura.install.dir}/${kura.symlink}/${plugins.folder}/io.netty.transport-native-epoll_${io.netty.version}.jar@3" />
            <entry key="osgi.bundles" operation="+"
                value=", reference:file:${kura.install.dir}/${kura.symlink}/${plugins.folder}/io.netty.transport-native-kqueue_${io.netty.version}.jar@3" />
            <entry key="osgi.bundles" operation="+"
                value=", reference:file:${kura.install.dir}/${kura.symlink}/${plugins.folder}/io.netty.transport-native-unix-common_${io.netty.version}.jar@3" />
            <entry key="osgi.bundles" operation="+"
                value=", reference:file:${kura.install.dir}/${kura.symlink}/${plugins.folder}/io.netty.codec-http2_${io.netty.version}.jar@3" />
            <entry key="osgi.bundles" operation="+"
                value=", reference:file:${kura.install.dir}/${kura.symlink}/${plugins.folder}/io.netty.resolver-dns_${io.netty.version}.jar@3" />
            <entry key="osgi.bundles" operation="+"
                value=", reference:file:${kura.install.dir}/${kura.symlink}/${plugins.folder}/io.netty.handler-proxy_${io.netty.version}.jar@3" />
            <entry key="osgi.bundles" operation="+"
                value=", reference:file:${kura.install.dir}/${kura.symlink}/${plugins.folder}/io.netty.codec-socks_${io.netty.version}.jar@3" />
            <entry key="osgi.bundles" operation="+"
                value=", reference:file:${kura.install.dir}/${kura.symlink}/${plugins.folder}/io.netty.codec-dns_${io.netty.version}.jar@3" />
            <entry key="osgi.bundles" operation="+"
                value=", reference:file:${kura.install.dir}/${kura.symlink}/${plugins.folder}/com.fasterxml.jackson.core.jackson-core_${com.fasterxml.jackson.core.version}.jar@3" />
            <entry key="osgi.bundles" operation="+"
                value=", reference:file:${kura.install.dir}/${kura.symlink}/${plugins.folder}/com.fasterxml.jackson.core.jackson-databind_${com.fasterxml.jackson.core.version}.jar@3" />
            <entry key="osgi.bundles" operation="+"
                value=", reference:file:${kura.install.dir}/${kura.symlink}/${plugins.folder}/com.fasterxml.jackson.core.jackson-annotations_${com.fasterxml.jackson.core.version}.jar@3" />
            <entry key="osgi.bundles" operation="+"
                value=", reference:file:${kura.install.dir}/${kura.symlink}/${plugins.folder}/com.fasterxml.jackson.dataformat.jackson-dataformat-yaml_${com.fasterxml.jackson.dataformat.version}.jar@3" />
            <entry key="osgi.bundles" operation="+"
                value=", reference:file:${kura.install.dir}/${kura.symlink}/${plugins.folder}/com.fasterxml.jackson.module.jackson-module-jaxb-annotations_${com.fasterxml.jackson.module.version}.jar@3" />
            <entry key="osgi.bundles" operation="+"
                value=", reference:file:${kura.install.dir}/${kura.symlink}/${plugins.folder}/org.mvel2_${org.mvel.mvel2.version}.jar@3" />

            <entry key="osgi.bundles" operation="+"
                value=", reference:file:${kura.install.dir}/${kura.symlink}/${plugins.folder}/org.apache.activemq.artemis-mqtt-protocol_${org.apache.activemq.artemis.upstream.version}.jar@3:start" />
            <entry key="osgi.bundles" operation="+"
                value=", reference:file:${kura.install.dir}/${kura.symlink}/${plugins.folder}/org.apache.activemq.artemis-native_${org.apache.activemq.artemis.upstream.version}.jar@3" />

            <entry key="osgi.bundles" operation="+"
                value=", reference:file:${kura.install.dir}/${kura.symlink}/${plugins.folder}/org.apache.commons.beanutils_${commons-beanutils.version}.jar@3" />
            <entry key="osgi.bundles" operation="+"
                value=", reference:file:${kura.install.dir}/${kura.symlink}/${plugins.folder}/org.apache.commons.collections_${commons-collections.version}.jar@3" />

            <entry key="osgi.bundles" operation="+"
                value=", reference:file:${kura.install.dir}/${kura.symlink}/${plugins.folder}/org.apache.geronimo.specs.geronimo-jms_2.0_spec_${org.apache.geronimo.specs.jms.version}.jar@3" />
            <entry key="osgi.bundles" operation="+"
                value=", reference:file:${kura.install.dir}/${kura.symlink}/${plugins.folder}/org.apache.geronimo.specs.geronimo-json_1.0_spec_${org.apache.geronimo.specs.json.version}.jar@3" />
            <entry key="osgi.bundles" operation="+"
                value=", reference:file:${kura.install.dir}/${kura.symlink}/${plugins.folder}/org.apache.geronimo.specs.geronimo-jta_1.1_spec_${org.apache.geronimo.specs.jta.version}.jar@3" />

            <entry key="osgi.bundles" operation="+"
                value=", reference:file:${kura.install.dir}/${kura.symlink}/${plugins.folder}/org.jboss.logging.jboss-logging_${org.jboss.logging.version}.jar@3" />

            <entry key="osgi.bundles" operation="+"
                value=", reference:file:${kura.install.dir}/${kura.symlink}/${plugins.folder}/org.apache.activemq.artemis_${org.apache.activemq.artemis.version}.jar@3" />

            <entry key="osgi.bundles" operation="+"
                value=", reference:file:${kura.install.dir}/${kura.symlink}/${plugins.folder}/org.eclipse.kura.broker.artemis.core_${org.eclipse.kura.broker.artemis.core.version}.jar@4" />
            <entry key="osgi.bundles" operation="+"
                value=", reference:file:${kura.install.dir}/${kura.symlink}/${plugins.folder}/org.eclipse.kura.broker.artemis.simple.mqtt_${org.eclipse.kura.broker.artemis.simple.mqtt.version}.jar@4:start" />
            <entry key="osgi.bundles" operation="+"
                value=", reference:file:${kura.install.dir}/${kura.symlink}/${plugins.folder}/org.eclipse.kura.broker.artemis.xml_${org.eclipse.kura.broker.artemis.xml.version}.jar@4:start" />
        </propertyfile>
    </target>


	<!-- Jar targets -->
    <target name="camel-jar">
        <zip destfile="${project.build.directory}/${build.output.name}.zip" update="true">
            <zipfileset
                file="${project.build.directory}/plugins/org.eclipse.kura.camel_${org.eclipse.kura.camel.version}.jar"
                prefix="${build.output.name}/${plugins.folder}" />
            <zipfileset
                file="${project.build.directory}/plugins/org.eclipse.kura.camel.cloud.factory_${org.eclipse.kura.camel.cloud.factory.version}.jar"
                prefix="${build.output.name}/${plugins.folder}" />
            <zipfileset
                file="${project.build.directory}/plugins/org.eclipse.kura.camel.xml_${org.eclipse.kura.camel.xml.version}.jar"
                prefix="${build.output.name}/${plugins.folder}" />
            <zipfileset
                file="${project.build.directory}/plugins/org.eclipse.kura.wire.camel_${org.eclipse.kura.wire.camel.version}.jar"
                prefix="${build.output.name}/${plugins.folder}" />

        </zip>
    </target>

    <target name="artemis-jar">
        <zip destfile="${project.build.directory}/${build.output.name}.zip" update="true">
            <zipfileset
                file="${project.build.directory}/plugins/org.eclipse.kura.broker.artemis.core_${org.eclipse.kura.broker.artemis.core.version}.jar"
                prefix="${build.output.name}/${plugins.folder}" />
            <zipfileset
                file="${project.build.directory}/plugins/org.eclipse.kura.broker.artemis.simple.mqtt_${org.eclipse.kura.broker.artemis.simple.mqtt.version}.jar"
                prefix="${build.output.name}/${plugins.folder}" />
            <zipfileset
                file="${project.build.directory}/plugins/org.eclipse.kura.broker.artemis.xml_${org.eclipse.kura.broker.artemis.xml.version}.jar"
                prefix="${build.output.name}/${plugins.folder}" />
        </zip>
    </target>

    <target name="web2-jar" if="is.web2.jar.available">
        <zip destfile="${project.build.directory}/${build.output.name}.zip" update="true">
            <zipfileset
                file="${project.build.directory}/plugins/org.eclipse.kura.web2_${org.eclipse.kura.web2.version}.jar"
                prefix="${build.output.name}/${plugins.folder}" />
            <zipfileset
                file="../target-definition/common/repository/plugins/com.gwt.user_${com.gwt.user.version}.jar"
                prefix="${build.output.name}/${plugins.folder}" />
        </zip>
    </target>

    <target name="gpio-jar" if="linux.gpio.jar.present">
        <zip destfile="${project.build.directory}/${build.output.name}.zip" update="true">
            <zipfileset
                file="${project.build.directory}/plugins/org.eclipse.kura.linux.gpio_${org.eclipse.kura.linux.gpio.version}.jar"
                prefix="${build.output.name}/${plugins.folder}" />
        </zip>
    </target>

    <target name="emulator-gpio-jar" unless="linux.gpio.jar.present">
        <zip destfile="${project.build.directory}/${build.output.name}.zip" update="true">
            <zipfileset
                file="${project.build.directory}/plugins/org.eclipse.kura.emulator.gpio_${org.eclipse.kura.emulator.gpio.version}.jar"
                prefix="${build.output.name}/${plugins.folder}" />
        </zip>
    </target>

    <target name="emulator-config" if="is.nn">
        <propertyfile file="${project.build.directory}/${build.output.name}/config.ini">
            <entry key="osgi.bundles" operation="+"
                value=", reference:file:${kura.install.dir}/${kura.symlink}/${plugins.folder}/org.eclipse.kura.emulator_${org.eclipse.kura.emulator.version}.jar@4" />
            <entry key="osgi.bundles" operation="+"
                value=", reference:file:${kura.install.dir}/${kura.symlink}/${plugins.folder}/org.eclipse.kura.emulator.net_${org.eclipse.kura.emulator.net.version}.jar@4" />
        </propertyfile>
    </target>

    <target name="linux-config" unless="is.nn">
        <propertyfile file="${project.build.directory}/${build.output.name}/config.ini">
            <entry key="osgi.bundles" operation="+"
                value=", reference:file:${kura.install.dir}/${kura.symlink}/${plugins.folder}/org.eclipse.kura.linux.net_${org.eclipse.kura.linux.net.version}.jar@4" />
            <entry key="osgi.bundles" operation="+"
                value=", reference:file:${kura.install.dir}/${kura.symlink}/${plugins.folder}/org.eclipse.kura.net.admin_${org.eclipse.kura.net.admin.version}.jar@5:start" />
        </propertyfile>
    </target>

    <target name="linux-sysv-config" if="is.sysv" depends="linux-config">
        <propertyfile file="${project.build.directory}/${build.output.name}/config.ini">
            <entry key="osgi.bundles" operation="+"
                value=", reference:file:${kura.install.dir}/${kura.symlink}/${plugins.folder}/org.eclipse.kura.linux.sysv.provider_${org.eclipse.kura.linux.sysv.provider.version}.jar@4" />
        </propertyfile>
    </target>

    <target name="linux-debian-config" if="is.debian" depends="linux-config">
        <propertyfile file="${project.build.directory}/${build.output.name}/config.ini">
            <entry key="osgi.bundles" operation="+"
                value=", reference:file:${kura.install.dir}/${kura.symlink}/${plugins.folder}/org.eclipse.kura.linux.debian.provider_${org.eclipse.kura.linux.debian.provider.version}.jar@4" />
        </propertyfile>
    </target>

    <target name="linux-redhat-config" if="is.redhat" depends="linux-config">
        <propertyfile file="${project.build.directory}/${build.output.name}/config.ini">
            <entry key="osgi.bundles" operation="+"
                value=", reference:file:${kura.install.dir}/${kura.symlink}/${plugins.folder}/org.eclipse.kura.linux.redhat.provider_${org.eclipse.kura.linux.redhat.provider.version}.jar@4" />
        </propertyfile>
    </target>

    <target name="linux-systemd-config" if="is.systemd" depends="linux-config">
        <propertyfile file="${project.build.directory}/${build.output.name}/config.ini">
            <entry key="osgi.bundles" operation="+"
                value=", reference:file:${kura.install.dir}/${kura.symlink}/${plugins.folder}/org.eclipse.kura.linux.systemd.provider_${org.eclipse.kura.linux.systemd.provider.version}.jar@4" />
        </propertyfile>
    </target>

    <target name="emulator-jars" if="is.nn">
        <zip destfile="${project.build.directory}/${build.output.name}.zip" update="true">
            <zipfileset
                file="${project.build.directory}/plugins/org.eclipse.kura.emulator_${org.eclipse.kura.emulator.version}.jar"
                prefix="${build.output.name}/${plugins.folder}" />
            <zipfileset
                file="${project.build.directory}/plugins/org.eclipse.kura.emulator.net_${org.eclipse.kura.emulator.net.version}.jar"
                prefix="${build.output.name}/${plugins.folder}" />
        </zip>
    </target>

    <target name="linux-jars" unless="is.nn">
        <zip destfile="${project.build.directory}/${build.output.name}.zip" update="true">
            <zipfileset
                file="${project.build.directory}/plugins/org.eclipse.kura.linux.net_${org.eclipse.kura.linux.net.version}.jar"
                prefix="${build.output.name}/${plugins.folder}" />
            <zipfileset
                file="${project.build.directory}/plugins/org.eclipse.kura.net.admin_${org.eclipse.kura.net.admin.version}.jar"
                prefix="${build.output.name}/${plugins.folder}" />
        </zip>
    </target>

    <target name="linux-sysv-jars" if="is.sysv" depends="linux-jars">
        <zip destfile="${project.build.directory}/${build.output.name}.zip" update="true">
            <zipfileset
                file="${project.build.directory}/plugins/org.eclipse.kura.linux.sysv.provider_${org.eclipse.kura.linux.sysv.provider.version}.jar"
                prefix="${build.output.name}/${plugins.folder}" />
        </zip>
    </target>

    <target name="linux-debian-jars" if="is.debian" depends="linux-jars">
        <zip destfile="${project.build.directory}/${build.output.name}.zip" update="true">
            <zipfileset
                file="${project.build.directory}/plugins/org.eclipse.kura.linux.debian.provider_${org.eclipse.kura.linux.debian.provider.version}.jar"
                prefix="${build.output.name}/${plugins.folder}" />
        </zip>
    </target>

    <target name="linux-redhat-jars" if="is.redhat" depends="linux-jars">
        <zip destfile="${project.build.directory}/${build.output.name}.zip" update="true">
            <zipfileset
                file="${project.build.directory}/plugins/org.eclipse.kura.linux.redhat.provider_${org.eclipse.kura.linux.redhat.provider.version}.jar"
                prefix="${build.output.name}/${plugins.folder}" />
        </zip>
    </target>

    <target name="linux-systemd-jars" if="is.systemd" depends="linux-jars">
        <zip destfile="${project.build.directory}/${build.output.name}.zip" update="true">
            <zipfileset
                file="${project.build.directory}/plugins/org.eclipse.kura.linux.systemd.provider_${org.eclipse.kura.linux.systemd.provider.version}.jar"
                prefix="${build.output.name}/${plugins.folder}" />
        </zip>
    </target>

    <target name="tinyb-jars">
        <condition property="is.tinyb.snapshot" value="">
            <contains string="${tinyb.version}" substring="SNAPSHOT" />
        </condition>
        <antcall target="tinyb-snapshot-jars" />
        <antcall target="tinyb-no-snapshot-jars" />
    </target>

    <target name="tinyb-snapshot-jars" if="is.tinyb.snapshot">
        <zip destfile="${project.build.directory}/${build.output.name}.zip" update="true">
            <mappedresources>
                <fileset dir="../target-definition/common/repository/plugins"
                    includes="tinyb.${native.tag}_*.jar" />
                <globmapper from="*.SNAPSHOT.jar" to="${build.output.name}/${plugins.folder}/*-SNAPSHOT.jar" />
            </mappedresources>
            <mappedresources>
                <fileset dir="../target-definition/common/repository/plugins" includes="tinyb_*.jar" />
                <globmapper from="*.SNAPSHOT.jar" to="${build.output.name}/${plugins.folder}/*-SNAPSHOT.jar" />
            </mappedresources>
        </zip>
    </target>

    <target name="tinyb-no-snapshot-jars" unless="is.tinyb.snapshot">
        <zip destfile="${project.build.directory}/${build.output.name}.zip" update="true">
            <zipfileset
                file="../target-definition/common/repository/plugins/tinyb.${native.tag}_${tinyb.version}.jar"
                prefix="${build.output.name}/${plugins.folder}" />
            <zipfileset file="../target-definition/common/repository/plugins/tinyb_${tinyb.version}.jar"
                prefix="${build.output.name}/${plugins.folder}" />
        </zip>
    </target>

    <target name="web2-jar-win" if="is.web2.jar.available">
        <echo message="web2-jar-win ${project.build.directory}/${build.output.name}/config.ini..." />
        <copy file="${project.build.directory}/plugins/org.eclipse.kura.web2_${org.eclipse.kura.web2.version}.jar"
            todir="${build.install.dir.kura}/kura/plugins" />
        <copy file="../target-definition/common/repository/plugins/com.gwt.user_${com.gwt.user.version}.jar"
            todir="${build.install.dir.kura}/plugins" />
    </target>

    <target name="emulator-gpio-jar-win">
        <echo message="emul-gpio-jar-win ${project.build.directory}/${build.output.name}/config.ini..." />
        <copy
            file="${project.build.directory}/plugins/org.eclipse.kura.emulator.gpio_${org.eclipse.kura.emulator.gpio.version}.jar"
            todir="${build.install.dir.kura}/kura/plugins" />
    </target>

    <target name="camel-jar-win">
        <copy
            file="${project.build.directory}/plugins/org.eclipse.kura.camel_${org.eclipse.kura.camel.version}.jar"
            todir="${build.install.dir.kura}/kura/plugins" />
        <copy
            file="${project.build.directory}/plugins/org.eclipse.kura.camel.cloud.factory_${org.eclipse.kura.camel.cloud.factory.version}.jar"
            todir="${build.install.dir.kura}/kura/plugins" />
        <copy
            file="${project.build.directory}/plugins/org.eclipse.kura.camel.xml_${org.eclipse.kura.camel.xml.version}.jar"
            todir="${build.install.dir.kura}/kura/plugins" />
        <copy
            file="${project.build.directory}/plugins/org.eclipse.kura.wire.camel_${org.eclipse.kura.wire.camel.version}.jar"
            todir="${build.install.dir.kura}/kura/plugins" />
    </target>

    <target name="wires-jar-win">
        <copy
            file="${project.build.directory}/plugins/org.eclipse.kura.asset.provider_${org.eclipse.kura.asset.provider.version}.jar"
            todir="${build.install.dir.kura}/kura/plugins" />
        <copy
            file="${project.build.directory}/plugins/org.eclipse.kura.asset.cloudlet.provider_${org.eclipse.kura.asset.cloudlet.provider.version}.jar"
            todir="${build.install.dir.kura}/kura/plugins" />
        <copy
            file="${project.build.directory}/plugins/org.eclipse.kura.asset.helper.provider_${org.eclipse.kura.asset.helper.provider.version}.jar"
            todir="${build.install.dir.kura}/kura/plugins" />
        <copy
            file="${project.build.directory}/plugins/org.eclipse.kura.driver.helper.provider_${org.eclipse.kura.driver.helper.provider.version}.jar"
            todir="${build.install.dir.kura}/kura/plugins" />
        <copy
            file="${project.build.directory}/plugins/org.eclipse.kura.localization_${org.eclipse.kura.localization.version}.jar"
            todir="${build.install.dir.kura}/kura/plugins" />
        <copy
            file="${project.build.directory}/plugins/org.eclipse.kura.localization.resources_${org.eclipse.kura.localization.resources.version}.jar"
            todir="${build.install.dir.kura}/kura/plugins" />
        <copy file="${project.build.directory}/plugins/org.eclipse.kura.util_${org.eclipse.kura.util.version}.jar"
            todir="${build.install.dir.kura}/kura/plugins" />
        <copy
            file="${project.build.directory}/plugins/org.eclipse.kura.wire.h2db.component.provider_${org.eclipse.kura.wire.h2db.component.provider.version}.jar"
            todir="${build.install.dir.kura}/kura/plugins" />
        <copy
            file="${project.build.directory}/plugins/org.eclipse.kura.wire.component.provider_${org.eclipse.kura.wire.component.provider.version}.jar"
            todir="${build.install.dir.kura}/kura/plugins" />
        <copy
            file="${project.build.directory}/plugins/org.eclipse.kura.wire.provider_${org.eclipse.kura.wire.provider.version}.jar"
            todir="${build.install.dir.kura}/kura/plugins" />
    </target>

    <target name="misc-config">
        <propertyfile file="${project.build.directory}/${build.output.name}/config.ini">
            <entry key="osgi.bundles" operation="+"
                value=", reference:file:${kura.install.dir}/${kura.symlink}/${plugins.folder}/org.eclipse.kura.misc.cloudcat_${org.eclipse.kura.misc.cloudcat.version}.jar@4:start" />
        </propertyfile>
    </target>
    <target name="misc-jar">
        <zip destfile="${project.build.directory}/${build.output.name}.zip" update="true">
            <zipfileset
                file="${project.build.directory}/plugins/org.eclipse.kura.misc.cloudcat_${org.eclipse.kura.misc.cloudcat.version}.jar"
                prefix="${build.output.name}/${plugins.folder}" />
        </zip>
    </target>

</project><|MERGE_RESOLUTION|>--- conflicted
+++ resolved
@@ -13,85 +13,33 @@
 -->
 <project name="build_equinox_distrib" default="dist-linux" basedir="../../../">
 
-    <target name="dist-linux">
-
-        <property name="build.output.name" value="kura_${project.version}_${build.name}" />
-        <property name="kura.symlink" value="kura" />
-        <property name="install.folder" value="install" />
-        <property name="plugins.folder" value="plugins" />
-        <property name="data.folder" value="data" />
-        <property name="framework.config.folder" value="framework" />
-        <property name="user.config.folder" value="user" />
-        <property name="binary.folder" value="bin" />
-        <property name="snapshots.folder" value="${user.config.folder}/snapshots" />
-        <property name="security.folder" value="${user.config.folder}/security" />
-        <property name="console.folder" value="${user.config.folder}/console" />
+	<target name="dist-linux">
+
+		<property name="build.output.name" value="kura_${project.version}_${build.name}"/>
+		<property name="kura.symlink" value="kura"/>
+		<property name="install.folder" value="install"/>
+		<property name="plugins.folder" value="plugins"/>
+		<property name="data.folder" value="data"/>
+		<property name="framework.config.folder" value="framework"/>
+		<property name="user.config.folder" value="user"/>
+		<property name="binary.folder" value="bin"/>
+		<property name="snapshots.folder" value="${user.config.folder}/snapshots"/>
+		<property name="security.folder" value="${user.config.folder}/security"/>
+		<property name="console.folder" value="${user.config.folder}/console"/>
 
 		<!--
         Loads entries from a manifest file.
         @jar     The jar from where to read
         @prefix  A prefix to prepend
         -->
-        <macrodef name="loadmf">
-            <attribute name="jar" />
-            <attribute name="prefix" default="" />
-            <sequential>
-                <loadproperties>
+		<macrodef name="loadmf">
+			<attribute name="jar"/>
+			<attribute name="prefix" default=""/>
+			<sequential>
+				<loadproperties>
 					<!-- Load the manifest entries -->
-                    <zipentry zipfile="@{jar}" name="META-INF/MANIFEST.MF" />
+					<zipentry zipfile="@{jar}" name="META-INF/MANIFEST.MF"/>
 					<!-- Add the prefix -->
-<<<<<<< HEAD
-                    <filterchain>
-                        <prefixlines prefix="@{prefix}" />
-                    </filterchain>
-                </loadproperties>
-            </sequential>
-        </macrodef>
-
-        <echo message="Building Kura Distribution for ${build.output.name}..." />
-
-        <copy file="src/main/resources/${build.name}/kura.properties"
-            tofile="${project.build.directory}/${build.output.name}/kura.properties" />
-        <propertyfile file="${project.build.directory}/${build.output.name}/kura.properties">
-            <entry key="kura.version" value="KURA_${kura.version}" />
-            <entry key="kura.home" value="${kura.install.dir}/${kura.symlink}" />
-            <entry key="kura.framework.config"
-                value="${kura.install.dir}/${kura.symlink}/${framework.config.folder}" />
-            <entry key="kura.user.config" value="${kura.install.dir}/${kura.symlink}/${user.config.folder}" />
-            <entry key="kura.plugins" value="${kura.install.dir}/${kura.symlink}/${plugins.folder}" />
-            <entry key="kura.packages" value="${kura.install.dir}/${kura.symlink}/${data.folder}/packages" />
-
-            <entry key="kura.marketplace.compatibility.version" value="KURA_${kura.version}" />
-
-            <entry key="kura.data" value="${kura.install.dir}/${kura.symlink}/${data.folder}" />
-            <entry key="kura.snapshots" value="${kura.install.dir}/${kura.symlink}/${snapshots.folder}" />
-            <entry key="kura.style.dir" value="${kura.install.dir}/${kura.symlink}/${console.folder}/skin" />
-
-            <entry key="version" value="${kura.version}" />
-            <entry key="build.version" value="${buildNumber}" />
-            <entry key="build.number" value="${build.name}-${buildNumber}" />
-        </propertyfile>
-        <replace file="${project.build.directory}/${build.output.name}/kura.properties"
-            token="{kura.install.dir}" value="${kura.install.dir}" />
-        <replace file="${project.build.directory}/${build.output.name}/kura.properties" token="{kura.symlink}"
-            value="${kura.symlink}" />
-
-
-        <condition property="kura.osgi.repo"
-            value="../../target-platform/p2-repo-equinox_3.12.50/target/source">
-            <or>
-                <not>
-                    <isset property="kura.osgi" />
-                </not>
-                <equals arg1="${kura.osgi}" arg2="equinox" />
-            </or>
-        </condition>
-
-        <copy file="src/main/resources/${build.name}/snapshot_0.xml"
-            tofile="${project.build.directory}/${build.output.name}/snapshot_0.xml" />
-        <copy file="src/main/osgi/equinox_3.12.50/configuration/config.ini"
-            tofile="${project.build.directory}/${build.output.name}/config.ini" />
-=======
 					<filterchain>
 						<prefixlines prefix="@{prefix}"/>
 					</filterchain>
@@ -152,148 +100,141 @@
               tofile="${project.build.directory}/${build.output.name}/snapshot_0.xml" />
 		<copy file="src/main/osgi/equinox_3.12.50/configuration/config.ini"
               tofile="${project.build.directory}/${build.output.name}/config.ini" />
->>>>>>> 818c1a67
 
 		<!-- Copy jdk.dio files -->
-        <copy file="src/main/resources/${build.name}/jdk.dio.properties"
-            tofile="${project.build.directory}/${build.output.name}/jdk.dio.properties" />
-        <copy file="src/main/resources/common/jdk.dio.policy"
-            tofile="${project.build.directory}/${build.output.name}/jdk.dio.policy" />
-
-        <copy file="src/main/resources/common/cacerts.ks"
-            tofile="${project.build.directory}/${build.output.name}/cacerts.ks" />
+		<copy file="src/main/resources/${build.name}/jdk.dio.properties"
+              tofile="${project.build.directory}/${build.output.name}/jdk.dio.properties" />
+		<copy file="src/main/resources/common/jdk.dio.policy"
+              tofile="${project.build.directory}/${build.output.name}/jdk.dio.policy" />
+
+    	<copy file="src/main/resources/common/cacerts.ks" tofile="${project.build.directory}/${build.output.name}/cacerts.ks" />
 
 
         <!-- Populate config.ini with correct OSGi packages -->
-        <antcall target="osgi-base-config" />
+		<antcall target="osgi-base-config" />
 
 		<!-- Populate config.ini with correct versions -->
-        <replace file="${project.build.directory}/${build.output.name}/config.ini" token="{kura.build.version}"
-            value="${kura.build.version}" />
+		<replace file="${project.build.directory}/${build.output.name}/config.ini"
+                 token="{kura.build.version}" value="${kura.build.version}"/>
 
 		<!-- Populate config.ini with correct Kura bundles -->
-        <antcall target="api-config" />
-        <antcall target="core-config" />
-        <antcall target="core.certificates-config" />
-        <antcall target="core.cloud-config" />
-        <antcall target="cloud.mqtt.eclipseiot-config" />
-        <antcall target="core.comm-config" />
-        <antcall target="core.configuration-config" />
-        <antcall target="core.crypto-config" />
-        <antcall target="core.deployment-config" />
-        <antcall target="core.net-config" />
-        <antcall target="core.status-config" />
-        <antcall target="deployment.agent-config" />
-        <antcall target="linux.clock-config" />
-        <antcall target="linux.command-config" />
-        <antcall target="linux.position-config" />
-        <antcall target="linux.usb-config" />
-        <antcall target="linux.bluetooth-config" />
-        <antcall target="linux.watchdog-config" />
+		<antcall target="api-config" />
+		<antcall target="core-config" />
+		<antcall target="core.certificates-config" />
+		<antcall target="core.cloud-config" />
+		<antcall target="cloud.mqtt.eclipseiot-config" />
+		<antcall target="core.comm-config" />
+		<antcall target="core.configuration-config" />
+		<antcall target="core.crypto-config" />
+		<antcall target="core.deployment-config" />
+		<antcall target="core.net-config" />
+		<antcall target="core.status-config" />
+		<antcall target="deployment.agent-config" />
+		<antcall target="linux.clock-config" />
+		<antcall target="linux.command-config" />
+		<antcall target="linux.position-config" />
+		<antcall target="linux.usb-config" />
+		<antcall target="linux.bluetooth-config" />
+		<antcall target="linux.watchdog-config" />
 
 
 		<!-- Added Camel bundles configs -->
-        <antcall target="camel-config" />
+		<antcall target="camel-config" />
 
 		<!-- Rest bundles config -->
-        <antcall target="rest-config" />
+		<antcall target="rest-config" />
 
 		<!-- Asset bundles config -->
-        <antcall target="asset-config" />
+		<antcall target="asset-config" />
 
 		<!-- Added Artemis bundles configs -->
-        <antcall target="artemis-config" />
+		<antcall target="artemis-config" />
 
 		<!-- Deployment hook bundles configs -->
-        <antcall target="deployment-hooks-config" />
+		<antcall target="deployment-hooks-config" />
 
 		<!-- Marshalling bundles configs -->
-        <antcall target="marshallers-config" />
+		<antcall target="marshallers-config" />
 
 		<!-- Wires bundles config -->
-        <antcall target="wires-config" />
+		<antcall target="wires-config" />
 
 		<!-- Miscellaneous bundles config -->
-        <antcall target="misc-config" />
+		<antcall target="misc-config" />
 
 		<!-- Conditional entries. Check for jar presence, and invoke relevant ant target-->
-        <available
-            file="${project.build.directory}/plugins/org.eclipse.kura.web2_${org.eclipse.kura.web2.version}.jar"
-            property="is.web2.jar.available" />
-        <antcall target="web2-config" />
-
-        <available
-            file="${project.build.directory}/plugins/org.eclipse.kura.linux.gpio_${org.eclipse.kura.linux.gpio.version}.jar"
-            property="linux.gpio.jar.present" />
-        <antcall target="gpio-config" />
-        <antcall target="emulator-gpio-config" />
-
-
-        <condition property="is.nn">
-            <contains string="${build.name}" substring="-nn" />
-        </condition>
-        <condition property="is.sysv">
-            <and>
-                <contains string="${service.manager}" substring="sysv" />
-                <not>
-                    <contains string="${build.name}" substring="-nn" />
-                </not>
-            </and>
-        </condition>
-        <condition property="is.systemd">
-            <and>
-                <contains string="${service.manager}" substring="systemd" />
-                <not>
-                    <contains string="${build.name}" substring="-nn" />
-                </not>
-            </and>
-        </condition>
-
-        <condition property="is.debian">
-            <and>
-                <contains string="${os.base}" substring="debian" />
-                <not>
-                    <contains string="${build.name}" substring="-nn" />
-                </not>
-            </and>
-        </condition>
-        <condition property="is.redhat">
-            <and>
-                <contains string="${os.base}" substring="redhat" />
-                <not>
-                    <contains string="${build.name}" substring="-nn" />
-                </not>
-            </and>
-        </condition>
-        <antcall target="emulator-config" />
-        <antcall target="linux-sysv-config" />
-        <antcall target="linux-debian-config" />
-        <antcall target="linux-redhat-config" />
-        <antcall target="linux-systemd-config" />
+		<available file="${project.build.directory}/plugins/org.eclipse.kura.web2_${org.eclipse.kura.web2.version}.jar" property="is.web2.jar.available" />
+		<antcall target="web2-config" />
+
+		<available file="${project.build.directory}/plugins/org.eclipse.kura.linux.gpio_${org.eclipse.kura.linux.gpio.version}.jar" property="linux.gpio.jar.present" />
+		<antcall target="gpio-config" />
+		<antcall target="emulator-gpio-config" />
+
+
+		<condition property="is.nn">
+			<contains string="${build.name}" substring="-nn"/>
+		</condition>
+		<condition property="is.sysv">
+			<and>
+				<contains string="${service.manager}" substring="sysv"/>
+				<not>
+					<contains string="${build.name}" substring="-nn"/>
+				</not>
+			</and>
+		</condition>
+		<condition property="is.systemd">
+			<and>
+				<contains string="${service.manager}" substring="systemd"/>
+				<not>
+					<contains string="${build.name}" substring="-nn"/>
+				</not>
+			</and>
+		</condition>
+
+		<condition property="is.debian">
+			<and>
+				<contains string="${os.base}" substring="debian"/>
+				<not>
+					<contains string="${build.name}" substring="-nn"/>
+				</not>
+			</and>
+		</condition>
+		<condition property="is.redhat">
+			<and>
+				<contains string="${os.base}" substring="redhat"/>
+				<not>
+					<contains string="${build.name}" substring="-nn"/>
+				</not>
+			</and>
+		</condition>
+		<antcall target="emulator-config" />
+		<antcall target="linux-sysv-config" />
+		<antcall target="linux-debian-config" />
+		<antcall target="linux-redhat-config" />
+		<antcall target="linux-systemd-config" />
 
 
 		<!-- Add mToolkit to config.ini -->
-        <propertyfile file="${project.build.directory}/${build.output.name}/config.ini">
-            <entry key="osgi.bundles" operation="+"
-                value=", reference:file:${kura.install.dir}/${kura.symlink}/${plugins.folder}/org.tigris.mtoolkit.iagent.rpc_3.0.0.20110411-0918.jar@5:start" />
-        </propertyfile>
-
-
-
-        <propertyfile file="${project.build.directory}/${build.output.name}/dpa.properties">
-            <entry key="kura"
-                value="file:${kura.install.dir}/${kura.symlink}/${data.folder}/packages/${build.output.name}.dp" />
-        </propertyfile>
+		<propertyfile file="${project.build.directory}/${build.output.name}/config.ini">
+			<entry key="osgi.bundles" operation="+"
+                   value=", reference:file:${kura.install.dir}/${kura.symlink}/${plugins.folder}/org.tigris.mtoolkit.iagent.rpc_3.0.0.20110411-0918.jar@5:start" />
+		</propertyfile>
+
+
+
+		<propertyfile file="${project.build.directory}/${build.output.name}/dpa.properties">
+			<entry key="kura"
+                   value="file:${kura.install.dir}/${kura.symlink}/${data.folder}/packages/${build.output.name}.dp" />
+		</propertyfile>
 
 		<!-- Set web UI port -->
-        <antcall target="set-http-port" />
+		<antcall target="set-http-port" />
 
 		<!-- Copy selinux policy change -->
-        <copy file="src/main/resources/${build.name}/selinuxKura.pp"
-            tofile="${project.build.directory}/${build.output.name}/selinuxKura.pp" failonerror="false" />
+		<copy file="src/main/resources/${build.name}/selinuxKura.pp" tofile="${project.build.directory}/${build.output.name}/selinuxKura.pp" failonerror="false" />
 
 		<!-- Create the Kura start scripts -->
-        <echo file="${project.build.directory}/${build.output.name}/start_kura.sh" append="false"><![CDATA[#!/bin/sh
+		<echo file="${project.build.directory}/${build.output.name}/start_kura.sh" append="false"><![CDATA[#!/bin/sh
 
 export PATH=/bin:/usr/bin:/sbin:/usr/sbin:/usr/local/bin:/opt/jvm/bin:/usr/java/bin:$PATH
 export MALLOC_ARENA_MAX=1
@@ -332,8 +273,8 @@
 else
 		echo "Failed to start Kura. It is already running ..."
 fi]]>
-        </echo>
-        <echo file="${project.build.directory}/${build.output.name}/start_kura_debug.sh" append="false"><![CDATA[#!/bin/sh
+	</echo>
+		<echo file="${project.build.directory}/${build.output.name}/start_kura_debug.sh" append="false"><![CDATA[#!/bin/sh
 
 export PATH=/bin:/usr/bin:/sbin:/usr/sbin:/usr/local/bin:/opt/jvm/bin:/usr/java/bin:$PATH
 export MALLOC_ARENA_MAX=1
@@ -375,8 +316,8 @@
 else
 		echo "Failed to start Kura. It is already running ..."
 fi]]>
-        </echo>
-        <echo file="${project.build.directory}/${build.output.name}/start_kura_background.sh" append="false"><![CDATA[#!/bin/sh
+	</echo>
+		<echo file="${project.build.directory}/${build.output.name}/start_kura_background.sh" append="false"><![CDATA[#!/bin/sh
 
 # Kura should be installed to the ${kura.install.dir} directory.
 export PATH=/bin:/usr/bin:/sbin:/usr/sbin:/usr/local/bin:/opt/jvm/bin:/usr/java/bin:$PATH
@@ -421,774 +362,860 @@
 else
     echo "Failed to start Kura. It is already running ..." >> /var/log/kura-console.log
 fi]]>
-        </echo>
+	</echo>
 
 		<!-- Populate parameters -->
-        <copy file="src/main/resources/${build.name}/kura_install.sh"
-            tofile="${project.build.directory}/${build.output.name}/kura_install.sh" />
-        <copy file="src/main/resources/common/kura.init.yocto"
-            tofile="${project.build.directory}/${build.output.name}/kura.init.yocto" failonerror="false" />
-        <copy file="src/main/resources/common/kura.init.raspbian"
-            tofile="${project.build.directory}/${build.output.name}/kura.init.raspbian" failonerror="false" />
-        <copy file="src/main/resources/common/kura.service"
-            tofile="${project.build.directory}/${build.output.name}/kura.service" failonerror="false" />
-        <replaceregexp file="${project.build.directory}/${build.output.name}/kura_install.sh"
-            match="INSTALL_DIR=.*" replace="INSTALL_DIR=${kura.install.dir}" />
-        <replaceregexp file="${project.build.directory}/${build.output.name}/kura.init.yocto"
-            match="INSTALL_DIR=.*" replace="INSTALL_DIR=${kura.install.dir}" />
-        <replaceregexp file="${project.build.directory}/${build.output.name}/kura.init.raspbian"
-            match="INSTALL_DIR=.*" replace="INSTALL_DIR=${kura.install.dir}" />
-        <replaceregexp file="${project.build.directory}/${build.output.name}/kura.service"
-            match="INSTALL_DIR" replace="${kura.install.dir}" />
-
-        <zip destfile="${project.build.directory}/${build.output.name}.zip">
-
-            <zipfileset file="${project.build.directory}/${build.output.name}/snapshot_0.xml"
-                prefix="${build.output.name}/${snapshots.folder}/" />
-
-            <zipfileset file="${project.build.directory}/${build.output.name}/config.ini"
-                prefix="${build.output.name}/${framework.config.folder}/" />
-
-            <zipfileset file="${project.build.directory}/${build.output.name}/jdk.dio.policy"
-                prefix="${build.output.name}/${framework.config.folder}/" />
-
-            <zipfileset file="${project.build.directory}/${build.output.name}/jdk.dio.properties"
-                prefix="${build.output.name}/${framework.config.folder}/" />
-
-            <zipfileset file="${project.build.directory}/${build.output.name}/cacerts.ks"
-                prefix="${build.output.name}/${security.folder}/" />
-
-            <zipfileset file="src/main/resources/common/kura_custom.properties"
-                prefix="${build.output.name}/${user.config.folder}/" />
-
-            <zipfileset file="${project.build.directory}/${build.output.name}/kura_install.sh"
-                prefix="${build.output.name}/${install.folder}/" />
-
-            <zipfileset file="src/main/resources/${build.name}/kuranet.conf"
-                prefix="${build.output.name}/${install.folder}/" />
-
-            <zipfileset file="${project.build.directory}/${build.output.name}/kura.init.yocto"
+		<copy file="src/main/resources/${build.name}/kura_install.sh"
+              tofile="${project.build.directory}/${build.output.name}/kura_install.sh" />
+		<copy file="src/main/resources/common/kura.init.yocto"
+              tofile="${project.build.directory}/${build.output.name}/kura.init.yocto"
+              failonerror="false" />
+		<copy file="src/main/resources/common/kura.init.raspbian"
+              tofile="${project.build.directory}/${build.output.name}/kura.init.raspbian"
+        	  failonerror="false" />
+		<copy file="src/main/resources/common/kura.service"
+              tofile="${project.build.directory}/${build.output.name}/kura.service"
+        	  failonerror="false" />
+		<replaceregexp file="${project.build.directory}/${build.output.name}/kura_install.sh" match="INSTALL_DIR=.*" replace="INSTALL_DIR=${kura.install.dir}" />
+		<replaceregexp file="${project.build.directory}/${build.output.name}/kura.init.yocto" match="INSTALL_DIR=.*" replace="INSTALL_DIR=${kura.install.dir}" />
+		<replaceregexp file="${project.build.directory}/${build.output.name}/kura.init.raspbian" match="INSTALL_DIR=.*" replace="INSTALL_DIR=${kura.install.dir}" />
+		<replaceregexp file="${project.build.directory}/${build.output.name}/kura.service" match="INSTALL_DIR" replace="${kura.install.dir}" />
+
+		<zip destfile="${project.build.directory}/${build.output.name}.zip">
+
+			<zipfileset file="${project.build.directory}/${build.output.name}/snapshot_0.xml"
+                        prefix="${build.output.name}/${snapshots.folder}/" />
+
+			<zipfileset file="${project.build.directory}/${build.output.name}/config.ini"
+                        prefix="${build.output.name}/${framework.config.folder}/" />
+
+			<zipfileset file="${project.build.directory}/${build.output.name}/jdk.dio.policy"
+                        prefix="${build.output.name}/${framework.config.folder}/" />
+
+			<zipfileset file="${project.build.directory}/${build.output.name}/jdk.dio.properties"
+                        prefix="${build.output.name}/${framework.config.folder}/" />
+
+            <zipfileset file="${project.build.directory}/${build.output.name}/cacerts.ks" prefix="${build.output.name}/${security.folder}/" />
+
+			<zipfileset file="src/main/resources/common/kura_custom.properties"
+                        prefix="${build.output.name}/${user.config.folder}/" />
+
+			<zipfileset file="${project.build.directory}/${build.output.name}/kura_install.sh"
+                        prefix="${build.output.name}/${install.folder}/" />
+
+			<zipfileset file="src/main/resources/${build.name}/kuranet.conf"
+                        prefix="${build.output.name}/${install.folder}/" />
+
+			<zipfileset file="${project.build.directory}/${build.output.name}/kura.init.yocto"
+                        prefix="${build.output.name}/${install.folder}" />
+			<zipfileset file="${project.build.directory}/${build.output.name}/kura.init.raspbian"
+                        prefix="${build.output.name}/${install.folder}" />
+			<zipfileset file="${project.build.directory}/${build.output.name}/kura.service"
+                        prefix="${build.output.name}/${install.folder}" />
+			<zipfileset file="src/main/resources/${build.name}/recover_default_config.init"
+                        prefix="${build.output.name}/${install.folder}" />
+			<zipfileset file="src/main/resources/${build.name}/firewall.init"
+                        prefix="${build.output.name}/${install.folder}" />
+			<zipfileset file="src/main/resources/${build.name}/iptables.init"
+                        prefix="${build.output.name}/${install.folder}" />
+			<zipfileset file="src/main/resources/common/monit.init.raspbian"
+                        prefix="${build.output.name}/${install.folder}" />
+			<zipfileset file="src/main/resources/common/monitrc.raspbian"
+                        prefix="${build.output.name}/${install.folder}" />
+            <zipfileset file="src/main/resources/${build.name}/kura-tmpfiles.conf"
+                        prefix="${build.output.name}/${install.folder}" />
+
+
+			<zipfileset file="src/main/resources/common/logrotate.conf"
+                        prefix="${build.output.name}/${install.folder}" />
+			<zipfileset file="src/main/resources/common/kura.logrotate"
+                        prefix="${build.output.name}/${install.folder}" />
+
+            <zipfileset file="src/main/resources/common/sysctl.kura.conf"
+                         prefix="${build.output.name}/${install.folder}" />
+            <zipfileset file="src/main/resources/common/sysctl.kura.raspbian.conf"
+                         prefix="${build.output.name}/${install.folder}" />
+            <zipfileset file="src/main/resources/common/patch_sysctl.sh"
+                         prefix="${build.output.name}/${install.folder}" />
+
+			<zipfileset file="src/main/resources/common/hostapd.conf"
+                        prefix="${build.output.name}/${install.folder}" />
+			<zipfileset file="src/main/resources/common/dhcpd-eth0.conf"
+                        prefix="${build.output.name}/${install.folder}" />
+			<zipfileset file="src/main/resources/common/dhcpd-wlan0.conf"
+                        prefix="${build.output.name}/${install.folder}" />
+			<zipfileset file="src/main/resources/common/dhcpd-enp2s0.conf"
+                        prefix="${build.output.name}/${install.folder}" />
+            <zipfileset file="src/main/resources/common/dhcpd-wlp4s0.conf"
+                        prefix="${build.output.name}/${install.folder}" />
+			<zipfileset file="src/main/resources/common/named/named.conf"
+                        prefix="${build.output.name}/${install.folder}" />
+			<zipfileset file="src/main/resources/common/named/named.ca"
+                        prefix="${build.output.name}/${install.folder}" />
+			<zipfileset file="src/main/resources/common/named/named.rfc1912.zones"
+                        prefix="${build.output.name}/${install.folder}" />
+			<zipfileset file="src/main/resources/common/named/usr.sbin.named"
+        	              prefix="${build.output.name}/${install.folder}" />
+			<zipfileset file="src/main/resources/${build.name}/bind.init"
+                        prefix="${build.output.name}/${install.folder}" />
+
+			<zipfileset file="src/main/resources/common/ifcfg-eth0"
+                        prefix="${build.output.name}/${install.folder}" />
+			<zipfileset file="src/main/resources/common/ifcfg-eth1"
+                        prefix="${build.output.name}/${install.folder}" />
+			<zipfileset file="src/main/resources/common/ifcfg-wlan0"
+                        prefix="${build.output.name}/${install.folder}" />
+            <zipfileset file="src/main/resources/common/ifcfg-enp2s0"
+                        prefix="${build.output.name}/${install.folder}" />
+            <zipfileset file="src/main/resources/common/ifcfg-enp3s0"
+                        prefix="${build.output.name}/${install.folder}" />
+            <zipfileset file="src/main/resources/common/ifcfg-wlp4s0"
+                        prefix="${build.output.name}/${install.folder}" />
+			<zipfileset file="src/main/resources/common/network.interfaces"
+                        prefix="${build.output.name}/${install.folder}" />
+			<zipfileset file="src/main/resources/common/network.interfaces.raspbian"
+                        prefix="${build.output.name}/${install.folder}" />
+			<zipfileset file="src/main/resources/common/network.interfaces.ubuntu"
+                        prefix="${build.output.name}/${install.folder}" />
+			<zipfileset file="src/main/resources/common/ifdown-local"
+                        prefix="${build.output.name}/${install.folder}" />
+			<zipfileset file="src/main/resources/common/ifup-local"
+                        prefix="${build.output.name}/${install.folder}" />
+			<zipfileset file="src/main/resources/common/ifup-local.debian"
+                        prefix="${build.output.name}/${install.folder}" />
+			<zipfileset file="src/main/resources/common/ifup-local.raspbian"
+                        prefix="${build.output.name}/${install.folder}" />
+
+			<zipfileset file="${project.build.directory}/${build.output.name}/selinuxKura.pp"
                 prefix="${build.output.name}/${install.folder}" />
-            <zipfileset file="${project.build.directory}/${build.output.name}/kura.init.raspbian"
-                prefix="${build.output.name}/${install.folder}" />
-            <zipfileset file="${project.build.directory}/${build.output.name}/kura.service"
-                prefix="${build.output.name}/${install.folder}" />
-            <zipfileset file="src/main/resources/${build.name}/recover_default_config.init"
-                prefix="${build.output.name}/${install.folder}" />
-            <zipfileset file="src/main/resources/${build.name}/firewall.init"
-                prefix="${build.output.name}/${install.folder}" />
-            <zipfileset file="src/main/resources/${build.name}/iptables.init"
-                prefix="${build.output.name}/${install.folder}" />
-            <zipfileset file="src/main/resources/common/monit.init.raspbian"
-                prefix="${build.output.name}/${install.folder}" />
-            <zipfileset file="src/main/resources/common/monitrc.raspbian"
-                prefix="${build.output.name}/${install.folder}" />
-            <zipfileset file="src/main/resources/${build.name}/kura-tmpfiles.conf"
-                prefix="${build.output.name}/${install.folder}" />
-
-
-            <zipfileset file="src/main/resources/common/logrotate.conf"
-                prefix="${build.output.name}/${install.folder}" />
-            <zipfileset file="src/main/resources/common/kura.logrotate"
-                prefix="${build.output.name}/${install.folder}" />
-
-            <zipfileset file="src/main/resources/common/sysctl.kura.conf"
-                prefix="${build.output.name}/${install.folder}" />
-            <zipfileset file="src/main/resources/common/sysctl.kura.raspbian.conf"
-                prefix="${build.output.name}/${install.folder}" />
-            <zipfileset file="src/main/resources/common/patch_sysctl.sh"
-                prefix="${build.output.name}/${install.folder}" />
-
-            <zipfileset file="src/main/resources/common/hostapd.conf"
-                prefix="${build.output.name}/${install.folder}" />
-            <zipfileset file="src/main/resources/common/dhcpd-eth0.conf"
-                prefix="${build.output.name}/${install.folder}" />
-            <zipfileset file="src/main/resources/common/dhcpd-wlan0.conf"
-                prefix="${build.output.name}/${install.folder}" />
-            <zipfileset file="src/main/resources/common/dhcpd-enp2s0.conf"
-                prefix="${build.output.name}/${install.folder}" />
-            <zipfileset file="src/main/resources/common/dhcpd-wlp4s0.conf"
-                prefix="${build.output.name}/${install.folder}" />
-            <zipfileset file="src/main/resources/common/named/named.conf"
-                prefix="${build.output.name}/${install.folder}" />
-            <zipfileset file="src/main/resources/common/named/named.ca"
-                prefix="${build.output.name}/${install.folder}" />
-            <zipfileset file="src/main/resources/common/named/named.rfc1912.zones"
-                prefix="${build.output.name}/${install.folder}" />
-            <zipfileset file="src/main/resources/common/named/usr.sbin.named"
-                prefix="${build.output.name}/${install.folder}" />
-            <zipfileset file="src/main/resources/${build.name}/bind.init"
-                prefix="${build.output.name}/${install.folder}" />
-
-            <zipfileset file="src/main/resources/common/ifcfg-eth0"
-                prefix="${build.output.name}/${install.folder}" />
-            <zipfileset file="src/main/resources/common/ifcfg-eth1"
-                prefix="${build.output.name}/${install.folder}" />
-            <zipfileset file="src/main/resources/common/ifcfg-wlan0"
-                prefix="${build.output.name}/${install.folder}" />
-            <zipfileset file="src/main/resources/common/ifcfg-enp2s0"
-                prefix="${build.output.name}/${install.folder}" />
-            <zipfileset file="src/main/resources/common/ifcfg-enp3s0"
-                prefix="${build.output.name}/${install.folder}" />
-            <zipfileset file="src/main/resources/common/ifcfg-wlp4s0"
-                prefix="${build.output.name}/${install.folder}" />
-            <zipfileset file="src/main/resources/common/network.interfaces"
-                prefix="${build.output.name}/${install.folder}" />
-            <zipfileset file="src/main/resources/common/network.interfaces.raspbian"
-                prefix="${build.output.name}/${install.folder}" />
-            <zipfileset file="src/main/resources/common/network.interfaces.ubuntu"
-                prefix="${build.output.name}/${install.folder}" />
-            <zipfileset file="src/main/resources/common/ifdown-local"
-                prefix="${build.output.name}/${install.folder}" />
-            <zipfileset file="src/main/resources/common/ifup-local"
-                prefix="${build.output.name}/${install.folder}" />
-            <zipfileset file="src/main/resources/common/ifup-local.debian"
-                prefix="${build.output.name}/${install.folder}" />
-            <zipfileset file="src/main/resources/common/ifup-local.raspbian"
-                prefix="${build.output.name}/${install.folder}" />
-
-            <zipfileset file="${project.build.directory}/${build.output.name}/selinuxKura.pp"
-                prefix="${build.output.name}/${install.folder}" />
-
-            <zipfileset file="${project.build.directory}/${build.output.name}/start_kura.sh"
-                fullpath="${build.output.name}/${binary.folder}/start_kura.sh" filemode="777" />
-            <zipfileset file="${project.build.directory}/${build.output.name}/start_kura_debug.sh"
-                fullpath="${build.output.name}/${binary.folder}/start_kura_debug.sh" filemode="777" />
-            <zipfileset file="${project.build.directory}/${build.output.name}/start_kura_background.sh"
-                fullpath="${build.output.name}/${binary.folder}/start_kura_background.sh" filemode="777" />
-
-            <zipfileset file="RELEASE_NOTES.txt" prefix="${build.output.name}/${framework.config.folder}/" />
-            <zipfileset file="notice.html" prefix="${build.output.name}/" />
-            <zipfileset file="epl-v10.html" prefix="${build.output.name}/" />
-            <zipfileset file="src/main/resources/${build.name}/log4j.xml"
-                prefix="${build.output.name}/${user.config.folder}/" />
-            <zipfileset file="${project.build.directory}/${build.output.name}/kura.properties"
-                prefix="${build.output.name}/${framework.config.folder}/" />
-
-            <zipfileset dir="${kura.osgi.repo}/plugins/" prefix="${build.output.name}/${plugins.folder}">
+
+			<zipfileset file="${project.build.directory}/${build.output.name}/start_kura.sh"
+                        fullpath="${build.output.name}/${binary.folder}/start_kura.sh" filemode="777" />
+			<zipfileset file="${project.build.directory}/${build.output.name}/start_kura_debug.sh"
+                        fullpath="${build.output.name}/${binary.folder}/start_kura_debug.sh" filemode="777" />
+			<zipfileset file="${project.build.directory}/${build.output.name}/start_kura_background.sh"
+                        fullpath="${build.output.name}/${binary.folder}/start_kura_background.sh" filemode="777" />
+
+			<zipfileset file="RELEASE_NOTES.txt"
+                        prefix="${build.output.name}/${framework.config.folder}/" />
+			<zipfileset file="notice.html"
+                        prefix="${build.output.name}/" />
+			<zipfileset file="epl-v10.html"
+                        prefix="${build.output.name}/" />
+			<zipfileset file="src/main/resources/${build.name}/log4j.xml"
+                        prefix="${build.output.name}/${user.config.folder}/" />
+			<zipfileset file="${project.build.directory}/${build.output.name}/kura.properties"
+                        prefix="${build.output.name}/${framework.config.folder}/" />
+
+			<zipfileset dir="${kura.osgi.repo}/plugins/"
+                        prefix="${build.output.name}/${plugins.folder}">
 
 				<!-- exclude source bundles -->
-                <exclude name="*.source_*.jar" />
+				<exclude name="*.source_*.jar"/>
 				<!-- exclude .SNAPSHOT bundles -->
-                <exclude name="*.SNAPSHOT.jar" />
-
-            </zipfileset>
-
-            <zipfileset dir="../target-definition/common/repository/plugins"
-                prefix="${build.output.name}/${plugins.folder}">
-
-                <exclude name="com.google.protobuf_2.6.0.jar" />
-                <exclude name="org.eclipse.paho.*" />
-                <exclude name="com.gwt.user_*" />
-                <exclude name="org.junit*" />
-                <exclude name="org.moka7*" />
-                <exclude name="tinyb*" />
+				<exclude name="*.SNAPSHOT.jar"/>
+
+			</zipfileset>
+
+			<zipfileset dir="../target-definition/common/repository/plugins"
+                        prefix="${build.output.name}/${plugins.folder}">
+
+				<exclude name="com.google.protobuf_2.6.0.jar"/>
+				<exclude name="org.eclipse.paho.*"/>
+				<exclude name="com.gwt.user_*"/>
+				<exclude name="org.junit*"/>
+				<exclude name="org.moka7*"/>
+				<exclude name="tinyb*"/>
 
 				<!-- exclude source bundles -->
-                <exclude name="*.source_*.jar" />
+				<exclude name="*.source_*.jar"/>
 
 				<!-- exclude .SNAPSHOT bundles -->
-                <exclude name="*.SNAPSHOT.jar" />
-
-            </zipfileset>
+				<exclude name="*.SNAPSHOT.jar"/>
+
+			</zipfileset>
 
 			<!-- add .SNAPSHOT as -SNAPSHOT -->
-            <mappedresources>
-                <fileset dir="${kura.osgi.repo}/plugins" includes="*.SNAPSHOT.jar" />
-                <globmapper from="*.SNAPSHOT.jar" to="${build.output.name}/${plugins.folder}/*-SNAPSHOT.jar" />
-            </mappedresources>
-            <mappedresources>
-                <fileset dir="../target-definition/common/repository/plugins" includes="*.SNAPSHOT.jar"
-                    excludes="tinyb*" />
-                <globmapper from="*.SNAPSHOT.jar" to="${build.output.name}/${plugins.folder}/*-SNAPSHOT.jar" />
-            </mappedresources>
-
-            <zipfileset
-                file="${project.build.directory}/plugins/org.eclipse.kura.deployment.agent_${org.eclipse.kura.deployment.agent.version}.jar"
-                prefix="${build.output.name}/${plugins.folder}" />
-            <zipfileset
-                file="${project.build.directory}/plugins/org.eclipse.kura.api_${org.eclipse.kura.api.version}.jar"
-                prefix="${build.output.name}/${plugins.folder}" />
-            <zipfileset
-                file="${project.build.directory}/plugins/org.eclipse.kura.core_${org.eclipse.kura.core.version}.jar"
-                prefix="${build.output.name}/${plugins.folder}" />
-            <zipfileset
-                file="${project.build.directory}/plugins/org.eclipse.kura.core.certificates_${org.eclipse.kura.core.certificates.version}.jar"
-                prefix="${build.output.name}/${plugins.folder}" />
-            <zipfileset
-                file="${project.build.directory}/plugins/org.eclipse.kura.core.cloud_${org.eclipse.kura.core.cloud.version}.jar"
-                prefix="${build.output.name}/${plugins.folder}" />
-            <zipfileset
-                file="${project.build.directory}/plugins/org.eclipse.kura.cloudconnection.eclipseiot.mqtt.provider_${org.eclipse.kura.cloudconnection.eclipseiot.mqtt.provider.version}.jar"
-                prefix="${build.output.name}/${plugins.folder}" />
-            <zipfileset
-                file="${project.build.directory}/plugins/org.eclipse.kura.core.comm_${org.eclipse.kura.core.comm.version}.jar"
-                prefix="${build.output.name}/${plugins.folder}" />
-            <zipfileset
-                file="${project.build.directory}/plugins/org.eclipse.kura.core.configuration_${org.eclipse.kura.core.configuration.version}.jar"
-                prefix="${build.output.name}/${plugins.folder}" />
-            <zipfileset
-                file="${project.build.directory}/plugins/org.eclipse.kura.core.crypto_${org.eclipse.kura.core.crypto.version}.jar"
-                prefix="${build.output.name}/${plugins.folder}" />
-            <zipfileset
-                file="${project.build.directory}/plugins/org.eclipse.kura.core.deployment_${org.eclipse.kura.core.deployment.version}.jar"
-                prefix="${build.output.name}/${plugins.folder}" />
-            <zipfileset
-                file="${project.build.directory}/plugins/org.eclipse.kura.core.net_${org.eclipse.kura.core.net.version}.jar"
-                prefix="${build.output.name}/${plugins.folder}" />
-            <zipfileset
-                file="${project.build.directory}/plugins/org.eclipse.kura.linux.clock_${org.eclipse.kura.linux.clock.version}.jar"
-                prefix="${build.output.name}/${plugins.folder}" />
-            <zipfileset
-                file="${project.build.directory}/plugins/org.eclipse.kura.linux.command_${org.eclipse.kura.linux.command.version}.jar"
-                prefix="${build.output.name}/${plugins.folder}" />
-            <zipfileset
-                file="${project.build.directory}/plugins/org.eclipse.kura.linux.position_${org.eclipse.kura.linux.position.version}.jar"
-                prefix="${build.output.name}/${plugins.folder}" />
-            <zipfileset
-                file="${project.build.directory}/plugins/org.eclipse.kura.linux.usb_${org.eclipse.kura.linux.usb.version}.jar"
-                prefix="${build.output.name}/${plugins.folder}" />
-            <zipfileset
-                file="${project.build.directory}/plugins/org.eclipse.kura.linux.usb.${native.tag}_${org.eclipse.kura.linux.usb.version}.jar"
-                prefix="${build.output.name}/${plugins.folder}" />
-            <zipfileset
-                file="${project.build.directory}/plugins/org.eclipse.kura.linux.bluetooth_${org.eclipse.kura.linux.bluetooth.version}.jar"
-                prefix="${build.output.name}/${plugins.folder}" />
-            <zipfileset
-                file="${project.build.directory}/plugins/org.eclipse.kura.ble.provider_${org.eclipse.kura.ble.provider.version}.jar"
-                prefix="${build.output.name}/${plugins.folder}" />
-            <zipfileset
-                file="${project.build.directory}/plugins/org.eclipse.kura.ble.ibeacon.provider_${org.eclipse.kura.ble.ibeacon.provider.version}.jar"
-                prefix="${build.output.name}/${plugins.folder}" />
-            <zipfileset
-                file="${project.build.directory}/plugins/org.eclipse.kura.ble.eddystone.provider_${org.eclipse.kura.ble.eddystone.provider.version}.jar"
-                prefix="${build.output.name}/${plugins.folder}" />
-            <zipfileset
-                file="${project.build.directory}/plugins/org.eclipse.kura.linux.watchdog_${org.eclipse.kura.linux.watchdog.version}.jar"
-                prefix="${build.output.name}/${plugins.folder}" />
-            <zipfileset
-                file="${project.build.directory}/plugins/org.eclipse.kura.core.status_${org.eclipse.kura.core.status.version}.jar"
-                prefix="${build.output.name}/${plugins.folder}" />
-            <zipfileset
-                file="${project.build.directory}/plugins/org.eclipse.kura.linux.gpio_${org.eclipse.kura.linux.gpio.version}.jar"
-                prefix="${build.output.name}/${plugins.folder}" />
-            <zipfileset
-                file="${project.build.directory}/plugins/org.eclipse.kura.linux_${org.eclipse.kura.linux.version}.jar"
-                prefix="${build.output.name}/${plugins.folder}" />
-             
+			<mappedresources>
+				<fileset dir="${kura.osgi.repo}/plugins" includes="*.SNAPSHOT.jar" />
+				<globmapper from="*.SNAPSHOT.jar" to="${build.output.name}/${plugins.folder}/*-SNAPSHOT.jar" />
+			</mappedresources>
+			<mappedresources>
+				<fileset dir="../target-definition/common/repository/plugins" includes="*.SNAPSHOT.jar" excludes="tinyb*"/>
+				<globmapper from="*.SNAPSHOT.jar" to="${build.output.name}/${plugins.folder}/*-SNAPSHOT.jar" />
+			</mappedresources>
+
+			<zipfileset file="${project.build.directory}/plugins/org.eclipse.kura.deployment.agent_${org.eclipse.kura.deployment.agent.version}.jar"
+                        prefix="${build.output.name}/${plugins.folder}" />
+			<zipfileset file="${project.build.directory}/plugins/org.eclipse.kura.api_${org.eclipse.kura.api.version}.jar"
+                        prefix="${build.output.name}/${plugins.folder}" />
+			<zipfileset file="${project.build.directory}/plugins/org.eclipse.kura.core_${org.eclipse.kura.core.version}.jar"
+                        prefix="${build.output.name}/${plugins.folder}" />
+			<zipfileset file="${project.build.directory}/plugins/org.eclipse.kura.core.certificates_${org.eclipse.kura.core.certificates.version}.jar"
+                        prefix="${build.output.name}/${plugins.folder}" />
+			<zipfileset file="${project.build.directory}/plugins/org.eclipse.kura.core.cloud_${org.eclipse.kura.core.cloud.version}.jar"
+						prefix="${build.output.name}/${plugins.folder}" />
+            <zipfileset file="${project.build.directory}/plugins/org.eclipse.kura.cloudconnection.eclipseiot.mqtt.provider_${org.eclipse.kura.cloudconnection.eclipseiot.mqtt.provider.version}.jar"
+						prefix="${build.output.name}/${plugins.folder}" />
+			<zipfileset file="${project.build.directory}/plugins/org.eclipse.kura.core.comm_${org.eclipse.kura.core.comm.version}.jar"
+                        prefix="${build.output.name}/${plugins.folder}" />
+			<zipfileset file="${project.build.directory}/plugins/org.eclipse.kura.core.configuration_${org.eclipse.kura.core.configuration.version}.jar"
+                        prefix="${build.output.name}/${plugins.folder}" />
+			<zipfileset file="${project.build.directory}/plugins/org.eclipse.kura.core.crypto_${org.eclipse.kura.core.crypto.version}.jar"
+                        prefix="${build.output.name}/${plugins.folder}" />
+			<zipfileset file="${project.build.directory}/plugins/org.eclipse.kura.core.deployment_${org.eclipse.kura.core.deployment.version}.jar"
+                        prefix="${build.output.name}/${plugins.folder}" />
+			<zipfileset file="${project.build.directory}/plugins/org.eclipse.kura.core.net_${org.eclipse.kura.core.net.version}.jar"
+                        prefix="${build.output.name}/${plugins.folder}" />
+			<zipfileset file="${project.build.directory}/plugins/org.eclipse.kura.linux.clock_${org.eclipse.kura.linux.clock.version}.jar"
+                        prefix="${build.output.name}/${plugins.folder}" />
+			<zipfileset file="${project.build.directory}/plugins/org.eclipse.kura.linux.command_${org.eclipse.kura.linux.command.version}.jar"
+                        prefix="${build.output.name}/${plugins.folder}" />
+			<zipfileset file="${project.build.directory}/plugins/org.eclipse.kura.linux.position_${org.eclipse.kura.linux.position.version}.jar"
+                        prefix="${build.output.name}/${plugins.folder}" />
+			<zipfileset file="${project.build.directory}/plugins/org.eclipse.kura.linux.usb_${org.eclipse.kura.linux.usb.version}.jar"
+                        prefix="${build.output.name}/${plugins.folder}" />
+			<zipfileset file="${project.build.directory}/plugins/org.eclipse.kura.linux.usb.${native.tag}_${org.eclipse.kura.linux.usb.version}.jar"
+                        prefix="${build.output.name}/${plugins.folder}" />
+			<zipfileset file="${project.build.directory}/plugins/org.eclipse.kura.linux.bluetooth_${org.eclipse.kura.linux.bluetooth.version}.jar"
+                        prefix="${build.output.name}/${plugins.folder}" />
+	        <zipfileset file="${project.build.directory}/plugins/org.eclipse.kura.ble.provider_${org.eclipse.kura.ble.provider.version}.jar"
+	                        prefix="${build.output.name}/${plugins.folder}" />
+            <zipfileset file="${project.build.directory}/plugins/org.eclipse.kura.ble.ibeacon.provider_${org.eclipse.kura.ble.ibeacon.provider.version}.jar"
+                            prefix="${build.output.name}/${plugins.folder}" />
+            <zipfileset file="${project.build.directory}/plugins/org.eclipse.kura.ble.eddystone.provider_${org.eclipse.kura.ble.eddystone.provider.version}.jar"
+                            prefix="${build.output.name}/${plugins.folder}" />
+			<zipfileset file="${project.build.directory}/plugins/org.eclipse.kura.linux.watchdog_${org.eclipse.kura.linux.watchdog.version}.jar"
+                        prefix="${build.output.name}/${plugins.folder}" />
+			<zipfileset file="${project.build.directory}/plugins/org.eclipse.kura.core.status_${org.eclipse.kura.core.status.version}.jar"
+                        prefix="${build.output.name}/${plugins.folder}" />
+			<zipfileset file="${project.build.directory}/plugins/org.eclipse.kura.linux.gpio_${org.eclipse.kura.linux.gpio.version}.jar"
+                        prefix="${build.output.name}/${plugins.folder}" />
+			<zipfileset file="${project.build.directory}/plugins/org.eclipse.kura.linux_${org.eclipse.kura.linux.version}.jar"
+                        prefix="${build.output.name}/${plugins.folder}" />
             <!-- additional configs -->
             <zipfileset
                 file="${project.build.directory}/plugins/org.eclipse.kura.driver.opcua.provider_${org.eclipse.kura.driver.opcua.provider.version}.jar"
                 prefix="${build.output.name}/${plugins.folder}" />
+			<zipfileset
+                file="${project.build.directory}/plugins/org.eclipse.kura.driver.s7plc.provider_${org.eclipse.kura.driver.s7plc.provider.version}.jar"
+                prefix="${build.output.name}/${plugins.folder}" />
             <zipfileset
                 file="${project.build.directory}/plugins/org.eclipse.kura.protocol.modbus_${org.eclipse.kura.protocol.modbus.version}.jar"
                 prefix="${build.output.name}/${plugins.folder}" />
-        </zip>
-
-        <antcall target="camel-jar" />
-
-        <antcall target="rest-jar" />
-
-        <antcall target="asset-jar" />
-
-        <antcall target="artemis-jar" />
-
-        <antcall target="marshallers-jar" />
-        <antcall target="deployment-hooks-jar" />
-
-        <antcall target="wires-jar" />
-
-        <antcall target="misc-jar" />
+		</zip>
+
+		<antcall target="camel-jar" />
+
+		<antcall target="rest-jar" />
+
+		<antcall target="asset-jar" />
+
+		<antcall target="artemis-jar" />
+
+		<antcall target="marshallers-jar" />
+		<antcall target="deployment-hooks-jar" />
+
+		<antcall target="wires-jar" />
+
+		<antcall target="misc-jar" />
 
 		<!-- Conditional inclusion of jar files in the distribution jar -->
-        <antcall target="web2-jar" />
-        <antcall target="gpio-jar" />
-        <antcall target="emulator-gpio-jar" />
-        <antcall target="emulator-jars" />
-        <antcall target="linux-sysv-jars" />
-        <antcall target="linux-debian-jars" />
-        <antcall target="linux-redhat-jars" />
-        <antcall target="linux-systemd-jars" />
-        <antcall target="tinyb-jars" />
-
-        <echo message="Building Kura Distribution for ${build.name}-jars..." />
+		<antcall target="web2-jar" />
+		<antcall target="gpio-jar" />
+		<antcall target="emulator-gpio-jar" />
+		<antcall target="emulator-jars" />
+		<antcall target="linux-sysv-jars" />
+		<antcall target="linux-debian-jars" />
+		<antcall target="linux-redhat-jars" />
+		<antcall target="linux-systemd-jars" />
+		<antcall target="tinyb-jars" />
+
+		<echo message="Building Kura Distribution for ${build.name}-jars..." />
 
 		<!-- Create installer script -->
-        <echo message="Creating Installer for ${build.name}  ${kura.install.dir}" />
-        <exec executable="${project.build.directory}/../src/main/sh/create_installer.sh">
-            <arg value="${project.build.directory}" />
-            <arg value="${build.output.name}.zip" />
-            <arg value="kura_${project.version}_${build.name}_installer.sh" />
-            <arg value="${build.name}" />
-            <arg value="${kura.install.dir}" />
-        </exec>
+		<echo message="Creating Installer for ${build.name}  ${kura.install.dir}" />
+		<exec executable="${project.build.directory}/../src/main/sh/create_installer.sh">
+			<arg value="${project.build.directory}" />
+			<arg value="${build.output.name}.zip" />
+			<arg value="kura_${project.version}_${build.name}_installer.sh" />
+			<arg value="${build.name}" />
+			<arg value="${kura.install.dir}" />
+		</exec>
 
 
 
 		<!-- Get version information for the bundles/files in this build -->
-        <echo message="Gathering version information for the bundles/files in ${build.name}" />
-        <exec executable="src/main/sh/get_build_versions.sh">
-            <arg value="${project.build.directory}" />
-            <arg value="${build.output.name}.zip" />
-            <arg value="kura_${project.version}_${build.name}.catalog" />
-            <arg value="${build.name}" />
-        </exec>
+		<echo message="Gathering version information for the bundles/files in ${build.name}" />
+		<exec executable="src/main/sh/get_build_versions.sh">
+			<arg value="${project.build.directory}" />
+			<arg value="${build.output.name}.zip" />
+			<arg value="kura_${project.version}_${build.name}.catalog" />
+			<arg value="${build.name}" />
+		</exec>
 
 
 		<!-- Diff with the previous version -->
-        <property file="RELEASE_INFO/version.properties" />
-        <echo message="Diff version information with ${build.name} version ${kura.project.version.previous}" />
-        <exec executable="src/main/sh/diff_build_versions.sh">
-            <arg
-                value="RELEASE_INFO/${kura.project.version.previous}/kura_${kura.project.version.previous}_${build.name}.catalog" />
-            <arg value="${project.build.directory}/${build.output.name}.catalog" />
-            <arg
-                value="${project.build.directory}/kura_${kura.project.version.previous}_to_${project.version}_${build.name}" />
-            <arg value="${build.name}" />
-        </exec>
+		<property file="RELEASE_INFO/version.properties" />
+		<echo message="Diff version information with ${build.name} version ${kura.project.version.previous}" />
+		<exec executable="src/main/sh/diff_build_versions.sh">
+			<arg value="RELEASE_INFO/${kura.project.version.previous}/kura_${kura.project.version.previous}_${build.name}.catalog" />
+			<arg value="${project.build.directory}/${build.output.name}.catalog" />
+			<arg value="${project.build.directory}/kura_${kura.project.version.previous}_to_${project.version}_${build.name}" />
+			<arg value="${build.name}" />
+		</exec>
 
 
 		<!-- Create upgrader -->
-        <echo message="Creating Upgrader for ${build.name}" />
-        <exec executable="${project.build.directory}/../src/main/sh/create_upgrader.sh">
-            <arg value="${project.build.directory}" />
-            <arg value="${project.build.directory}/${build.output.name}.zip" />
-            <arg value="kura_${project.version}_${build.name}_upgrade.zip" />
-            <arg value="KURA_${kura.project.version.previous}" />
-            <arg value="${kura.install.dir}" />
-            <arg value="${build.output.name}" />
-            <arg value="kura_${kura.project.version.previous}_to_${project.version}_${build.name}.removed" />
-            <arg value="kura_${kura.project.version.previous}_to_${project.version}_${build.name}.keep" />
-            <arg value="${build.output.name}_upgrader.sh" />
-            <arg value="${build.name}" />
-        </exec>
-    </target>
-
-    <target name="set-http-port" if="http.port">
-        <propertyfile file="${project.build.directory}/${build.output.name}/config.ini">
-            <entry key="org.osgi.service.http.port" operation="=" value="${http.port}" />
-        </propertyfile>
-    </target>
+		<echo message="Creating Upgrader for ${build.name}" />
+		<exec executable="${project.build.directory}/../src/main/sh/create_upgrader.sh">
+			<arg value="${project.build.directory}" />
+			<arg value="${project.build.directory}/${build.output.name}.zip" />
+			<arg value="kura_${project.version}_${build.name}_upgrade.zip" />
+			<arg value="KURA_${kura.project.version.previous}" />
+			<arg value="${kura.install.dir}" />
+			<arg value="${build.output.name}" />
+			<arg value="kura_${kura.project.version.previous}_to_${project.version}_${build.name}.removed" />
+			<arg value="kura_${kura.project.version.previous}_to_${project.version}_${build.name}.keep" />
+			<arg value="${build.output.name}_upgrader.sh" />
+			<arg value="${build.name}" />
+		</exec>
+	</target>
+
+	<target name="set-http-port" if="http.port">
+		<propertyfile file="${project.build.directory}/${build.output.name}/config.ini">
+			<entry key="org.osgi.service.http.port" operation="="
+                   value="${http.port}" />
+		</propertyfile>
+	</target>
 
 	<!-- OSGi base configs -->
-    <target name="osgi-base-config">
-        <propertyfile file="${project.build.directory}/${build.output.name}/config.ini">
-            <entry key="osgi.bundles" operation="+"
-                value="reference:file:${kura.install.dir}/${kura.symlink}/${plugins.folder}/org.eclipse.equinox.cm_${org.eclipse.equinox.cm.version}.jar@1:start" />
-            <entry key="osgi.bundles" operation="+"
-                value=", reference:file:${kura.install.dir}/${kura.symlink}/${plugins.folder}/org.eclipse.kura.sun.misc_${org.eclipse.kura.sun.misc.version}.jar@1" />
-            <entry key="osgi.bundles" operation="+"
-                value=", reference:file:${kura.install.dir}/${kura.symlink}/${plugins.folder}/org.eclipse.equinox.common_${org.eclipse.equinox.common.version}.jar@1:start" />
-            <entry key="osgi.bundles" operation="+"
-                value=", reference:file:${kura.install.dir}/${kura.symlink}/${plugins.folder}/org.eclipse.equinox.registry_${org.eclipse.equinox.registry.version}.jar@1:start" />
-            <entry key="osgi.bundles" operation="+"
-                value=", reference:file:${kura.install.dir}/${kura.symlink}/${plugins.folder}/org.eclipse.equinox.http.registry_${org.eclipse.equinox.http.registry.version}.jar@1:start" />
-            <entry key="osgi.bundles" operation="+"
-                value=", reference:file:${kura.install.dir}/${kura.symlink}/${plugins.folder}/org.eclipse.equinox.console_${org.eclipse.equinox.console.version}.jar@1" />
-            <entry key="osgi.bundles" operation="+"
-                value=", reference:file:${kura.install.dir}/${kura.symlink}/${plugins.folder}/org.eclipse.equinox.ds_${org.eclipse.equinox.ds.version}.jar@1:start" />
-            <entry key="osgi.bundles" operation="+"
-                value=", reference:file:${kura.install.dir}/${kura.symlink}/${plugins.folder}/org.eclipse.equinox.event_${org.eclipse.equinox.event.version}.jar@1:start" />
-            <entry key="osgi.bundles" operation="+"
-                value=", reference:file:${kura.install.dir}/${kura.symlink}/${plugins.folder}/org.eclipse.equinox.io_${org.eclipse.equinox.io.version}.jar@1:start" />
-            <entry key="osgi.bundles" operation="+"
-                value=", reference:file:${kura.install.dir}/${kura.symlink}/${plugins.folder}/org.eclipse.equinox.metatype_${org.eclipse.equinox.metatype.version}.jar@1:start" />
-            <entry key="osgi.bundles" operation="+"
-                value=", reference:file:${kura.install.dir}/${kura.symlink}/${plugins.folder}/org.eclipse.equinox.util_${org.eclipse.equinox.util.version}.jar@1:start" />
-            <entry key="osgi.bundles" operation="+"
-                value=", reference:file:${kura.install.dir}/${kura.symlink}/${plugins.folder}/org.eclipse.osgi.services_${org.eclipse.osgi.services.version}.jar@2:start" />
-            <entry key="osgi.bundles" operation="+"
-                value=", reference:file:${kura.install.dir}/${kura.symlink}/${plugins.folder}/org.eclipse.osgi.util_${org.eclipse.osgi.util.version}.jar@2:start" />
-            <entry key="osgi.bundles" operation="+"
-                value=", reference:file:${kura.install.dir}/${kura.symlink}/${plugins.folder}/org.apache.felix.scr_${org.apache.felix.scr.version}.jar@5" />
-            <entry key="osgi.bundles" operation="+"
-                value=", reference:file:${kura.install.dir}/${kura.symlink}/${plugins.folder}/org.apache.felix.gogo.command_${org.apache.felix.gogo.command.version}.jar@5" />
-            <entry key="osgi.bundles" operation="+"
-                value=", reference:file:${kura.install.dir}/${kura.symlink}/${plugins.folder}/org.apache.felix.gogo.runtime_${org.apache.felix.gogo.runtime.version}.jar@5" />
-            <entry key="osgi.bundles" operation="+"
-                value=", reference:file:${kura.install.dir}/${kura.symlink}/${plugins.folder}/org.apache.felix.gogo.shell_${org.apache.felix.gogo.shell.version}.jar@5" />
-            <entry key="osgi.bundles" operation="+"
-                value=", reference:file:${kura.install.dir}/${kura.symlink}/${plugins.folder}/org.knowhowlab.osgi.monitoradmin_${org.knowhowlab.osgi.monitoradmin.version}.jar@3:start" />
-            <entry key="osgi.bundles" operation="+"
-                value=", reference:file:${kura.install.dir}/${kura.symlink}/${plugins.folder}/org.apache.felix.dependencymanager_${org.apache.felix.dependencymanager.version}.jar@3:start" />
-            <entry key="osgi.bundles" operation="+"
-                value=", reference:file:${kura.install.dir}/${kura.symlink}/${plugins.folder}/org.apache.felix.deploymentadmin_${org.apache.felix.deploymentadmin.version}.jar@3:start" />
+	<target name="osgi-base-config">
+		<propertyfile file="${project.build.directory}/${build.output.name}/config.ini">
+			<entry key="osgi.bundles" operation="+"
+				value="reference:file:${kura.install.dir}/${kura.symlink}/${plugins.folder}/org.eclipse.equinox.cm_${org.eclipse.equinox.cm.version}.jar@1:start" />
+			<entry key="osgi.bundles" operation="+"
+				value=", reference:file:${kura.install.dir}/${kura.symlink}/${plugins.folder}/org.eclipse.kura.sun.misc_${org.eclipse.kura.sun.misc.version}.jar@1" />
+			<entry key="osgi.bundles" operation="+"
+				value=", reference:file:${kura.install.dir}/${kura.symlink}/${plugins.folder}/org.eclipse.equinox.common_${org.eclipse.equinox.common.version}.jar@1:start" />
+			<entry key="osgi.bundles" operation="+"
+				value=", reference:file:${kura.install.dir}/${kura.symlink}/${plugins.folder}/org.eclipse.equinox.registry_${org.eclipse.equinox.registry.version}.jar@1:start" />
+			<entry key="osgi.bundles" operation="+"
+				value=", reference:file:${kura.install.dir}/${kura.symlink}/${plugins.folder}/org.eclipse.equinox.http.registry_${org.eclipse.equinox.http.registry.version}.jar@1:start" />
+			<entry key="osgi.bundles" operation="+"
+				value=", reference:file:${kura.install.dir}/${kura.symlink}/${plugins.folder}/org.eclipse.equinox.console_${org.eclipse.equinox.console.version}.jar@1" />
+			<entry key="osgi.bundles" operation="+"
+				value=", reference:file:${kura.install.dir}/${kura.symlink}/${plugins.folder}/org.eclipse.equinox.ds_${org.eclipse.equinox.ds.version}.jar@1:start" />
+			<entry key="osgi.bundles" operation="+"
+				value=", reference:file:${kura.install.dir}/${kura.symlink}/${plugins.folder}/org.eclipse.equinox.event_${org.eclipse.equinox.event.version}.jar@1:start" />
+			<entry key="osgi.bundles" operation="+"
+				value=", reference:file:${kura.install.dir}/${kura.symlink}/${plugins.folder}/org.eclipse.equinox.io_${org.eclipse.equinox.io.version}.jar@1:start" />
+			<entry key="osgi.bundles" operation="+"
+				value=", reference:file:${kura.install.dir}/${kura.symlink}/${plugins.folder}/org.eclipse.equinox.metatype_${org.eclipse.equinox.metatype.version}.jar@1:start" />
+			<entry key="osgi.bundles" operation="+"
+				value=", reference:file:${kura.install.dir}/${kura.symlink}/${plugins.folder}/org.eclipse.equinox.util_${org.eclipse.equinox.util.version}.jar@1:start" />
+			<entry key="osgi.bundles" operation="+"
+				value=", reference:file:${kura.install.dir}/${kura.symlink}/${plugins.folder}/org.eclipse.osgi.services_${org.eclipse.osgi.services.version}.jar@2:start" />
+			<entry key="osgi.bundles" operation="+"
+				value=", reference:file:${kura.install.dir}/${kura.symlink}/${plugins.folder}/org.eclipse.osgi.util_${org.eclipse.osgi.util.version}.jar@2:start" />
+			<entry key="osgi.bundles" operation="+"
+				value=", reference:file:${kura.install.dir}/${kura.symlink}/${plugins.folder}/org.apache.felix.scr_${org.apache.felix.scr.version}.jar@5" />
+			<entry key="osgi.bundles" operation="+"
+				value=", reference:file:${kura.install.dir}/${kura.symlink}/${plugins.folder}/org.apache.felix.gogo.command_${org.apache.felix.gogo.command.version}.jar@5" />
+			<entry key="osgi.bundles" operation="+"
+				value=", reference:file:${kura.install.dir}/${kura.symlink}/${plugins.folder}/org.apache.felix.gogo.runtime_${org.apache.felix.gogo.runtime.version}.jar@5" />
+			<entry key="osgi.bundles" operation="+"
+				value=", reference:file:${kura.install.dir}/${kura.symlink}/${plugins.folder}/org.apache.felix.gogo.shell_${org.apache.felix.gogo.shell.version}.jar@5" />
+			<entry key="osgi.bundles" operation="+"
+				value=", reference:file:${kura.install.dir}/${kura.symlink}/${plugins.folder}/org.knowhowlab.osgi.monitoradmin_${org.knowhowlab.osgi.monitoradmin.version}.jar@3:start" />
+			<entry key="osgi.bundles" operation="+"
+				value=", reference:file:${kura.install.dir}/${kura.symlink}/${plugins.folder}/org.apache.felix.dependencymanager_${org.apache.felix.dependencymanager.version}.jar@3:start" />
+			<entry key="osgi.bundles" operation="+"
+				value=", reference:file:${kura.install.dir}/${kura.symlink}/${plugins.folder}/org.apache.felix.deploymentadmin_${org.apache.felix.deploymentadmin.version}.jar@3:start" />
+			<entry key="osgi.bundles" operation="+"
+				value=", reference:file:${kura.install.dir}/${kura.symlink}/${plugins.folder}/org.eclipse.equinox.wireadmin_${org.eclipse.equinox.wireadmin.version}.jar@3:start" />
+			<entry key="osgi.bundles" operation="+"
+				value=", reference:file:${kura.install.dir}/${kura.symlink}/${plugins.folder}/org.eclipse.equinox.http.jetty_${org.eclipse.equinox.http.jetty.version}.jar@5:start" />
+			<entry key="osgi.bundles" operation="+"
+				value=", reference:file:${kura.install.dir}/${kura.symlink}/${plugins.folder}/org.eclipse.kura.jetty.customizer_${org.eclipse.kura.jetty.customizer.version}.jar" />
+			<entry key="osgi.bundles" operation="+"
+				value=", reference:file:${kura.install.dir}/${kura.symlink}/${plugins.folder}/org.eclipse.equinox.http.servlet_${org.eclipse.equinox.http.servlet.version}.jar@5:start" />
+			<entry key="osgi.bundles" operation="+"
+				value=", reference:file:${kura.install.dir}/${kura.symlink}/${plugins.folder}/org.eclipse.jetty.continuation_${org.eclipse.jetty.continuation.version}.jar@5:start" />
+			<entry key="osgi.bundles" operation="+"
+				value=", reference:file:${kura.install.dir}/${kura.symlink}/${plugins.folder}/org.eclipse.jetty.http_${org.eclipse.jetty.http.version}.jar@5:start" />
+			<entry key="osgi.bundles" operation="+"
+				value=", reference:file:${kura.install.dir}/${kura.symlink}/${plugins.folder}/org.eclipse.jetty.io_${org.eclipse.jetty.io.version}.jar@5:start" />
+			<entry key="osgi.bundles" operation="+"
+				value=", reference:file:${kura.install.dir}/${kura.symlink}/${plugins.folder}/org.eclipse.jetty.security_${org.eclipse.jetty.security.version}.jar@5:start" />
+			<entry key="osgi.bundles" operation="+"
+				value=", reference:file:${kura.install.dir}/${kura.symlink}/${plugins.folder}/org.eclipse.jetty.server_${org.eclipse.jetty.server.version}.jar@5:start" />
+			<entry key="osgi.bundles" operation="+"
+				value=", reference:file:${kura.install.dir}/${kura.symlink}/${plugins.folder}/org.eclipse.jetty.servlet_${org.eclipse.jetty.servlet.version}.jar@5:start" />
+			<entry key="osgi.bundles" operation="+"
+				value=", reference:file:${kura.install.dir}/${kura.symlink}/${plugins.folder}/org.eclipse.jetty.util_${org.eclipse.jetty.util.version}.jar@5:start" />
+			<entry key="osgi.bundles" operation="+"
+				value=", reference:file:${kura.install.dir}/${kura.symlink}/${plugins.folder}/javax.servlet_${javax.servlet.version}.jar@5:start" />
+			<entry key="osgi.bundles" operation="+"
+				value=", reference:file:${kura.install.dir}/${kura.symlink}/${plugins.folder}/org.apache.commons.fileupload_${org.apache.commons.fileupload.version}.jar@3:start" />
+			<entry key="osgi.bundles" operation="+"
+				value=", reference:file:${kura.install.dir}/${kura.symlink}/${plugins.folder}/org.apache.commons.io_${org.apache.commons.io.version}.jar@3:start" />
+			<entry key="osgi.bundles" operation="+"
+				value=", reference:file:${kura.install.dir}/${kura.symlink}/${plugins.folder}/slf4j.api_${slf4j.api.version}.jar@3:start" />
+			<entry key="osgi.bundles" operation="+"
+			    value=", reference:file:${kura.install.dir}/${kura.symlink}/${plugins.folder}/jcl.over.slf4j_${jcl.over.slf4j.version}.jar@3:start" />
+			<entry key="osgi.bundles" operation="+"
+				value=", reference:file:${kura.install.dir}/${kura.symlink}/${plugins.folder}/org.apache.log4j2-api-config_${org.apache.log4j2-api-config.version}.jar@3" />
+			<entry key="osgi.bundles" operation="+"
+				value=", reference:file:${kura.install.dir}/${kura.symlink}/${plugins.folder}/org.apache.logging.log4j.api_${log4j.version}.jar@3:start" />
+			<entry key="osgi.bundles" operation="+"
+				value=", reference:file:${kura.install.dir}/${kura.symlink}/${plugins.folder}/org.apache.logging.log4j.core_${log4j.version}.jar@3:start" />
+			<entry key="osgi.bundles" operation="+"
+				value=", reference:file:${kura.install.dir}/${kura.symlink}/${plugins.folder}/org.apache.logging.log4j.slf4j-impl_${log4j.version}.jar@3:start" />
+			<entry key="osgi.bundles" operation="+"
+				value=", reference:file:${kura.install.dir}/${kura.symlink}/${plugins.folder}/minimal-json_${com.eclipsesource.minimal-json.version}.jar" />
+			<entry key="osgi.bundles" operation="+"
+				value=", reference:file:${kura.install.dir}/${kura.symlink}/${plugins.folder}/org.h2_${com.h2database.h2.version}.jar@3:start" />
+			<entry key="osgi.bundles" operation="+"
+                value=", reference:file:${kura.install.dir}/${kura.symlink}/${plugins.folder}/com.codeminders.hidapi.${native.tag}_${com.codeminders.hidapi.version}.jar@3" />
+			<entry key="osgi.bundles" operation="+"
+				value=", reference:file:${kura.install.dir}/${kura.symlink}/${plugins.folder}/com.codeminders.hidapi_${com.codeminders.hidapi.version}.jar@3:start" />
+			<entry key="osgi.bundles" operation="+"
+                value=", reference:file:${kura.install.dir}/${kura.symlink}/${plugins.folder}/org.eclipse.soda.dk.comm.${native.tag}_${org.eclipse.soda.dk.comm.version}.jar@3" />
+			<entry key="osgi.bundles" operation="+"
+				value=", reference:file:${kura.install.dir}/${kura.symlink}/${plugins.folder}/org.eclipse.soda.dk.comm_${org.eclipse.soda.dk.comm.version}.jar@3:start" />
+			<entry key="osgi.bundles" operation="+"
+				value=", reference:file:${kura.install.dir}/${kura.symlink}/${plugins.folder}/org.apache.commons.lang3_${org.apache.commons.lang3.version}.jar@4:start" />
+			<entry key="osgi.bundles" operation="+"
+				value=", reference:file:${kura.install.dir}/${kura.symlink}/${plugins.folder}/org.usb4java_${org.usb4java.version}.jar@4:start" />
+			<entry key="osgi.bundles" operation="+"
+				value=", reference:file:${kura.install.dir}/${kura.symlink}/${plugins.folder}/usb4java-javax_${usb4java-javax.version}.jar@4:start" />
+			<entry key="osgi.bundles" operation="+"
+                value=", reference:file:${kura.install.dir}/${kura.symlink}/${plugins.folder}/jdk.dio.${native.tag}_${jdk.dio.version}.jar@3" />
+			<entry key="osgi.bundles" operation="+"
+				value=", reference:file:${kura.install.dir}/${kura.symlink}/${plugins.folder}/jdk.dio_${jdk.dio.version}.jar@3" />
+	        <entry key="osgi.bundles" operation="+"
+	            value=", reference:file:${kura.install.dir}/${kura.symlink}/${plugins.folder}/tinyb.${native.tag}_${tinyb.version}.jar@3" />
+	        <entry key="osgi.bundles" operation="+"
+	            value=", reference:file:${kura.install.dir}/${kura.symlink}/${plugins.folder}/tinyb_${tinyb.version}.jar@3:start" />
+			<entry key="osgi.bundles" operation="+"
+				value=", reference:file:${kura.install.dir}/${kura.symlink}/${plugins.folder}/org.apache.commons.net_${org.apache.commons.net.version}.jar@3:start" />
+			<entry key="osgi.bundles" operation="+"
+                value=", reference:file:${kura.install.dir}/${kura.symlink}/${plugins.folder}/org.apache.commons.exec_${org.apache.commons.exec.version}.jar" />
+			<entry key="osgi.bundles" operation="+"
+			    value=", reference:file:${kura.install.dir}/${kura.symlink}/${plugins.folder}/com.eclipsesource.jaxrs.jersey-min_${com.eclipsesource.jaxrs.jersey-min.version}.jar@3" />
+			<entry key="osgi.bundles" operation="+"
+			    value=", reference:file:${kura.install.dir}/${kura.symlink}/${plugins.folder}/com.eclipsesource.jaxrs.publisher_${com.eclipsesource.jaxrs.publisher.version}.jar@4:start" />
+			<entry key="osgi.bundles" operation="+"
+			    value=", reference:file:${kura.install.dir}/${kura.symlink}/${plugins.folder}/com.eclipsesource.jaxrs.provider.gson_${com.eclipsesource.jaxrs.provider.gson.version}.jar@4:start" />
+			<entry key="osgi.bundles" operation="+"
+			    value=", reference:file:${kura.install.dir}/${kura.symlink}/${plugins.folder}/com.eclipsesource.jaxrs.provider.security_${com.eclipsesource.jaxrs.provider.security.version}.jar@4:start" />
+			<entry key="osgi.bundles" operation="+"
+			    value=", reference:file:${kura.install.dir}/${kura.symlink}/${plugins.folder}/com.google.gson_${com.google.gson.version}.jar@3" />
+            <entry key="osgi.bundles" operation="+"
+                value=", reference:file:${kura.install.dir}/${kura.symlink}/${plugins.folder}/org.apache.commons.csv_${org.apache.commons.csv.version}.jar@3" />
+            <!-- additional configs -->
             <entry key="osgi.bundles" operation="+"
                 value=", reference:file:${kura.install.dir}/${kura.symlink}/${plugins.folder}/org.apache.felix.fileinstall_${org.apache.felix.fileinstall.version}.jar@3:start" />
-			<!--
-			<entry key="osgi.bundles" operation="+"
-				value=", reference:file:${kura.install.dir}/${kura.symlink}/${plugins.folder}/osgi.cmpn_${osgi.cmpn.version}.jar@3:start" />
-			-->
-            <entry key="osgi.bundles" operation="+"
-                value=", reference:file:${kura.install.dir}/${kura.symlink}/${plugins.folder}/org.eclipse.equinox.wireadmin_${org.eclipse.equinox.wireadmin.version}.jar@3:start" />
-            <entry key="osgi.bundles" operation="+"
-                value=", reference:file:${kura.install.dir}/${kura.symlink}/${plugins.folder}/org.eclipse.equinox.http.jetty_${org.eclipse.equinox.http.jetty.version}.jar@5:start" />
-            <entry key="osgi.bundles" operation="+"
-                value=", reference:file:${kura.install.dir}/${kura.symlink}/${plugins.folder}/org.eclipse.kura.jetty.customizer_${org.eclipse.kura.jetty.customizer.version}.jar" />
-            <entry key="osgi.bundles" operation="+"
-                value=", reference:file:${kura.install.dir}/${kura.symlink}/${plugins.folder}/org.eclipse.equinox.http.servlet_${org.eclipse.equinox.http.servlet.version}.jar@5:start" />
-            <entry key="osgi.bundles" operation="+"
-                value=", reference:file:${kura.install.dir}/${kura.symlink}/${plugins.folder}/org.eclipse.jetty.continuation_${org.eclipse.jetty.continuation.version}.jar@5:start" />
-            <entry key="osgi.bundles" operation="+"
-                value=", reference:file:${kura.install.dir}/${kura.symlink}/${plugins.folder}/org.eclipse.jetty.http_${org.eclipse.jetty.http.version}.jar@5:start" />
-            <entry key="osgi.bundles" operation="+"
-                value=", reference:file:${kura.install.dir}/${kura.symlink}/${plugins.folder}/org.eclipse.jetty.io_${org.eclipse.jetty.io.version}.jar@5:start" />
-            <entry key="osgi.bundles" operation="+"
-                value=", reference:file:${kura.install.dir}/${kura.symlink}/${plugins.folder}/org.eclipse.jetty.security_${org.eclipse.jetty.security.version}.jar@5:start" />
-            <entry key="osgi.bundles" operation="+"
-                value=", reference:file:${kura.install.dir}/${kura.symlink}/${plugins.folder}/org.eclipse.jetty.server_${org.eclipse.jetty.server.version}.jar@5:start" />
-            <entry key="osgi.bundles" operation="+"
-                value=", reference:file:${kura.install.dir}/${kura.symlink}/${plugins.folder}/org.eclipse.jetty.servlet_${org.eclipse.jetty.servlet.version}.jar@5:start" />
-            <entry key="osgi.bundles" operation="+"
-                value=", reference:file:${kura.install.dir}/${kura.symlink}/${plugins.folder}/org.eclipse.jetty.util_${org.eclipse.jetty.util.version}.jar@5:start" />
-            <entry key="osgi.bundles" operation="+"
-                value=", reference:file:${kura.install.dir}/${kura.symlink}/${plugins.folder}/javax.servlet_${javax.servlet.version}.jar@5:start" />
-            <entry key="osgi.bundles" operation="+"
-                value=", reference:file:${kura.install.dir}/${kura.symlink}/${plugins.folder}/org.apache.commons.fileupload_${org.apache.commons.fileupload.version}.jar@3:start" />
-            <entry key="osgi.bundles" operation="+"
-                value=", reference:file:${kura.install.dir}/${kura.symlink}/${plugins.folder}/org.apache.commons.io_${org.apache.commons.io.version}.jar@3:start" />
-            <entry key="osgi.bundles" operation="+"
-                value=", reference:file:${kura.install.dir}/${kura.symlink}/${plugins.folder}/slf4j.api_${slf4j.api.version}.jar@3:start" />
-            <entry key="osgi.bundles" operation="+"
-                value=", reference:file:${kura.install.dir}/${kura.symlink}/${plugins.folder}/jcl.over.slf4j_${slf4j.api.version}.jar@3:start" />
-            <entry key="osgi.bundles" operation="+"
-                value=", reference:file:${kura.install.dir}/${kura.symlink}/${plugins.folder}/org.apache.log4j2-api-config_${org.apache.log4j2-api-config.version}.jar@3" />
-            <entry key="osgi.bundles" operation="+"
-                value=", reference:file:${kura.install.dir}/${kura.symlink}/${plugins.folder}/org.apache.logging.log4j.api_${logging.log4j.version}.jar@3:start" />
-            <entry key="osgi.bundles" operation="+"
-                value=", reference:file:${kura.install.dir}/${kura.symlink}/${plugins.folder}/org.apache.logging.log4j.core_${logging.log4j.version}.jar@3:start" />
-            <entry key="osgi.bundles" operation="+"
-                value=", reference:file:${kura.install.dir}/${kura.symlink}/${plugins.folder}/org.apache.logging.log4j.slf4j-impl_${logging.log4j.version}.jar@3:start" />
-            <entry key="osgi.bundles" operation="+"
-                value=", reference:file:${kura.install.dir}/${kura.symlink}/${plugins.folder}/minimal-json_${com.eclipsesource.minimal-json.version}.jar" />
-            <entry key="osgi.bundles" operation="+"
-                value=", reference:file:${kura.install.dir}/${kura.symlink}/${plugins.folder}/org.h2_${com.h2database.h2.version}.jar@3:start" />
-            <entry key="osgi.bundles" operation="+"
-                value=", reference:file:${kura.install.dir}/${kura.symlink}/${plugins.folder}/com.codeminders.hidapi.${native.tag}_${com.codeminders.hidapi.version}.jar@3" />
-            <entry key="osgi.bundles" operation="+"
-                value=", reference:file:${kura.install.dir}/${kura.symlink}/${plugins.folder}/com.codeminders.hidapi_${com.codeminders.hidapi.version}.jar@3:start" />
-            <entry key="osgi.bundles" operation="+"
-                value=", reference:file:${kura.install.dir}/${kura.symlink}/${plugins.folder}/org.eclipse.soda.dk.comm.${native.tag}_${org.eclipse.soda.dk.comm.version}.jar@3" />
-            <entry key="osgi.bundles" operation="+"
-                value=", reference:file:${kura.install.dir}/${kura.symlink}/${plugins.folder}/org.eclipse.soda.dk.comm_${org.eclipse.soda.dk.comm.version}.jar@3:start" />
-            <entry key="osgi.bundles" operation="+"
-                value=", reference:file:${kura.install.dir}/${kura.symlink}/${plugins.folder}/org.apache.commons.lang3_${org.apache.commons.lang3.version}.jar@4:start" />
-            <entry key="osgi.bundles" operation="+"
-                value=", reference:file:${kura.install.dir}/${kura.symlink}/${plugins.folder}/org.usb4java_${org.usb4java.version}.jar@4:start" />
-            <entry key="osgi.bundles" operation="+"
-                value=", reference:file:${kura.install.dir}/${kura.symlink}/${plugins.folder}/usb4java-javax_${usb4java-javax.version}.jar@4:start" />
-            <entry key="osgi.bundles" operation="+"
-                value=", reference:file:${kura.install.dir}/${kura.symlink}/${plugins.folder}/jdk.dio.${native.tag}_${jdk.dio.version}.jar@3" />
-            <entry key="osgi.bundles" operation="+"
-                value=", reference:file:${kura.install.dir}/${kura.symlink}/${plugins.folder}/jdk.dio_${jdk.dio.version}.jar@3" />
-            <entry key="osgi.bundles" operation="+"
-                value=", reference:file:${kura.install.dir}/${kura.symlink}/${plugins.folder}/tinyb.${native.tag}_${tinyb.version}.jar@3" />
-            <entry key="osgi.bundles" operation="+"
-                value=", reference:file:${kura.install.dir}/${kura.symlink}/${plugins.folder}/tinyb_${tinyb.version}.jar@3:start" />
-            <entry key="osgi.bundles" operation="+"
-                value=", reference:file:${kura.install.dir}/${kura.symlink}/${plugins.folder}/org.apache.commons.net_${org.apache.commons.net.version}.jar@3:start" />
-            <entry key="osgi.bundles" operation="+"
-                value=", reference:file:${kura.install.dir}/${kura.symlink}/${plugins.folder}/org.apache.commons.exec_${org.apache.commons.exec.version}.jar" />
-            <entry key="osgi.bundles" operation="+"
-                value=", reference:file:${kura.install.dir}/${kura.symlink}/${plugins.folder}/com.eclipsesource.jaxrs.jersey-min_${com.eclipsesource.jaxrs.jersey-min.version}.jar@3" />
-            <entry key="osgi.bundles" operation="+"
-                value=", reference:file:${kura.install.dir}/${kura.symlink}/${plugins.folder}/com.eclipsesource.jaxrs.publisher_${com.eclipsesource.jaxrs.publisher.version}.jar@4:start" />
-            <entry key="osgi.bundles" operation="+"
-                value=", reference:file:${kura.install.dir}/${kura.symlink}/${plugins.folder}/com.eclipsesource.jaxrs.provider.gson_${com.eclipsesource.jaxrs.provider.gson.version}.jar@4:start" />
-            <entry key="osgi.bundles" operation="+"
-                value=", reference:file:${kura.install.dir}/${kura.symlink}/${plugins.folder}/com.eclipsesource.jaxrs.provider.security_${com.eclipsesource.jaxrs.provider.security.version}.jar@4:start" />
-            <entry key="osgi.bundles" operation="+"
-                value=", reference:file:${kura.install.dir}/${kura.symlink}/${plugins.folder}/com.google.gson_${com.google.gson.version}.jar@3" />
-            <entry key="osgi.bundles" operation="+"
-                value=", reference:file:${kura.install.dir}/${kura.symlink}/${plugins.folder}/org.apache.commons.csv_${org.apache.commons.csv.version}.jar@3" />
-                
-            <!-- additional configs -->
             <entry key="osgi.bundles" operation="+"
                 value=", reference:file:${kura.install.dir}/${kura.symlink}/${plugins.folder}/org.eclipse.kura.driver.opcua.provider_${org.eclipse.kura.driver.opcua.provider.version}.jar@4:start" />
+			<entry key="osgi.bundles" operation="+"
+			    value=", reference:file:${kura.install.dir}/${kura.symlink}/${plugins.folder}/org.eclipse.kura.driver.s7plc.provider_${org.eclipse.kura.driver.s7plc.provider.version}.jar@4:start" />
             <entry key="osgi.bundles" operation="+"
                 value=", reference:file:${kura.install.dir}/${kura.symlink}/${plugins.folder}/org.eclipse.kura.protocol.modbus_${org.eclipse.kura.protocol.modbus.version}.jar@4:start" />
-        </propertyfile>
-    </target>
+		</propertyfile>
+	</target>
 
 
 	<!-- Kura config targets -->
-    <target name="api-config">
-        <propertyfile file="${project.build.directory}/${build.output.name}/config.ini">
-            <entry key="osgi.bundles" operation="+"
-                value=", reference:file:${kura.install.dir}/${kura.symlink}/${plugins.folder}/org.eclipse.kura.api_${org.eclipse.kura.api.version}.jar@3:start" />
-        </propertyfile>
-    </target>
-
-    <target name="core-config">
-        <propertyfile file="${project.build.directory}/${build.output.name}/config.ini">
-            <entry key="osgi.bundles" operation="+"
-                value=", reference:file:${kura.install.dir}/${kura.symlink}/${plugins.folder}/org.eclipse.kura.core_${org.eclipse.kura.core.version}.jar@4:start" />
-        </propertyfile>
-    </target>
-
-    <target name="core.certificates-config">
-        <propertyfile file="${project.build.directory}/${build.output.name}/config.ini">
-            <entry key="osgi.bundles" operation="+"
-                value=", reference:file:${kura.install.dir}/${kura.symlink}/${plugins.folder}/org.eclipse.kura.core.certificates_${org.eclipse.kura.core.certificates.version}.jar@4:start" />
-        </propertyfile>
-    </target>
-
-    <target name="core.cloud-config">
-        <propertyfile file="${project.build.directory}/${build.output.name}/config.ini">
-            <entry key="osgi.bundles" operation="+"
-                value=", reference:file:${kura.install.dir}/${kura.symlink}/${plugins.folder}/org.eclipse.kura.core.cloud_${org.eclipse.kura.core.cloud.version}.jar@4:start" />
-        </propertyfile>
-    </target>
-
-    <target name="cloud.mqtt.eclipseiot-config">
-        <propertyfile file="${project.build.directory}/${build.output.name}/config.ini">
-            <entry key="osgi.bundles" operation="+"
-                value=", reference:file:${kura.install.dir}/${kura.symlink}/${plugins.folder}/org.eclipse.kura.cloudconnection.eclipseiot.mqtt.provider_${org.eclipse.kura.cloudconnection.eclipseiot.mqtt.provider.version}.jar@4:start" />
-        </propertyfile>
-    </target>
-
-    <target name="core.comm-config">
-        <propertyfile file="${project.build.directory}/${build.output.name}/config.ini">
-            <entry key="osgi.bundles" operation="+"
-                value=", reference:file:${kura.install.dir}/${kura.symlink}/${plugins.folder}/org.eclipse.kura.core.comm_${org.eclipse.kura.core.comm.version}.jar@4:start" />
-        </propertyfile>
-    </target>
-
-    <target name="core.configuration-config">
-        <propertyfile file="${project.build.directory}/${build.output.name}/config.ini">
-            <entry key="osgi.bundles" operation="+"
-                value=", reference:file:${kura.install.dir}/${kura.symlink}/${plugins.folder}/org.eclipse.kura.core.configuration_${org.eclipse.kura.core.configuration.version}.jar@4:start" />
-        </propertyfile>
-    </target>
-
-    <target name="core.crypto-config">
-        <propertyfile file="${project.build.directory}/${build.output.name}/config.ini">
-            <entry key="osgi.bundles" operation="+"
-                value=", reference:file:${kura.install.dir}/${kura.symlink}/${plugins.folder}/org.eclipse.kura.core.crypto_${org.eclipse.kura.core.crypto.version}.jar@3:start" />
-        </propertyfile>
-    </target>
-
-    <target name="core.deployment-config">
-        <propertyfile file="${project.build.directory}/${build.output.name}/config.ini">
-            <entry key="osgi.bundles" operation="+"
-                value=", reference:file:${kura.install.dir}/${kura.symlink}/${plugins.folder}/org.eclipse.kura.core.deployment_${org.eclipse.kura.core.deployment.version}.jar@4:start" />
-        </propertyfile>
-    </target>
-
-    <target name="core.net-config">
-        <propertyfile file="${project.build.directory}/${build.output.name}/config.ini">
-            <entry key="osgi.bundles" operation="+"
-                value=", reference:file:${kura.install.dir}/${kura.symlink}/${plugins.folder}/org.eclipse.kura.core.net_${org.eclipse.kura.core.net.version}.jar@4:start" />
-        </propertyfile>
-    </target>
-
-    <target name="deployment.agent-config">
-        <propertyfile file="${project.build.directory}/${build.output.name}/config.ini">
-            <entry key="osgi.bundles" operation="+"
-                value=", reference:file:${kura.install.dir}/${kura.symlink}/${plugins.folder}/org.eclipse.kura.deployment.agent_${org.eclipse.kura.deployment.agent.version}.jar@5:start" />
-        </propertyfile>
-    </target>
-
-    <target name="linux.clock-config">
-        <propertyfile file="${project.build.directory}/${build.output.name}/config.ini">
-            <entry key="osgi.bundles" operation="+"
-                value=", reference:file:${kura.install.dir}/${kura.symlink}/${plugins.folder}/org.eclipse.kura.linux.clock_${org.eclipse.kura.linux.clock.version}.jar@4" />
-        </propertyfile>
-    </target>
-
-    <target name="linux.command-config">
-        <propertyfile file="${project.build.directory}/${build.output.name}/config.ini">
-            <entry key="osgi.bundles" operation="+"
-                value=", reference:file:${kura.install.dir}/${kura.symlink}/${plugins.folder}/org.eclipse.kura.linux.command_${org.eclipse.kura.linux.command.version}.jar@4" />
-        </propertyfile>
-    </target>
-
-    <target name="linux.position-config">
-        <propertyfile file="${project.build.directory}/${build.output.name}/config.ini">
-            <entry key="osgi.bundles" operation="+"
-                value=", reference:file:${kura.install.dir}/${kura.symlink}/${plugins.folder}/org.eclipse.kura.linux.position_${org.eclipse.kura.linux.position.version}.jar@4" />
-        </propertyfile>
-    </target>
-
-    <target name="linux.usb-config">
-        <propertyfile file="${project.build.directory}/${build.output.name}/config.ini">
-            <entry key="osgi.bundles" operation="+"
-                value=", reference:file:${kura.install.dir}/${kura.symlink}/${plugins.folder}/org.eclipse.kura.linux.usb.${native.tag}_${org.eclipse.kura.linux.usb.version}.jar@4" />
-            <entry key="osgi.bundles" operation="+"
-                value=", reference:file:${kura.install.dir}/${kura.symlink}/${plugins.folder}/org.eclipse.kura.linux.usb_${org.eclipse.kura.linux.usb.version}.jar@4" />
-        </propertyfile>
-    </target>
-
-    <target name="linux.bluetooth-config">
-        <propertyfile file="${project.build.directory}/${build.output.name}/config.ini">
-            <entry key="osgi.bundles" operation="+"
-                value=", reference:file:${kura.install.dir}/${kura.symlink}/${plugins.folder}/org.eclipse.kura.linux.bluetooth_${org.eclipse.kura.linux.bluetooth.version}.jar@4:start" />
-            <entry key="osgi.bundles" operation="+"
-                value=", reference:file:${kura.install.dir}/${kura.symlink}/${plugins.folder}/org.eclipse.kura.ble.provider_${org.eclipse.kura.ble.provider.version}.jar@4:start" />
-            <entry key="osgi.bundles" operation="+"
-                value=", reference:file:${kura.install.dir}/${kura.symlink}/${plugins.folder}/org.eclipse.kura.ble.ibeacon.provider_${org.eclipse.kura.ble.ibeacon.provider.version}.jar@4:start" />
-            <entry key="osgi.bundles" operation="+"
-                value=", reference:file:${kura.install.dir}/${kura.symlink}/${plugins.folder}/org.eclipse.kura.ble.eddystone.provider_${org.eclipse.kura.ble.eddystone.provider.version}.jar@4:start" />
-        </propertyfile>
-    </target>
-
-    <target name="linux.watchdog-config">
-        <propertyfile file="${project.build.directory}/${build.output.name}/config.ini">
-            <entry key="osgi.bundles" operation="+"
-                value=", reference:file:${kura.install.dir}/${kura.symlink}/${plugins.folder}/org.eclipse.kura.linux.watchdog_${org.eclipse.kura.linux.watchdog.version}.jar@4" />
-        </propertyfile>
-    </target>
-
-    <target name="core.status-config">
-        <propertyfile file="${project.build.directory}/${build.output.name}/config.ini">
-            <entry key="osgi.bundles" operation="+"
-                value=", reference:file:${kura.install.dir}/${kura.symlink}/${plugins.folder}/org.eclipse.kura.core.status_${org.eclipse.kura.core.status.version}.jar@4" />
-        </propertyfile>
-    </target>
-
-    <target name="web2-config" if="is.web2.jar.available">
-        <propertyfile file="${project.build.directory}/${build.output.name}/config.ini">
-            <entry key="osgi.bundles" operation="+"
-                value=", reference:file:${kura.install.dir}/${kura.symlink}/${plugins.folder}/com.gwt.user_${com.gwt.user.version}.jar@3" />
-            <entry key="osgi.bundles" operation="+"
-                value=", reference:file:${kura.install.dir}/${kura.symlink}/${plugins.folder}/org.eclipse.kura.web2_${org.eclipse.kura.web2.version}.jar@6:start" />
-        </propertyfile>
-    </target>
-
-    <target name="gpio-config" if="linux.gpio.jar.present">
-        <propertyfile file="${project.build.directory}/${build.output.name}/config.ini">
-            <entry key="osgi.bundles" operation="+"
-                value=", reference:file:${kura.install.dir}/${kura.symlink}/${plugins.folder}/org.eclipse.kura.linux.gpio_${org.eclipse.kura.linux.gpio.version}.jar@5:start" />
-        </propertyfile>
-    </target>
-
-    <target name="emulator-gpio-config" unless="linux.gpio.jar.present">
-        <propertyfile file="${project.build.directory}/${build.output.name}/config.ini">
-            <entry key="osgi.bundles" operation="+"
-                value=", reference:file:${kura.install.dir}/${kura.symlink}/${plugins.folder}/org.eclipse.kura.emulator.gpio_${org.eclipse.kura.emulator.gpio.version}.jar@5:start" />
-        </propertyfile>
-    </target>
-
-    <target name="emulator.usb-config">
-        <propertyfile file="${project.build.directory}/${build.output.name}/config.ini">
-            <entry key="osgi.bundles" operation="+"
-                value=", reference:file:${kura.install.dir}/${kura.symlink}/${plugins.folder}/org.eclipse.kura.emulator.usb_${org.eclipse.kura.emulator.usb.version}.jar@4:start" />
-        </propertyfile>
-    </target>
-
-    <target name="emulator.watchdog-config">
-        <propertyfile file="${project.build.directory}/${build.output.name}/config.ini">
-            <entry key="osgi.bundles" operation="+"
-                value=", reference:file:${kura.install.dir}/${kura.symlink}/${plugins.folder}/org.eclipse.kura.emulator.watchdog_${org.eclipse.kura.emulator.watchdog.version}.jar@4:start" />
-        </propertyfile>
-    </target>
-
-    <target name="asset-config">
-        <propertyfile file="${project.build.directory}/${build.output.name}/config.ini">
-            <entry key="osgi.bundles" operation="+"
-                value=", reference:file:${kura.install.dir}/${kura.symlink}/${plugins.folder}/org.eclipse.kura.asset.provider_${org.eclipse.kura.asset.provider.version}.jar@4:start" />
-            <entry key="osgi.bundles" operation="+"
-                value=", reference:file:${kura.install.dir}/${kura.symlink}/${plugins.folder}/org.eclipse.kura.asset.cloudlet.provider_${org.eclipse.kura.asset.cloudlet.provider.version}.jar@4:start" />
-            <entry key="osgi.bundles" operation="+"
-                value=", reference:file:${kura.install.dir}/${kura.symlink}/${plugins.folder}/org.eclipse.kura.asset.helper.provider_${org.eclipse.kura.asset.helper.provider.version}.jar@4:start" />
-            <entry key="osgi.bundles" operation="+"
-                value=", reference:file:${kura.install.dir}/${kura.symlink}/${plugins.folder}/org.eclipse.kura.rest.asset.provider_${org.eclipse.kura.rest.asset.provider.version}.jar@4:start" />
-        </propertyfile>
-    </target>
-
-    <target name="rest-config">
-        <propertyfile file="${project.build.directory}/${build.output.name}/config.ini">
-            <entry key="osgi.bundles" operation="+"
-                value=", reference:file:${kura.install.dir}/${kura.symlink}/${plugins.folder}/org.eclipse.kura.rest.provider_${org.eclipse.kura.rest.provider.version}.jar@4:start" />
-        </propertyfile>
-    </target>
-
-    <target name="deployment-hooks-config">
-        <propertyfile file="${project.build.directory}/${build.output.name}/config.ini">
-            <entry key="osgi.bundles" operation="+"
-                value=", reference:file:${kura.install.dir}/${kura.symlink}/${plugins.folder}/org.eclipse.kura.hook.file.move.provider_${org.eclipse.kura.hook.file.move.provider.version}.jar@4:start" />
-        </propertyfile>
-    </target>
-
-    <target name="marshallers-config">
-        <propertyfile file="${project.build.directory}/${build.output.name}/config.ini">
-            <entry key="osgi.bundles" operation="+"
-                value=", reference:file:${kura.install.dir}/${kura.symlink}/${plugins.folder}/org.eclipse.kura.json.marshaller.unmarshaller.provider_${org.eclipse.kura.json.marshaller.unmarshaller.provider.version}.jar@3:start" />
-            <entry key="osgi.bundles" operation="+"
-                value=", reference:file:${kura.install.dir}/${kura.symlink}/${plugins.folder}/org.eclipse.kura.xml.marshaller.unmarshaller.provider_${org.eclipse.kura.xml.marshaller.unmarshaller.provider.version}.jar@3:start" />
-        </propertyfile>
-    </target>
-
-    <target name="wires-config">
-        <propertyfile file="${project.build.directory}/${build.output.name}/config.ini">
-            <entry key="osgi.bundles" operation="+"
-                value=", reference:file:${kura.install.dir}/${kura.symlink}/${plugins.folder}/org.eclipse.kura.driver.helper.provider_${org.eclipse.kura.driver.helper.provider.version}.jar@4:start" />
-            <entry key="osgi.bundles" operation="+"
-                value=", reference:file:${kura.install.dir}/${kura.symlink}/${plugins.folder}/org.eclipse.kura.localization_${org.eclipse.kura.localization.version}.jar@4:start" />
-            <entry key="osgi.bundles" operation="+"
-                value=", reference:file:${kura.install.dir}/${kura.symlink}/${plugins.folder}/org.eclipse.kura.localization.resources_${org.eclipse.kura.localization.resources.version}.jar" />
-            <entry key="osgi.bundles" operation="+"
-                value=", reference:file:${kura.install.dir}/${kura.symlink}/${plugins.folder}/org.eclipse.kura.util_${org.eclipse.kura.util.version}.jar@4:start" />
-            <entry key="osgi.bundles" operation="+"
-                value=", reference:file:${kura.install.dir}/${kura.symlink}/${plugins.folder}/org.eclipse.kura.wire.h2db.component.provider_${org.eclipse.kura.wire.h2db.component.provider.version}.jar@4:start" />
-            <entry key="osgi.bundles" operation="+"
-                value=", reference:file:${kura.install.dir}/${kura.symlink}/${plugins.folder}/org.eclipse.kura.wire.component.provider_${org.eclipse.kura.wire.component.provider.version}.jar@4:start" />
-            <entry key="osgi.bundles" operation="+"
-                value=", reference:file:${kura.install.dir}/${kura.symlink}/${plugins.folder}/org.eclipse.kura.wire.helper.provider_${org.eclipse.kura.wire.helper.provider.version}.jar@4:start" />
-            <entry key="osgi.bundles" operation="+"
-                value=", reference:file:${kura.install.dir}/${kura.symlink}/${plugins.folder}/org.eclipse.kura.wire.provider_${org.eclipse.kura.wire.provider.version}.jar@4:start" />
-            <entry key="osgi.bundles" operation="+"
-                value=", reference:file:${kura.install.dir}/${kura.symlink}/${plugins.folder}/org.eclipse.kura.wire.component.conditional.provider_${org.eclipse.kura.wire.component.conditional.provider.version}.jar@5:start" />
-            <entry key="osgi.bundles" operation="+"
-                value=", reference:file:${kura.install.dir}/${kura.symlink}/${plugins.folder}/org.eclipse.kura.wire.component.join.provider_${org.eclipse.kura.wire.component.join.provider.version}.jar@5:start" />
-        </propertyfile>
-    </target>
-
-    <target name="asset-jar">
-        <zip destfile="${project.build.directory}/${build.output.name}.zip" update="true">
-            <zipfileset
-                file="${project.build.directory}/plugins/org.eclipse.kura.asset.provider_${org.eclipse.kura.asset.provider.version}.jar"
-                prefix="${build.output.name}/${plugins.folder}" />
-            <zipfileset
-                file="${project.build.directory}/plugins/org.eclipse.kura.asset.cloudlet.provider_${org.eclipse.kura.asset.cloudlet.provider.version}.jar"
-                prefix="${build.output.name}/${plugins.folder}" />
-            <zipfileset
-                file="${project.build.directory}/plugins/org.eclipse.kura.asset.helper.provider_${org.eclipse.kura.asset.helper.provider.version}.jar"
-                prefix="${build.output.name}/${plugins.folder}" />
-            <zipfileset
-                file="${project.build.directory}/plugins/org.eclipse.kura.rest.asset.provider_${org.eclipse.kura.rest.asset.provider.version}.jar"
-                prefix="${build.output.name}/${plugins.folder}" />
-        </zip>
-    </target>
-
-    <target name="rest-jar">
-        <zip destfile="${project.build.directory}/${build.output.name}.zip" update="true">
-            <zipfileset
-                file="${project.build.directory}/plugins/org.eclipse.kura.rest.provider_${org.eclipse.kura.rest.provider.version}.jar"
-                prefix="${build.output.name}/${plugins.folder}" />
-        </zip>
-    </target>
-
-<<<<<<< HEAD
-    <target name="deployment-hooks-jar">
-        <zip destfile="${project.build.directory}/${build.output.name}.zip" update="true">
-            <zipfileset
-                file="${project.build.directory}/plugins/org.eclipse.kura.hook.file.move.provider_${org.eclipse.kura.hook.file.move.provider.version}.jar"
-                prefix="${build.output.name}/${plugins.folder}" />
-        </zip>
-    </target>
-
-    <target name="marshallers-jar">
-        <zip destfile="${project.build.directory}/${build.output.name}.zip" update="true">
-            <zipfileset
-                file="${project.build.directory}/plugins/org.eclipse.kura.json.marshaller.unmarshaller.provider_${org.eclipse.kura.json.marshaller.unmarshaller.provider.version}.jar"
-                prefix="${build.output.name}/${plugins.folder}" />
-            <zipfileset
-                file="${project.build.directory}/plugins/org.eclipse.kura.xml.marshaller.unmarshaller.provider_${org.eclipse.kura.xml.marshaller.unmarshaller.provider.version}.jar"
-                prefix="${build.output.name}/${plugins.folder}" />
-        </zip>
-    </target>
-=======
+	<target name="api-config">
+		<propertyfile file="${project.build.directory}/${build.output.name}/config.ini">
+			<entry key="osgi.bundles" operation="+"
+				value=", reference:file:${kura.install.dir}/${kura.symlink}/${plugins.folder}/org.eclipse.kura.api_${org.eclipse.kura.api.version}.jar@3:start" />
+		</propertyfile>
+	</target>
+
+	<target name="core-config">
+		<propertyfile file="${project.build.directory}/${build.output.name}/config.ini">
+			<entry key="osgi.bundles" operation="+"
+				value=", reference:file:${kura.install.dir}/${kura.symlink}/${plugins.folder}/org.eclipse.kura.core_${org.eclipse.kura.core.version}.jar@4:start" />
+		</propertyfile>
+	</target>
+
+	<target name="core.certificates-config">
+		<propertyfile file="${project.build.directory}/${build.output.name}/config.ini">
+			<entry key="osgi.bundles" operation="+"
+				value=", reference:file:${kura.install.dir}/${kura.symlink}/${plugins.folder}/org.eclipse.kura.core.certificates_${org.eclipse.kura.core.certificates.version}.jar@4:start" />
+		</propertyfile>
+	</target>
+
+	<target name="core.cloud-config">
+		<propertyfile file="${project.build.directory}/${build.output.name}/config.ini">
+			<entry key="osgi.bundles" operation="+"
+				value=", reference:file:${kura.install.dir}/${kura.symlink}/${plugins.folder}/org.eclipse.kura.core.cloud_${org.eclipse.kura.core.cloud.version}.jar@4:start" />
+		</propertyfile>
+	</target>
+
+	<target name="cloud.mqtt.eclipseiot-config">
+		<propertyfile file="${project.build.directory}/${build.output.name}/config.ini">
+			<entry key="osgi.bundles" operation="+"
+				value=", reference:file:${kura.install.dir}/${kura.symlink}/${plugins.folder}/org.eclipse.kura.cloudconnection.eclipseiot.mqtt.provider_${org.eclipse.kura.cloudconnection.eclipseiot.mqtt.provider.version}.jar@4:start" />
+		</propertyfile>
+	</target>
+
+	<target name="core.comm-config">
+		<propertyfile file="${project.build.directory}/${build.output.name}/config.ini">
+			<entry key="osgi.bundles" operation="+"
+				value=", reference:file:${kura.install.dir}/${kura.symlink}/${plugins.folder}/org.eclipse.kura.core.comm_${org.eclipse.kura.core.comm.version}.jar@4:start" />
+		</propertyfile>
+	</target>
+
+	<target name="core.configuration-config">
+		<propertyfile file="${project.build.directory}/${build.output.name}/config.ini">
+			<entry key="osgi.bundles" operation="+"
+				value=", reference:file:${kura.install.dir}/${kura.symlink}/${plugins.folder}/org.eclipse.kura.core.configuration_${org.eclipse.kura.core.configuration.version}.jar@4:start" />
+		</propertyfile>
+	</target>
+
+	<target name="core.crypto-config">
+		<propertyfile file="${project.build.directory}/${build.output.name}/config.ini">
+			<entry key="osgi.bundles" operation="+"
+				value=", reference:file:${kura.install.dir}/${kura.symlink}/${plugins.folder}/org.eclipse.kura.core.crypto_${org.eclipse.kura.core.crypto.version}.jar@3:start" />
+		</propertyfile>
+	</target>
+
+	<target name="core.deployment-config">
+		<propertyfile file="${project.build.directory}/${build.output.name}/config.ini">
+			<entry key="osgi.bundles" operation="+"
+				value=", reference:file:${kura.install.dir}/${kura.symlink}/${plugins.folder}/org.eclipse.kura.core.deployment_${org.eclipse.kura.core.deployment.version}.jar@4:start" />
+		</propertyfile>
+	</target>
+
+	<target name="core.net-config">
+		<propertyfile file="${project.build.directory}/${build.output.name}/config.ini">
+			<entry key="osgi.bundles" operation="+"
+				value=", reference:file:${kura.install.dir}/${kura.symlink}/${plugins.folder}/org.eclipse.kura.core.net_${org.eclipse.kura.core.net.version}.jar@4:start" />
+		</propertyfile>
+	</target>
+
+	<target name="deployment.agent-config">
+		<propertyfile file="${project.build.directory}/${build.output.name}/config.ini">
+			<entry key="osgi.bundles" operation="+"
+				value=", reference:file:${kura.install.dir}/${kura.symlink}/${plugins.folder}/org.eclipse.kura.deployment.agent_${org.eclipse.kura.deployment.agent.version}.jar@5:start" />
+		</propertyfile>
+	</target>
+
+	<target name="linux.clock-config">
+		<propertyfile file="${project.build.directory}/${build.output.name}/config.ini">
+			<entry key="osgi.bundles" operation="+"
+				value=", reference:file:${kura.install.dir}/${kura.symlink}/${plugins.folder}/org.eclipse.kura.linux.clock_${org.eclipse.kura.linux.clock.version}.jar@4" />
+		</propertyfile>
+	</target>
+
+	<target name="linux.command-config">
+		<propertyfile file="${project.build.directory}/${build.output.name}/config.ini">
+			<entry key="osgi.bundles" operation="+"
+				value=", reference:file:${kura.install.dir}/${kura.symlink}/${plugins.folder}/org.eclipse.kura.linux.command_${org.eclipse.kura.linux.command.version}.jar@4" />
+		</propertyfile>
+	</target>
+
+	<target name="linux.position-config">
+		<propertyfile file="${project.build.directory}/${build.output.name}/config.ini">
+			<entry key="osgi.bundles" operation="+"
+			     value=", reference:file:${kura.install.dir}/${kura.symlink}/${plugins.folder}/org.eclipse.kura.linux.position_${org.eclipse.kura.linux.position.version}.jar@4" />
+		</propertyfile>
+	</target>
+
+	<target name="linux.usb-config">
+		<propertyfile file="${project.build.directory}/${build.output.name}/config.ini">
+			<entry key="osgi.bundles" operation="+"
+                 value=", reference:file:${kura.install.dir}/${kura.symlink}/${plugins.folder}/org.eclipse.kura.linux.usb.${native.tag}_${org.eclipse.kura.linux.usb.version}.jar@4" />
+			<entry key="osgi.bundles" operation="+"
+			     value=", reference:file:${kura.install.dir}/${kura.symlink}/${plugins.folder}/org.eclipse.kura.linux.usb_${org.eclipse.kura.linux.usb.version}.jar@4" />
+		</propertyfile>
+	</target>
+
+	<target name="linux.bluetooth-config">
+		<propertyfile file="${project.build.directory}/${build.output.name}/config.ini">
+			<entry key="osgi.bundles" operation="+"
+			      value=", reference:file:${kura.install.dir}/${kura.symlink}/${plugins.folder}/org.eclipse.kura.linux.bluetooth_${org.eclipse.kura.linux.bluetooth.version}.jar@4:start" />
+	        <entry key="osgi.bundles" operation="+"
+	              value=", reference:file:${kura.install.dir}/${kura.symlink}/${plugins.folder}/org.eclipse.kura.ble.provider_${org.eclipse.kura.ble.provider.version}.jar@4:start" />
+	        <entry key="osgi.bundles" operation="+"
+	              value=", reference:file:${kura.install.dir}/${kura.symlink}/${plugins.folder}/org.eclipse.kura.ble.ibeacon.provider_${org.eclipse.kura.ble.ibeacon.provider.version}.jar@4:start" />
+	        <entry key="osgi.bundles" operation="+"
+	              value=", reference:file:${kura.install.dir}/${kura.symlink}/${plugins.folder}/org.eclipse.kura.ble.eddystone.provider_${org.eclipse.kura.ble.eddystone.provider.version}.jar@4:start" />
+		</propertyfile>
+	</target>
+
+	<target name="linux.watchdog-config">
+		<propertyfile file="${project.build.directory}/${build.output.name}/config.ini">
+			<entry key="osgi.bundles" operation="+"
+		          value=", reference:file:${kura.install.dir}/${kura.symlink}/${plugins.folder}/org.eclipse.kura.linux.watchdog_${org.eclipse.kura.linux.watchdog.version}.jar@4" />
+		</propertyfile>
+	</target>
+
+	<target name="core.status-config">
+		<propertyfile file="${project.build.directory}/${build.output.name}/config.ini">
+			<entry key="osgi.bundles" operation="+"
+	               value=", reference:file:${kura.install.dir}/${kura.symlink}/${plugins.folder}/org.eclipse.kura.core.status_${org.eclipse.kura.core.status.version}.jar@4" />
+		</propertyfile>
+	</target>
+
+	<target name="web2-config" if="is.web2.jar.available">
+		<propertyfile file="${project.build.directory}/${build.output.name}/config.ini">
+			<entry key="osgi.bundles" operation="+"
+				   value=", reference:file:${kura.install.dir}/${kura.symlink}/${plugins.folder}/com.gwt.user_${com.gwt.user.version}.jar@3" />
+			<entry key="osgi.bundles" operation="+"
+	               value=", reference:file:${kura.install.dir}/${kura.symlink}/${plugins.folder}/org.eclipse.kura.web2_${org.eclipse.kura.web2.version}.jar@6:start" />
+		</propertyfile>
+	</target>
+
+	<target name="gpio-config" if="linux.gpio.jar.present">
+		<propertyfile file="${project.build.directory}/${build.output.name}/config.ini">
+			<entry key="osgi.bundles" operation="+"
+				value=", reference:file:${kura.install.dir}/${kura.symlink}/${plugins.folder}/org.eclipse.kura.linux.gpio_${org.eclipse.kura.linux.gpio.version}.jar@5:start" />
+		</propertyfile>
+	</target>
+
+	<target name="emulator-gpio-config" unless="linux.gpio.jar.present">
+		<propertyfile file="${project.build.directory}/${build.output.name}/config.ini">
+			<entry key="osgi.bundles" operation="+"
+				value=", reference:file:${kura.install.dir}/${kura.symlink}/${plugins.folder}/org.eclipse.kura.emulator.gpio_${org.eclipse.kura.emulator.gpio.version}.jar@5:start" />
+		</propertyfile>
+	</target>
+
+	<target name="emulator.usb-config">
+		<propertyfile file="${project.build.directory}/${build.output.name}/config.ini">
+			<entry key="osgi.bundles" operation="+"
+				value=", reference:file:${kura.install.dir}/${kura.symlink}/${plugins.folder}/org.eclipse.kura.emulator.usb_${org.eclipse.kura.emulator.usb.version}.jar@4:start" />
+		</propertyfile>
+	</target>
+
+	<target name="emulator.watchdog-config">
+		<propertyfile file="${project.build.directory}/${build.output.name}/config.ini">
+			<entry key="osgi.bundles" operation="+"
+				value=", reference:file:${kura.install.dir}/${kura.symlink}/${plugins.folder}/org.eclipse.kura.emulator.watchdog_${org.eclipse.kura.emulator.watchdog.version}.jar@4:start" />
+		</propertyfile>
+	</target>
+
+	<target name="asset-config">
+		<propertyfile file="${project.build.directory}/${build.output.name}/config.ini">
+			<entry key="osgi.bundles" operation="+"
+				value=", reference:file:${kura.install.dir}/${kura.symlink}/${plugins.folder}/org.eclipse.kura.asset.provider_${org.eclipse.kura.asset.provider.version}.jar@4:start" />
+			<entry key="osgi.bundles" operation="+"
+				value=", reference:file:${kura.install.dir}/${kura.symlink}/${plugins.folder}/org.eclipse.kura.asset.cloudlet.provider_${org.eclipse.kura.asset.cloudlet.provider.version}.jar@4:start" />
+			<entry key="osgi.bundles" operation="+"
+				value=", reference:file:${kura.install.dir}/${kura.symlink}/${plugins.folder}/org.eclipse.kura.asset.helper.provider_${org.eclipse.kura.asset.helper.provider.version}.jar@4:start" />
+			<entry key="osgi.bundles" operation="+"
+				value=", reference:file:${kura.install.dir}/${kura.symlink}/${plugins.folder}/org.eclipse.kura.rest.asset.provider_${org.eclipse.kura.rest.asset.provider.version}.jar@4:start" />
+		</propertyfile>
+	</target>
+
+	<target name="rest-config">
+		<propertyfile file="${project.build.directory}/${build.output.name}/config.ini">
+			<entry key="osgi.bundles" operation="+"
+				value=", reference:file:${kura.install.dir}/${kura.symlink}/${plugins.folder}/org.eclipse.kura.rest.provider_${org.eclipse.kura.rest.provider.version}.jar@4:start" />
+		</propertyfile>
+	</target>
+
+	<target name="deployment-hooks-config">
+		<propertyfile file="${project.build.directory}/${build.output.name}/config.ini">
+			<entry key="osgi.bundles" operation="+"
+				value=", reference:file:${kura.install.dir}/${kura.symlink}/${plugins.folder}/org.eclipse.kura.hook.file.move.provider_${org.eclipse.kura.hook.file.move.provider.version}.jar@4:start" />
+		</propertyfile>
+	</target>
+
+	<target name="marshallers-config">
+		<propertyfile file="${project.build.directory}/${build.output.name}/config.ini">
+			<entry key="osgi.bundles" operation="+"
+				value=", reference:file:${kura.install.dir}/${kura.symlink}/${plugins.folder}/org.eclipse.kura.json.marshaller.unmarshaller.provider_${org.eclipse.kura.json.marshaller.unmarshaller.provider.version}.jar@3:start" />
+			<entry key="osgi.bundles" operation="+"
+				value=", reference:file:${kura.install.dir}/${kura.symlink}/${plugins.folder}/org.eclipse.kura.xml.marshaller.unmarshaller.provider_${org.eclipse.kura.xml.marshaller.unmarshaller.provider.version}.jar@3:start" />
+		</propertyfile>
+	</target>
+
+	<target name="wires-config">
+		<propertyfile file="${project.build.directory}/${build.output.name}/config.ini">
+			<entry key="osgi.bundles" operation="+"
+				value=", reference:file:${kura.install.dir}/${kura.symlink}/${plugins.folder}/org.eclipse.kura.driver.helper.provider_${org.eclipse.kura.driver.helper.provider.version}.jar@4:start" />
+			<entry key="osgi.bundles" operation="+"
+				value=", reference:file:${kura.install.dir}/${kura.symlink}/${plugins.folder}/org.eclipse.kura.localization_${org.eclipse.kura.localization.version}.jar@4:start" />
+			<entry key="osgi.bundles" operation="+"
+				value=", reference:file:${kura.install.dir}/${kura.symlink}/${plugins.folder}/org.eclipse.kura.localization.resources_${org.eclipse.kura.localization.resources.version}.jar" />
+			<entry key="osgi.bundles" operation="+"
+				value=", reference:file:${kura.install.dir}/${kura.symlink}/${plugins.folder}/org.eclipse.kura.util_${org.eclipse.kura.util.version}.jar@4:start" />
+			<entry key="osgi.bundles" operation="+"
+				value=", reference:file:${kura.install.dir}/${kura.symlink}/${plugins.folder}/org.eclipse.kura.wire.h2db.component.provider_${org.eclipse.kura.wire.h2db.component.provider.version}.jar@4:start" />
+			<entry key="osgi.bundles" operation="+"
+				value=", reference:file:${kura.install.dir}/${kura.symlink}/${plugins.folder}/org.eclipse.kura.wire.component.provider_${org.eclipse.kura.wire.component.provider.version}.jar@4:start" />
+			<entry key="osgi.bundles" operation="+"
+				value=", reference:file:${kura.install.dir}/${kura.symlink}/${plugins.folder}/org.eclipse.kura.wire.helper.provider_${org.eclipse.kura.wire.helper.provider.version}.jar@4:start" />
+			<entry key="osgi.bundles" operation="+"
+				value=", reference:file:${kura.install.dir}/${kura.symlink}/${plugins.folder}/org.eclipse.kura.wire.provider_${org.eclipse.kura.wire.provider.version}.jar@4:start" />
+			<entry key="osgi.bundles" operation="+"
+				value=", reference:file:${kura.install.dir}/${kura.symlink}/${plugins.folder}/org.eclipse.kura.wire.component.conditional.provider_${org.eclipse.kura.wire.component.conditional.provider.version}.jar@5:start" />
+			<entry key="osgi.bundles" operation="+"
+				value=", reference:file:${kura.install.dir}/${kura.symlink}/${plugins.folder}/org.eclipse.kura.wire.component.join.provider_${org.eclipse.kura.wire.component.join.provider.version}.jar@5:start" />
+		</propertyfile>
+	</target>
+
+	<target name="asset-jar">
+		<zip destfile="${project.build.directory}/${build.output.name}.zip" update="true">
+			<zipfileset file="${project.build.directory}/plugins/org.eclipse.kura.asset.provider_${org.eclipse.kura.asset.provider.version}.jar"
+				prefix="${build.output.name}/${plugins.folder}" />
+			<zipfileset file="${project.build.directory}/plugins/org.eclipse.kura.asset.cloudlet.provider_${org.eclipse.kura.asset.cloudlet.provider.version}.jar"
+				prefix="${build.output.name}/${plugins.folder}" />
+			<zipfileset file="${project.build.directory}/plugins/org.eclipse.kura.asset.helper.provider_${org.eclipse.kura.asset.helper.provider.version}.jar"
+				prefix="${build.output.name}/${plugins.folder}" />
+			<zipfileset file="${project.build.directory}/plugins/org.eclipse.kura.rest.asset.provider_${org.eclipse.kura.rest.asset.provider.version}.jar"
+				prefix="${build.output.name}/${plugins.folder}" />
+		</zip>
+	</target>
+
+	<target name="rest-jar">
+		<zip destfile="${project.build.directory}/${build.output.name}.zip" update="true">
+			<zipfileset file="${project.build.directory}/plugins/org.eclipse.kura.rest.provider_${org.eclipse.kura.rest.provider.version}.jar"
+				prefix="${build.output.name}/${plugins.folder}" />
+		</zip>
+	</target>
+
+	<target name="deployment-hooks-jar">
+		<zip destfile="${project.build.directory}/${build.output.name}.zip" update="true">
+			<zipfileset file="${project.build.directory}/plugins/org.eclipse.kura.hook.file.move.provider_${org.eclipse.kura.hook.file.move.provider.version}.jar"
+				prefix="${build.output.name}/${plugins.folder}" />
+		</zip>
+	</target>
+
+	<target name="marshallers-jar">
+		<zip destfile="${project.build.directory}/${build.output.name}.zip" update="true">
+			<zipfileset file="${project.build.directory}/plugins/org.eclipse.kura.json.marshaller.unmarshaller.provider_${org.eclipse.kura.json.marshaller.unmarshaller.provider.version}.jar"
+				prefix="${build.output.name}/${plugins.folder}" />
+			<zipfileset file="${project.build.directory}/plugins/org.eclipse.kura.xml.marshaller.unmarshaller.provider_${org.eclipse.kura.xml.marshaller.unmarshaller.provider.version}.jar"
+				prefix="${build.output.name}/${plugins.folder}" />
+		</zip>
+	</target>
+
+	<target name="wires-jar">
+		<zip destfile="${project.build.directory}/${build.output.name}.zip" update="true">
+			<zipfileset file="${project.build.directory}/plugins/org.eclipse.kura.asset.provider_${org.eclipse.kura.asset.provider.version}.jar"
+                        prefix="${build.output.name}/${plugins.folder}" />
+            <zipfileset file="${project.build.directory}/plugins/org.eclipse.kura.asset.cloudlet.provider_${org.eclipse.kura.asset.cloudlet.provider.version}.jar"
+                        prefix="${build.output.name}/${plugins.folder}" />
+           	<zipfileset file="${project.build.directory}/plugins/org.eclipse.kura.asset.helper.provider_${org.eclipse.kura.asset.helper.provider.version}.jar"
+                        prefix="${build.output.name}/${plugins.folder}" />
+           	<zipfileset file="${project.build.directory}/plugins/org.eclipse.kura.driver.helper.provider_${org.eclipse.kura.driver.helper.provider.version}.jar"
+                        prefix="${build.output.name}/${plugins.folder}" />
+			<zipfileset file="${project.build.directory}/plugins/org.eclipse.kura.localization_${org.eclipse.kura.localization.version}.jar"
+                        prefix="${build.output.name}/${plugins.folder}" />
+			<zipfileset file="${project.build.directory}/plugins/org.eclipse.kura.localization.resources_${org.eclipse.kura.localization.resources.version}.jar"
+                        prefix="${build.output.name}/${plugins.folder}" />
+			<zipfileset file="${project.build.directory}/plugins/org.eclipse.kura.util_${org.eclipse.kura.util.version}.jar"
+                        prefix="${build.output.name}/${plugins.folder}" />
+			<zipfileset file="${project.build.directory}/plugins/org.eclipse.kura.wire.h2db.component.provider_${org.eclipse.kura.wire.h2db.component.provider.version}.jar"
+                        prefix="${build.output.name}/${plugins.folder}" />
+			<zipfileset file="${project.build.directory}/plugins/org.eclipse.kura.wire.component.provider_${org.eclipse.kura.wire.component.provider.version}.jar"
+                        prefix="${build.output.name}/${plugins.folder}" />
+            <zipfileset file="${project.build.directory}/plugins/org.eclipse.kura.wire.helper.provider_${org.eclipse.kura.wire.helper.provider.version}.jar"
+                        prefix="${build.output.name}/${plugins.folder}" />
+			<zipfileset file="${project.build.directory}/plugins/org.eclipse.kura.wire.provider_${org.eclipse.kura.wire.provider.version}.jar"
+                        prefix="${build.output.name}/${plugins.folder}" />
+            <zipfileset file="${project.build.directory}/plugins/org.eclipse.kura.wire.component.conditional.provider_${org.eclipse.kura.wire.component.conditional.provider.version}.jar"
+                        prefix="${build.output.name}/${plugins.folder}" />
+            <zipfileset file="${project.build.directory}/plugins/org.eclipse.kura.wire.component.join.provider_${org.eclipse.kura.wire.component.join.provider.version}.jar"
+                        prefix="${build.output.name}/${plugins.folder}" />
+		</zip>
+	</target>
+
+	<!-- Camel config targets -->
+	<target name="camel-config">
+		<propertyfile file="${project.build.directory}/${build.output.name}/config.ini">
+			<entry key="osgi.bundles" operation="+"
+				value=", reference:file:${kura.install.dir}/${kura.symlink}/${plugins.folder}/org.eclipse.kura.camel.sun.misc_${org.eclipse.kura.camel.sun.misc.version}.jar@3" />
+			<entry key="osgi.bundles" operation="+"
+				value=", reference:file:${kura.install.dir}/${kura.symlink}/${plugins.folder}/org.apache.camel.camel-amqp_${org.apache.camel.camel-amqp.version}.jar@4:start" />
+			<entry key="osgi.bundles" operation="+"
+				value=", reference:file:${kura.install.dir}/${kura.symlink}/${plugins.folder}/org.apache.camel.camel-core_${org.apache.camel.camel-core.version}.jar@3:start" />
+			<entry key="osgi.bundles" operation="+"
+				value=", reference:file:${kura.install.dir}/${kura.symlink}/${plugins.folder}/org.apache.camel.camel-core-osgi_${org.apache.camel.camel-core-osgi.version}.jar@3:start" />
+			<entry key="osgi.bundles" operation="+"
+				value=", reference:file:${kura.install.dir}/${kura.symlink}/${plugins.folder}/org.apache.camel.camel-jms_${org.apache.camel.camel-jms.version}.jar@4:start" />
+			<entry key="osgi.bundles" operation="+"
+				value=", reference:file:${kura.install.dir}/${kura.symlink}/${plugins.folder}/org.apache.camel.camel-script_${org.apache.camel.camel-script.version}.jar@3:start" />
+			<entry key="osgi.bundles" operation="+"
+				value=", reference:file:${kura.install.dir}/${kura.symlink}/${plugins.folder}/org.apache.camel.camel-stream_${org.apache.camel.camel-stream.version}.jar@3:start" />
+			<entry key="osgi.bundles" operation="+"
+				value=", reference:file:${kura.install.dir}/${kura.symlink}/${plugins.folder}/org.eclipse.kura.camel_${org.eclipse.kura.camel.version}.jar@4:start" />
+			<entry key="osgi.bundles" operation="+"
+				value=", reference:file:${kura.install.dir}/${kura.symlink}/${plugins.folder}/org.eclipse.kura.camel.cloud.factory_${org.eclipse.kura.camel.cloud.factory.version}.jar@5:start" />
+			<entry key="osgi.bundles" operation="+"
+				value=", reference:file:${kura.install.dir}/${kura.symlink}/${plugins.folder}/org.eclipse.kura.camel.xml_${org.eclipse.kura.camel.xml.version}.jar@5:start" />
+
+			<entry key="osgi.bundles" operation="+"
+				value=", reference:file:${kura.install.dir}/${kura.symlink}/${plugins.folder}/org.eclipse.kura.wire.camel_${org.eclipse.kura.wire.camel.version}.jar@5:start" />
+
+			<entry key="osgi.bundles" operation="+"
+				value=", reference:file:${kura.install.dir}/${kura.symlink}/${plugins.folder}/org.apache.qpid.jms.client_${apache-qpid-jms-client.version}.jar@3:start" />
+			<entry key="osgi.bundles" operation="+"
+				value=", reference:file:${kura.install.dir}/${kura.symlink}/${plugins.folder}/org.apache.qpid.proton-j_${apache-qpid-proton-j.version}.jar@3:start" />
+			<entry key="osgi.bundles" operation="+"
+				value=", reference:file:${kura.install.dir}/${kura.symlink}/${plugins.folder}/org.apache.servicemix.bundles.spring-beans_${spring.version}.jar@3:start" />
+			<entry key="osgi.bundles" operation="+"
+				value=", reference:file:${kura.install.dir}/${kura.symlink}/${plugins.folder}/org.apache.servicemix.bundles.spring-context_${spring.version}.jar@3:start" />
+			<entry key="osgi.bundles" operation="+"
+				value=", reference:file:${kura.install.dir}/${kura.symlink}/${plugins.folder}/org.apache.servicemix.bundles.spring-core_${spring.version}.jar@3:start" />
+			<entry key="osgi.bundles" operation="+"
+				value=", reference:file:${kura.install.dir}/${kura.symlink}/${plugins.folder}/org.apache.servicemix.bundles.spring-expression_${spring.version}.jar@3:start" />
+			<entry key="osgi.bundles" operation="+"
+				value=", reference:file:${kura.install.dir}/${kura.symlink}/${plugins.folder}/org.apache.servicemix.bundles.spring-jms_${spring.version}.jar@3:start" />
+			<entry key="osgi.bundles" operation="+"
+				value=", reference:file:${kura.install.dir}/${kura.symlink}/${plugins.folder}/org.apache.servicemix.bundles.spring-tx_${spring.version}.jar@3:start" />
+			<!-- additional configs -->
+            <entry key="osgi.bundles" operation="+"
+                value=", reference:file:${kura.install.dir}/${kura.symlink}/${plugins.folder}/org.apache.camel.camel-spring_${org.apache.camel.camel-spring.version}.jar@3:start" />
+            <entry key="osgi.bundles" operation="+"
+                value=", reference:file:${kura.install.dir}/${kura.symlink}/${plugins.folder}/org.apache.camel.camel-http-common_${org.apache.camel.camel-http-common.version}.jar@3:start" />
+            <entry key="osgi.bundles" operation="+"
+                value=", reference:file:${kura.install.dir}/${kura.symlink}/${plugins.folder}/org.apache.camel.camel-http4_${org.apache.camel.camel-http4.version}.jar@3:start" />
+            <entry key="osgi.bundles" operation="+"
+                value=", reference:file:${kura.install.dir}/${kura.symlink}/${plugins.folder}/org.apache.camel.camel-netty4_${org.apache.camel.camel-netty4.version}.jar@3:start" />
+            <entry key="osgi.bundles" operation="+"
+                value=", reference:file:${kura.install.dir}/${kura.symlink}/${plugins.folder}/org.apache.camel.camel-netty4-http_${org.apache.camel.camel-netty4-http.version}.jar@3:start" />
+            <entry key="osgi.bundles" operation="+"
+                value=", reference:file:${kura.install.dir}/${kura.symlink}/${plugins.folder}/org.apache.camel.camel-gson_${org.apache.camel.camel-gson.version}.jar@3:start" />
+            <entry key="osgi.bundles" operation="+"
+                value=", reference:file:${kura.install.dir}/${kura.symlink}/${plugins.folder}/org.apache.camel.camel-groovy_${org.apache.camel.camel-groovy.version}.jar@3:start" />
+            <entry key="osgi.bundles" operation="+"
+                value=", reference:file:${kura.install.dir}/${kura.symlink}/${plugins.folder}/org.apache.camel.camel-servlet_${org.apache.camel.camel-servlet.version}.jar@3:start" />
+            <entry key="osgi.bundles" operation="+"
+                value=", reference:file:${kura.install.dir}/${kura.symlink}/${plugins.folder}/org.apache.camel.camel-core-xml_${org.apache.camel.camel-core-xml.version}.jar@3:start" />
+            <entry key="osgi.bundles" operation="+"
+                value=", reference:file:${kura.install.dir}/${kura.symlink}/${plugins.folder}/org.apache.camel.camel-jackson_${org.apache.camel.camel-jackson.version}.jar@3:start" />
+            <entry key="osgi.bundles" operation="+"
+                value=", reference:file:${kura.install.dir}/${kura.symlink}/${plugins.folder}/org.apache.servicemix.bundles.reflections_${org.apache.servicemix.bundles.reflections.version}.jar@3:start" />
+            <entry key="osgi.bundles" operation="+"
+                value=", reference:file:${kura.install.dir}/${kura.symlink}/${plugins.folder}/javassist_${org.javassist.version}.jar@3:start" />
+            <entry key="osgi.bundles" operation="+"
+                value=", reference:file:${kura.install.dir}/${kura.symlink}/${plugins.folder}/org.yaml.snakeyaml_${org.yaml.snakeyaml.version}.jar@3:start" />
+            <entry key="osgi.bundles" operation="+"
+                value=", reference:file:${kura.install.dir}/${kura.symlink}/${plugins.folder}/groovy_${org.codehaus.groovy.groovy.version}.jar@3:start" />
+            <entry key="osgi.bundles" operation="+"
+                value=", reference:file:${kura.install.dir}/${kura.symlink}/${plugins.folder}/commons-pool_${org.eclipse.kura.commons-pool.version}.jar@3:start" />
+            <entry key="osgi.bundles" operation="+"
+                value=", reference:file:${kura.install.dir}/${kura.symlink}/${plugins.folder}/org.apache.httpcomponents.httpclient_${org.apache.httpcomponents.httpclient-osgi.version}.jar@3:start" />
+            <entry key="osgi.bundles" operation="+"
+                value=", reference:file:${kura.install.dir}/${kura.symlink}/${plugins.folder}/org.apache.httpcomponents.httpcore_${org.apache.httpcomponents.httpcore-osgi.version}.jar@3:start" />
+            <entry key="osgi.bundles" operation="+"
+                value=", reference:file:${kura.install.dir}/${kura.symlink}/${plugins.folder}/org.apache.servicemix.bundles.commons-codec_${org.apache.servicemix.bundles.commons-codec.version}.jar@3:start" />
+            <entry key="osgi.bundles" operation="+"
+                value=", reference:file:${kura.install.dir}/${kura.symlink}/${plugins.folder}/org.apache.commons.logging_${commons-logging.commons-logging.version}.jar@3:start" />
+            <entry key="osgi.bundles" operation="+"
+                value=", reference:file:${kura.install.dir}/${kura.symlink}/${plugins.folder}/org.apache.servicemix.bundles.spring-aop_${spring.version}.jar@3:start" />
+            <entry key="osgi.bundles" operation="+"
+                value=", reference:file:${kura.install.dir}/${kura.symlink}/${plugins.folder}/org.apache.servicemix.bundles.aopalliance_${aopalliance.version}.jar@3:start" />
+		</propertyfile>
+	</target>
+
 	<!-- Artemis config targets -->
 	<target name="artemis-config">
 		<find-jar-version dir="../target-definition/common/repository/plugins"
@@ -1198,399 +1225,216 @@
 		<propertyfile file="${project.build.directory}/${build.output.name}/config.ini">
 			<entry key="osgi.bundles" operation="+"
 				value=", reference:file:${kura.install.dir}/${kura.symlink}/${plugins.folder}/com.google.guava_${guava.distrib.version}.jar@3" />
->>>>>>> 818c1a67
-
-    <target name="wires-jar">
-        <zip destfile="${project.build.directory}/${build.output.name}.zip" update="true">
-            <zipfileset
-                file="${project.build.directory}/plugins/org.eclipse.kura.asset.provider_${org.eclipse.kura.asset.provider.version}.jar"
-                prefix="${build.output.name}/${plugins.folder}" />
-            <zipfileset
-                file="${project.build.directory}/plugins/org.eclipse.kura.asset.cloudlet.provider_${org.eclipse.kura.asset.cloudlet.provider.version}.jar"
-                prefix="${build.output.name}/${plugins.folder}" />
-            <zipfileset
-                file="${project.build.directory}/plugins/org.eclipse.kura.asset.helper.provider_${org.eclipse.kura.asset.helper.provider.version}.jar"
-                prefix="${build.output.name}/${plugins.folder}" />
-            <zipfileset
-                file="${project.build.directory}/plugins/org.eclipse.kura.driver.helper.provider_${org.eclipse.kura.driver.helper.provider.version}.jar"
-                prefix="${build.output.name}/${plugins.folder}" />
-            <zipfileset
-                file="${project.build.directory}/plugins/org.eclipse.kura.localization_${org.eclipse.kura.localization.version}.jar"
-                prefix="${build.output.name}/${plugins.folder}" />
-            <zipfileset
-                file="${project.build.directory}/plugins/org.eclipse.kura.localization.resources_${org.eclipse.kura.localization.resources.version}.jar"
-                prefix="${build.output.name}/${plugins.folder}" />
-            <zipfileset
-                file="${project.build.directory}/plugins/org.eclipse.kura.util_${org.eclipse.kura.util.version}.jar"
-                prefix="${build.output.name}/${plugins.folder}" />
-            <zipfileset
-                file="${project.build.directory}/plugins/org.eclipse.kura.wire.h2db.component.provider_${org.eclipse.kura.wire.h2db.component.provider.version}.jar"
-                prefix="${build.output.name}/${plugins.folder}" />
-            <zipfileset
-                file="${project.build.directory}/plugins/org.eclipse.kura.wire.component.provider_${org.eclipse.kura.wire.component.provider.version}.jar"
-                prefix="${build.output.name}/${plugins.folder}" />
-            <zipfileset
-                file="${project.build.directory}/plugins/org.eclipse.kura.wire.helper.provider_${org.eclipse.kura.wire.helper.provider.version}.jar"
-                prefix="${build.output.name}/${plugins.folder}" />
-            <zipfileset
-                file="${project.build.directory}/plugins/org.eclipse.kura.wire.provider_${org.eclipse.kura.wire.provider.version}.jar"
-                prefix="${build.output.name}/${plugins.folder}" />
-            <zipfileset
-                file="${project.build.directory}/plugins/org.eclipse.kura.wire.component.conditional.provider_${org.eclipse.kura.wire.component.conditional.provider.version}.jar"
-                prefix="${build.output.name}/${plugins.folder}" />
-            <zipfileset
-                file="${project.build.directory}/plugins/org.eclipse.kura.wire.component.join.provider_${org.eclipse.kura.wire.component.join.provider.version}.jar"
-                prefix="${build.output.name}/${plugins.folder}" />
-        </zip>
-    </target>
-
-	<!-- Camel config targets -->
-    <target name="camel-config">
-        <propertyfile file="${project.build.directory}/${build.output.name}/config.ini">
-            <entry key="osgi.bundles" operation="+"
-                value=", reference:file:${kura.install.dir}/${kura.symlink}/${plugins.folder}/org.eclipse.kura.camel.sun.misc_${org.eclipse.kura.camel.sun.misc.version}.jar@3" />
-            <!--
-        	<entry key="osgi.bundles" operation="+"
-                value=", reference:file:${kura.install.dir}/${kura.symlink}/${plugins.folder}/org.apache.camel.camel-amqp_${org.apache.camel.camel-amqp.version}.jar@4:start" />
-            -->
-            <entry key="osgi.bundles" operation="+"
-                value=", reference:file:${kura.install.dir}/${kura.symlink}/${plugins.folder}/org.apache.camel.camel-core_${org.apache.camel.camel-core.version}.jar@3:start" />
-            <entry key="osgi.bundles" operation="+"
-                value=", reference:file:${kura.install.dir}/${kura.symlink}/${plugins.folder}/org.apache.camel.camel-core-osgi_${org.apache.camel.camel-core-osgi.version}.jar@3:start" />
-            <entry key="osgi.bundles" operation="+"
-                value=", reference:file:${kura.install.dir}/${kura.symlink}/${plugins.folder}/org.apache.camel.camel-jms_${org.apache.camel.camel-jms.version}.jar@4:start" />
-            <entry key="osgi.bundles" operation="+"
-                value=", reference:file:${kura.install.dir}/${kura.symlink}/${plugins.folder}/org.apache.camel.camel-script_${org.apache.camel.camel-script.version}.jar@3:start" />
-            <entry key="osgi.bundles" operation="+"
-                value=", reference:file:${kura.install.dir}/${kura.symlink}/${plugins.folder}/org.apache.camel.camel-stream_${org.apache.camel.camel-stream.version}.jar@3:start" />
-            <entry key="osgi.bundles" operation="+"
-                value=", reference:file:${kura.install.dir}/${kura.symlink}/${plugins.folder}/org.apache.camel.camel-spring_${org.apache.camel.camel-spring.version}.jar@3:start" />
-            <entry key="osgi.bundles" operation="+"
-                value=", reference:file:${kura.install.dir}/${kura.symlink}/${plugins.folder}/org.apache.camel.camel-http-common_${org.apache.camel.camel-http-common.version}.jar@3:start" />
-            <entry key="osgi.bundles" operation="+"
-                value=", reference:file:${kura.install.dir}/${kura.symlink}/${plugins.folder}/org.apache.camel.camel-http4_${org.apache.camel.camel-http4.version}.jar@3:start" />
-            <entry key="osgi.bundles" operation="+"
-                value=", reference:file:${kura.install.dir}/${kura.symlink}/${plugins.folder}/org.apache.camel.camel-netty4_${org.apache.camel.camel-netty4.version}.jar@3:start" />
-            <entry key="osgi.bundles" operation="+"
-                value=", reference:file:${kura.install.dir}/${kura.symlink}/${plugins.folder}/org.apache.camel.camel-netty4-http_${org.apache.camel.camel-netty4-http.version}.jar@3:start" />
-            <entry key="osgi.bundles" operation="+"
-                value=", reference:file:${kura.install.dir}/${kura.symlink}/${plugins.folder}/org.apache.camel.camel-gson_${org.apache.camel.camel-gson.version}.jar@3:start" />
-            <entry key="osgi.bundles" operation="+"
-                value=", reference:file:${kura.install.dir}/${kura.symlink}/${plugins.folder}/org.apache.camel.camel-groovy_${org.apache.camel.camel-groovy.version}.jar@3:start" />
-            <entry key="osgi.bundles" operation="+"
-                value=", reference:file:${kura.install.dir}/${kura.symlink}/${plugins.folder}/org.apache.camel.camel-servlet_${org.apache.camel.camel-servlet.version}.jar@3:start" />
-            <entry key="osgi.bundles" operation="+"
-                value=", reference:file:${kura.install.dir}/${kura.symlink}/${plugins.folder}/org.apache.camel.camel-core-xml_${org.apache.camel.camel-core-xml.version}.jar@3:start" />
-            <entry key="osgi.bundles" operation="+"
-                value=", reference:file:${kura.install.dir}/${kura.symlink}/${plugins.folder}/org.apache.camel.camel-jackson_${org.apache.camel.camel-jackson.version}.jar@3:start" />
-            <entry key="osgi.bundles" operation="+"
-                value=", reference:file:${kura.install.dir}/${kura.symlink}/${plugins.folder}/org.apache.servicemix.bundles.reflections_${org.apache.servicemix.bundles.reflections.version}.jar@3:start" />
-            <entry key="osgi.bundles" operation="+"
-                value=", reference:file:${kura.install.dir}/${kura.symlink}/${plugins.folder}/javassist_${org.javassist.version}.jar@3:start" />
-            <entry key="osgi.bundles" operation="+"
-                value=", reference:file:${kura.install.dir}/${kura.symlink}/${plugins.folder}/org.yaml.snakeyaml_${org.yaml.snakeyaml.version}.jar@3:start" />
-            <entry key="osgi.bundles" operation="+"
-                value=", reference:file:${kura.install.dir}/${kura.symlink}/${plugins.folder}/groovy_${org.codehaus.groovy.groovy.version}.jar@3:start" />
-            <entry key="osgi.bundles" operation="+"
-                value=", reference:file:${kura.install.dir}/${kura.symlink}/${plugins.folder}/commons-pool_${org.eclipse.kura.commons-pool.version}.jar@3:start" />
-            <entry key="osgi.bundles" operation="+"
-                value=", reference:file:${kura.install.dir}/${kura.symlink}/${plugins.folder}/org.apache.httpcomponents.httpclient_${org.apache.httpcomponents.httpclient-osgi.version}.jar@3:start" />
-            <entry key="osgi.bundles" operation="+"
-                value=", reference:file:${kura.install.dir}/${kura.symlink}/${plugins.folder}/org.apache.httpcomponents.httpcore_${org.apache.httpcomponents.httpcore-osgi.version}.jar@3:start" />
-            <entry key="osgi.bundles" operation="+"
-                value=", reference:file:${kura.install.dir}/${kura.symlink}/${plugins.folder}/org.apache.servicemix.bundles.commons-codec_${org.apache.servicemix.bundles.commons-codec.version}.jar@3:start" />
-            <entry key="osgi.bundles" operation="+"
-                value=", reference:file:${kura.install.dir}/${kura.symlink}/${plugins.folder}/org.apache.commons.logging_${commons-logging.commons-logging.version}.jar@3:start" />
-            <entry key="osgi.bundles" operation="+"
-                value=", reference:file:${kura.install.dir}/${kura.symlink}/${plugins.folder}/org.eclipse.kura.camel_${org.eclipse.kura.camel.version}.jar@4:start" />
-            <entry key="osgi.bundles" operation="+"
-                value=", reference:file:${kura.install.dir}/${kura.symlink}/${plugins.folder}/org.eclipse.kura.camel.cloud.factory_${org.eclipse.kura.camel.cloud.factory.version}.jar@5:start" />
-            <entry key="osgi.bundles" operation="+"
-                value=", reference:file:${kura.install.dir}/${kura.symlink}/${plugins.folder}/org.eclipse.kura.camel.xml_${org.eclipse.kura.camel.xml.version}.jar@5:start" />
-            <entry key="osgi.bundles" operation="+"
-                value=", reference:file:${kura.install.dir}/${kura.symlink}/${plugins.folder}/org.eclipse.kura.wire.camel_${org.eclipse.kura.wire.camel.version}.jar@5:start" />
-            <entry key="osgi.bundles" operation="+"
-                value=", reference:file:${kura.install.dir}/${kura.symlink}/${plugins.folder}/org.apache.qpid.jms.client_${apache-qpid-jms-client.version}.jar@3:start" />
-            <entry key="osgi.bundles" operation="+"
-                value=", reference:file:${kura.install.dir}/${kura.symlink}/${plugins.folder}/org.apache.qpid.proton-j_${apache-qpid-proton-j.version}.jar@3:start" />
-            <entry key="osgi.bundles" operation="+"
-                value=", reference:file:${kura.install.dir}/${kura.symlink}/${plugins.folder}/org.apache.servicemix.bundles.spring-beans_${spring.version}.jar@3:start" />
-            <entry key="osgi.bundles" operation="+"
-                value=", reference:file:${kura.install.dir}/${kura.symlink}/${plugins.folder}/org.apache.servicemix.bundles.spring-context_${spring.version}.jar@3:start" />
-            <entry key="osgi.bundles" operation="+"
-                value=", reference:file:${kura.install.dir}/${kura.symlink}/${plugins.folder}/org.apache.servicemix.bundles.spring-core_${spring.version}.jar@3:start" />
-            <entry key="osgi.bundles" operation="+"
-                value=", reference:file:${kura.install.dir}/${kura.symlink}/${plugins.folder}/org.apache.servicemix.bundles.spring-expression_${spring.version}.jar@3:start" />
-            <entry key="osgi.bundles" operation="+"
-                value=", reference:file:${kura.install.dir}/${kura.symlink}/${plugins.folder}/org.apache.servicemix.bundles.spring-jms_${spring.version}.jar@3:start" />
-            <entry key="osgi.bundles" operation="+"
-                value=", reference:file:${kura.install.dir}/${kura.symlink}/${plugins.folder}/org.apache.servicemix.bundles.spring-tx_${spring.version}.jar@3:start" />
-            <entry key="osgi.bundles" operation="+"
-                value=", reference:file:${kura.install.dir}/${kura.symlink}/${plugins.folder}/org.apache.servicemix.bundles.spring-aop_${spring.version}.jar@3:start" />
-            <entry key="osgi.bundles" operation="+"
-                value=", reference:file:${kura.install.dir}/${kura.symlink}/${plugins.folder}/org.apache.servicemix.bundles.aopalliance_${aopalliance.version}.jar@3:start" />
-        </propertyfile>
-    </target>
-
-	<!-- Artemis config targets -->
-    <target name="artemis-config">
-        <propertyfile file="${project.build.directory}/${build.output.name}/config.ini">
-
-            <entry key="osgi.bundles" operation="+"
-                value=", reference:file:${kura.install.dir}/${kura.symlink}/${plugins.folder}/com.google.guava_${guava.version}.jar@3" />
-            <entry key="osgi.bundles" operation="+"
-                value=", reference:file:${kura.install.dir}/${kura.symlink}/${plugins.folder}/io.glutamate_${io.glutamate.version}.jar@3" />
-            <entry key="osgi.bundles" operation="+"
-                value=", reference:file:${kura.install.dir}/${kura.symlink}/${plugins.folder}/io.netty.buffer_${io.netty.version}.jar@3" />
-            <entry key="osgi.bundles" operation="+"
-                value=", reference:file:${kura.install.dir}/${kura.symlink}/${plugins.folder}/io.netty.codec_${io.netty.version}.jar@3" />
-            <entry key="osgi.bundles" operation="+"
-                value=", reference:file:${kura.install.dir}/${kura.symlink}/${plugins.folder}/io.netty.codec-http_${io.netty.version}.jar@3" />
-            <entry key="osgi.bundles" operation="+"
-                value=", reference:file:${kura.install.dir}/${kura.symlink}/${plugins.folder}/io.netty.codec-mqtt_${io.netty.version}.jar@3" />
-            <entry key="osgi.bundles" operation="+"
-                value=", reference:file:${kura.install.dir}/${kura.symlink}/${plugins.folder}/io.netty.common_${io.netty.version}.jar@3" />
-            <entry key="osgi.bundles" operation="+"
-                value=", reference:file:${kura.install.dir}/${kura.symlink}/${plugins.folder}/io.netty.handler_${io.netty.version}.jar@3" />
-            <entry key="osgi.bundles" operation="+"
-                value=", reference:file:${kura.install.dir}/${kura.symlink}/${plugins.folder}/io.netty.resolver_${io.netty.version}.jar@3" />
-            <entry key="osgi.bundles" operation="+"
-                value=", reference:file:${kura.install.dir}/${kura.symlink}/${plugins.folder}/io.netty.transport_${io.netty.version}.jar@3" />
-            <entry key="osgi.bundles" operation="+"
-                value=", reference:file:${kura.install.dir}/${kura.symlink}/${plugins.folder}/io.netty.transport-native-epoll_${io.netty.version}.jar@3" />
-            <entry key="osgi.bundles" operation="+"
-                value=", reference:file:${kura.install.dir}/${kura.symlink}/${plugins.folder}/io.netty.transport-native-kqueue_${io.netty.version}.jar@3" />
-            <entry key="osgi.bundles" operation="+"
-                value=", reference:file:${kura.install.dir}/${kura.symlink}/${plugins.folder}/io.netty.transport-native-unix-common_${io.netty.version}.jar@3" />
-            <entry key="osgi.bundles" operation="+"
-                value=", reference:file:${kura.install.dir}/${kura.symlink}/${plugins.folder}/io.netty.codec-http2_${io.netty.version}.jar@3" />
-            <entry key="osgi.bundles" operation="+"
-                value=", reference:file:${kura.install.dir}/${kura.symlink}/${plugins.folder}/io.netty.resolver-dns_${io.netty.version}.jar@3" />
-            <entry key="osgi.bundles" operation="+"
-                value=", reference:file:${kura.install.dir}/${kura.symlink}/${plugins.folder}/io.netty.handler-proxy_${io.netty.version}.jar@3" />
-            <entry key="osgi.bundles" operation="+"
-                value=", reference:file:${kura.install.dir}/${kura.symlink}/${plugins.folder}/io.netty.codec-socks_${io.netty.version}.jar@3" />
-            <entry key="osgi.bundles" operation="+"
-                value=", reference:file:${kura.install.dir}/${kura.symlink}/${plugins.folder}/io.netty.codec-dns_${io.netty.version}.jar@3" />
-            <entry key="osgi.bundles" operation="+"
-                value=", reference:file:${kura.install.dir}/${kura.symlink}/${plugins.folder}/com.fasterxml.jackson.core.jackson-core_${com.fasterxml.jackson.core.version}.jar@3" />
-            <entry key="osgi.bundles" operation="+"
-                value=", reference:file:${kura.install.dir}/${kura.symlink}/${plugins.folder}/com.fasterxml.jackson.core.jackson-databind_${com.fasterxml.jackson.core.version}.jar@3" />
-            <entry key="osgi.bundles" operation="+"
-                value=", reference:file:${kura.install.dir}/${kura.symlink}/${plugins.folder}/com.fasterxml.jackson.core.jackson-annotations_${com.fasterxml.jackson.core.version}.jar@3" />
-            <entry key="osgi.bundles" operation="+"
-                value=", reference:file:${kura.install.dir}/${kura.symlink}/${plugins.folder}/com.fasterxml.jackson.dataformat.jackson-dataformat-yaml_${com.fasterxml.jackson.dataformat.version}.jar@3" />
-            <entry key="osgi.bundles" operation="+"
-                value=", reference:file:${kura.install.dir}/${kura.symlink}/${plugins.folder}/com.fasterxml.jackson.module.jackson-module-jaxb-annotations_${com.fasterxml.jackson.module.version}.jar@3" />
-            <entry key="osgi.bundles" operation="+"
-                value=", reference:file:${kura.install.dir}/${kura.symlink}/${plugins.folder}/org.mvel2_${org.mvel.mvel2.version}.jar@3" />
-
-            <entry key="osgi.bundles" operation="+"
-                value=", reference:file:${kura.install.dir}/${kura.symlink}/${plugins.folder}/org.apache.activemq.artemis-mqtt-protocol_${org.apache.activemq.artemis.upstream.version}.jar@3:start" />
-            <entry key="osgi.bundles" operation="+"
-                value=", reference:file:${kura.install.dir}/${kura.symlink}/${plugins.folder}/org.apache.activemq.artemis-native_${org.apache.activemq.artemis.upstream.version}.jar@3" />
-
-            <entry key="osgi.bundles" operation="+"
-                value=", reference:file:${kura.install.dir}/${kura.symlink}/${plugins.folder}/org.apache.commons.beanutils_${commons-beanutils.version}.jar@3" />
-            <entry key="osgi.bundles" operation="+"
-                value=", reference:file:${kura.install.dir}/${kura.symlink}/${plugins.folder}/org.apache.commons.collections_${commons-collections.version}.jar@3" />
-
-            <entry key="osgi.bundles" operation="+"
-                value=", reference:file:${kura.install.dir}/${kura.symlink}/${plugins.folder}/org.apache.geronimo.specs.geronimo-jms_2.0_spec_${org.apache.geronimo.specs.jms.version}.jar@3" />
-            <entry key="osgi.bundles" operation="+"
-                value=", reference:file:${kura.install.dir}/${kura.symlink}/${plugins.folder}/org.apache.geronimo.specs.geronimo-json_1.0_spec_${org.apache.geronimo.specs.json.version}.jar@3" />
-            <entry key="osgi.bundles" operation="+"
-                value=", reference:file:${kura.install.dir}/${kura.symlink}/${plugins.folder}/org.apache.geronimo.specs.geronimo-jta_1.1_spec_${org.apache.geronimo.specs.jta.version}.jar@3" />
-
-            <entry key="osgi.bundles" operation="+"
-                value=", reference:file:${kura.install.dir}/${kura.symlink}/${plugins.folder}/org.jboss.logging.jboss-logging_${org.jboss.logging.version}.jar@3" />
-
-            <entry key="osgi.bundles" operation="+"
-                value=", reference:file:${kura.install.dir}/${kura.symlink}/${plugins.folder}/org.apache.activemq.artemis_${org.apache.activemq.artemis.version}.jar@3" />
-
-            <entry key="osgi.bundles" operation="+"
-                value=", reference:file:${kura.install.dir}/${kura.symlink}/${plugins.folder}/org.eclipse.kura.broker.artemis.core_${org.eclipse.kura.broker.artemis.core.version}.jar@4" />
-            <entry key="osgi.bundles" operation="+"
-                value=", reference:file:${kura.install.dir}/${kura.symlink}/${plugins.folder}/org.eclipse.kura.broker.artemis.simple.mqtt_${org.eclipse.kura.broker.artemis.simple.mqtt.version}.jar@4:start" />
-            <entry key="osgi.bundles" operation="+"
-                value=", reference:file:${kura.install.dir}/${kura.symlink}/${plugins.folder}/org.eclipse.kura.broker.artemis.xml_${org.eclipse.kura.broker.artemis.xml.version}.jar@4:start" />
-        </propertyfile>
-    </target>
+
+			<entry key="osgi.bundles" operation="+"
+				value=", reference:file:${kura.install.dir}/${kura.symlink}/${plugins.folder}/io.netty.buffer_${io.netty.version}.jar@3" />
+			<entry key="osgi.bundles" operation="+"
+				value=", reference:file:${kura.install.dir}/${kura.symlink}/${plugins.folder}/io.netty.codec_${io.netty.version}.jar@3" />
+			<entry key="osgi.bundles" operation="+"
+				value=", reference:file:${kura.install.dir}/${kura.symlink}/${plugins.folder}/io.netty.codec-http_${io.netty.version}.jar@3" />
+			<entry key="osgi.bundles" operation="+"
+				value=", reference:file:${kura.install.dir}/${kura.symlink}/${plugins.folder}/io.netty.codec-mqtt_${io.netty.version}.jar@3" />
+			<entry key="osgi.bundles" operation="+"
+				value=", reference:file:${kura.install.dir}/${kura.symlink}/${plugins.folder}/io.netty.common_${io.netty.version}.jar@3" />
+			<entry key="osgi.bundles" operation="+"
+				value=", reference:file:${kura.install.dir}/${kura.symlink}/${plugins.folder}/io.netty.handler_${io.netty.version}.jar@3" />
+			<entry key="osgi.bundles" operation="+"
+				value=", reference:file:${kura.install.dir}/${kura.symlink}/${plugins.folder}/io.netty.resolver_${io.netty.version}.jar@3" />
+			<entry key="osgi.bundles" operation="+"
+				value=", reference:file:${kura.install.dir}/${kura.symlink}/${plugins.folder}/io.netty.transport_${io.netty.version}.jar@3" />
+			<entry key="osgi.bundles" operation="+"
+				value=", reference:file:${kura.install.dir}/${kura.symlink}/${plugins.folder}/io.netty.transport-native-epoll_${io.netty.version}.jar@3" />
+			<entry key="osgi.bundles" operation="+"
+				value=", reference:file:${kura.install.dir}/${kura.symlink}/${plugins.folder}/io.netty.transport-native-kqueue_${io.netty.version}.jar@3" />
+			<entry key="osgi.bundles" operation="+"
+				value=", reference:file:${kura.install.dir}/${kura.symlink}/${plugins.folder}/io.netty.transport-native-unix-common_${io.netty.version}.jar@3" />
+
+			<entry key="osgi.bundles" operation="+"
+				value=", reference:file:${kura.install.dir}/${kura.symlink}/${plugins.folder}/org.apache.activemq.artemis-mqtt-protocol_${org.apache.activemq.artemis.upstream.version}.jar@3:start" />
+			<entry key="osgi.bundles" operation="+"
+				value=", reference:file:${kura.install.dir}/${kura.symlink}/${plugins.folder}/org.apache.activemq.artemis-native_${org.apache.activemq.artemis.upstream.version}.jar@3" />
+
+			<entry key="osgi.bundles" operation="+"
+				value=", reference:file:${kura.install.dir}/${kura.symlink}/${plugins.folder}/org.apache.commons.beanutils_${commons-beanutils.version}.jar@3" />
+			<entry key="osgi.bundles" operation="+"
+				value=", reference:file:${kura.install.dir}/${kura.symlink}/${plugins.folder}/org.apache.commons.collections_${commons-collections.version}.jar@3" />
+
+			<entry key="osgi.bundles" operation="+"
+				value=", reference:file:${kura.install.dir}/${kura.symlink}/${plugins.folder}/org.apache.geronimo.specs.geronimo-jms_2.0_spec_${org.apache.geronimo.specs.jms.version}.jar@3" />
+			<entry key="osgi.bundles" operation="+"
+				value=", reference:file:${kura.install.dir}/${kura.symlink}/${plugins.folder}/org.apache.geronimo.specs.geronimo-json_1.0_spec_${org.apache.geronimo.specs.json.version}.jar@3" />
+			<entry key="osgi.bundles" operation="+"
+				value=", reference:file:${kura.install.dir}/${kura.symlink}/${plugins.folder}/org.apache.geronimo.specs.geronimo-jta_1.1_spec_${org.apache.geronimo.specs.jta.version}.jar@3" />
+
+			<entry key="osgi.bundles" operation="+"
+				value=", reference:file:${kura.install.dir}/${kura.symlink}/${plugins.folder}/org.jboss.logging.jboss-logging_${org.jboss.logging.version}.jar@3" />
+
+			<entry key="osgi.bundles" operation="+"
+				value=", reference:file:${kura.install.dir}/${kura.symlink}/${plugins.folder}/org.apache.activemq.artemis_${org.apache.activemq.artemis.version}.jar@3" />
+
+			<entry key="osgi.bundles" operation="+"
+				value=", reference:file:${kura.install.dir}/${kura.symlink}/${plugins.folder}/org.eclipse.kura.broker.artemis.core_${org.eclipse.kura.broker.artemis.core.version}.jar@4" />
+			<entry key="osgi.bundles" operation="+"
+				value=", reference:file:${kura.install.dir}/${kura.symlink}/${plugins.folder}/org.eclipse.kura.broker.artemis.simple.mqtt_${org.eclipse.kura.broker.artemis.simple.mqtt.version}.jar@4:start" />
+			<entry key="osgi.bundles" operation="+"
+				value=", reference:file:${kura.install.dir}/${kura.symlink}/${plugins.folder}/org.eclipse.kura.broker.artemis.xml_${org.eclipse.kura.broker.artemis.xml.version}.jar@4:start" />
+		</propertyfile>
+	</target>
 
 
 	<!-- Jar targets -->
-    <target name="camel-jar">
-        <zip destfile="${project.build.directory}/${build.output.name}.zip" update="true">
-            <zipfileset
-                file="${project.build.directory}/plugins/org.eclipse.kura.camel_${org.eclipse.kura.camel.version}.jar"
-                prefix="${build.output.name}/${plugins.folder}" />
-            <zipfileset
-                file="${project.build.directory}/plugins/org.eclipse.kura.camel.cloud.factory_${org.eclipse.kura.camel.cloud.factory.version}.jar"
-                prefix="${build.output.name}/${plugins.folder}" />
-            <zipfileset
-                file="${project.build.directory}/plugins/org.eclipse.kura.camel.xml_${org.eclipse.kura.camel.xml.version}.jar"
-                prefix="${build.output.name}/${plugins.folder}" />
-            <zipfileset
-                file="${project.build.directory}/plugins/org.eclipse.kura.wire.camel_${org.eclipse.kura.wire.camel.version}.jar"
-                prefix="${build.output.name}/${plugins.folder}" />
-
-        </zip>
-    </target>
-
-    <target name="artemis-jar">
-        <zip destfile="${project.build.directory}/${build.output.name}.zip" update="true">
-            <zipfileset
-                file="${project.build.directory}/plugins/org.eclipse.kura.broker.artemis.core_${org.eclipse.kura.broker.artemis.core.version}.jar"
-                prefix="${build.output.name}/${plugins.folder}" />
-            <zipfileset
-                file="${project.build.directory}/plugins/org.eclipse.kura.broker.artemis.simple.mqtt_${org.eclipse.kura.broker.artemis.simple.mqtt.version}.jar"
-                prefix="${build.output.name}/${plugins.folder}" />
-            <zipfileset
-                file="${project.build.directory}/plugins/org.eclipse.kura.broker.artemis.xml_${org.eclipse.kura.broker.artemis.xml.version}.jar"
-                prefix="${build.output.name}/${plugins.folder}" />
-        </zip>
-    </target>
-
-    <target name="web2-jar" if="is.web2.jar.available">
-        <zip destfile="${project.build.directory}/${build.output.name}.zip" update="true">
-            <zipfileset
-                file="${project.build.directory}/plugins/org.eclipse.kura.web2_${org.eclipse.kura.web2.version}.jar"
-                prefix="${build.output.name}/${plugins.folder}" />
-            <zipfileset
-                file="../target-definition/common/repository/plugins/com.gwt.user_${com.gwt.user.version}.jar"
-                prefix="${build.output.name}/${plugins.folder}" />
-        </zip>
-    </target>
-
-    <target name="gpio-jar" if="linux.gpio.jar.present">
-        <zip destfile="${project.build.directory}/${build.output.name}.zip" update="true">
-            <zipfileset
-                file="${project.build.directory}/plugins/org.eclipse.kura.linux.gpio_${org.eclipse.kura.linux.gpio.version}.jar"
-                prefix="${build.output.name}/${plugins.folder}" />
-        </zip>
-    </target>
-
-    <target name="emulator-gpio-jar" unless="linux.gpio.jar.present">
-        <zip destfile="${project.build.directory}/${build.output.name}.zip" update="true">
-            <zipfileset
-                file="${project.build.directory}/plugins/org.eclipse.kura.emulator.gpio_${org.eclipse.kura.emulator.gpio.version}.jar"
-                prefix="${build.output.name}/${plugins.folder}" />
-        </zip>
-    </target>
-
-    <target name="emulator-config" if="is.nn">
-        <propertyfile file="${project.build.directory}/${build.output.name}/config.ini">
-            <entry key="osgi.bundles" operation="+"
-                value=", reference:file:${kura.install.dir}/${kura.symlink}/${plugins.folder}/org.eclipse.kura.emulator_${org.eclipse.kura.emulator.version}.jar@4" />
-            <entry key="osgi.bundles" operation="+"
-                value=", reference:file:${kura.install.dir}/${kura.symlink}/${plugins.folder}/org.eclipse.kura.emulator.net_${org.eclipse.kura.emulator.net.version}.jar@4" />
-        </propertyfile>
-    </target>
-
-    <target name="linux-config" unless="is.nn">
-        <propertyfile file="${project.build.directory}/${build.output.name}/config.ini">
-            <entry key="osgi.bundles" operation="+"
-                value=", reference:file:${kura.install.dir}/${kura.symlink}/${plugins.folder}/org.eclipse.kura.linux.net_${org.eclipse.kura.linux.net.version}.jar@4" />
-            <entry key="osgi.bundles" operation="+"
+	<target name="camel-jar">
+		<zip destfile="${project.build.directory}/${build.output.name}.zip" update="true">
+			<zipfileset file="${project.build.directory}/plugins/org.eclipse.kura.camel_${org.eclipse.kura.camel.version}.jar"
+                        prefix="${build.output.name}/${plugins.folder}" />
+			<zipfileset file="${project.build.directory}/plugins/org.eclipse.kura.camel.cloud.factory_${org.eclipse.kura.camel.cloud.factory.version}.jar"
+                        prefix="${build.output.name}/${plugins.folder}" />
+			<zipfileset file="${project.build.directory}/plugins/org.eclipse.kura.camel.xml_${org.eclipse.kura.camel.xml.version}.jar"
+                        prefix="${build.output.name}/${plugins.folder}" />
+			<zipfileset file="${project.build.directory}/plugins/org.eclipse.kura.wire.camel_${org.eclipse.kura.wire.camel.version}.jar"
+                        prefix="${build.output.name}/${plugins.folder}" />
+
+		</zip>
+	</target>
+
+	<target name="artemis-jar">
+		<zip destfile="${project.build.directory}/${build.output.name}.zip" update="true">
+			<zipfileset file="${project.build.directory}/plugins/org.eclipse.kura.broker.artemis.core_${org.eclipse.kura.broker.artemis.core.version}.jar"
+				prefix="${build.output.name}/${plugins.folder}" />
+			<zipfileset file="${project.build.directory}/plugins/org.eclipse.kura.broker.artemis.simple.mqtt_${org.eclipse.kura.broker.artemis.simple.mqtt.version}.jar"
+				prefix="${build.output.name}/${plugins.folder}" />
+			<zipfileset file="${project.build.directory}/plugins/org.eclipse.kura.broker.artemis.xml_${org.eclipse.kura.broker.artemis.xml.version}.jar"
+				prefix="${build.output.name}/${plugins.folder}" />
+		</zip>
+	</target>
+
+	<target name="web2-jar" if="is.web2.jar.available">
+		<zip destfile="${project.build.directory}/${build.output.name}.zip" update="true">
+			<zipfileset file="${project.build.directory}/plugins/org.eclipse.kura.web2_${org.eclipse.kura.web2.version}.jar"
+                        prefix="${build.output.name}/${plugins.folder}" />
+			<zipfileset file="../target-definition/common/repository/plugins/com.gwt.user_${com.gwt.user.version}.jar"
+                        prefix="${build.output.name}/${plugins.folder}" />
+		</zip>
+	</target>
+
+	<target name="gpio-jar" if="linux.gpio.jar.present">
+		<zip destfile="${project.build.directory}/${build.output.name}.zip" update="true">
+			<zipfileset file="${project.build.directory}/plugins/org.eclipse.kura.linux.gpio_${org.eclipse.kura.linux.gpio.version}.jar"
+                        prefix="${build.output.name}/${plugins.folder}" />
+		</zip>
+	</target>
+
+	<target name="emulator-gpio-jar" unless="linux.gpio.jar.present">
+		<zip destfile="${project.build.directory}/${build.output.name}.zip" update="true">
+			<zipfileset file="${project.build.directory}/plugins/org.eclipse.kura.emulator.gpio_${org.eclipse.kura.emulator.gpio.version}.jar"
+	                    prefix="${build.output.name}/${plugins.folder}" />
+		</zip>
+	</target>
+
+	<target name="emulator-config" if="is.nn">
+		<propertyfile file="${project.build.directory}/${build.output.name}/config.ini">
+			<entry key="osgi.bundles" operation="+"
+				value=", reference:file:${kura.install.dir}/${kura.symlink}/${plugins.folder}/org.eclipse.kura.emulator_${org.eclipse.kura.emulator.version}.jar@4" />
+			<entry key="osgi.bundles" operation="+"
+				value=", reference:file:${kura.install.dir}/${kura.symlink}/${plugins.folder}/org.eclipse.kura.emulator.net_${org.eclipse.kura.emulator.net.version}.jar@4" />
+		</propertyfile>
+	</target>
+
+	<target name="linux-config" unless="is.nn">
+		<propertyfile file="${project.build.directory}/${build.output.name}/config.ini">
+			<entry key="osgi.bundles" operation="+"
+			    value=", reference:file:${kura.install.dir}/${kura.symlink}/${plugins.folder}/org.eclipse.kura.linux.net_${org.eclipse.kura.linux.net.version}.jar@4" />
+			<entry key="osgi.bundles" operation="+"
                 value=", reference:file:${kura.install.dir}/${kura.symlink}/${plugins.folder}/org.eclipse.kura.net.admin_${org.eclipse.kura.net.admin.version}.jar@5:start" />
-        </propertyfile>
-    </target>
-
-    <target name="linux-sysv-config" if="is.sysv" depends="linux-config">
-        <propertyfile file="${project.build.directory}/${build.output.name}/config.ini">
-            <entry key="osgi.bundles" operation="+"
-                value=", reference:file:${kura.install.dir}/${kura.symlink}/${plugins.folder}/org.eclipse.kura.linux.sysv.provider_${org.eclipse.kura.linux.sysv.provider.version}.jar@4" />
-        </propertyfile>
-    </target>
-
-    <target name="linux-debian-config" if="is.debian" depends="linux-config">
-        <propertyfile file="${project.build.directory}/${build.output.name}/config.ini">
-            <entry key="osgi.bundles" operation="+"
-                value=", reference:file:${kura.install.dir}/${kura.symlink}/${plugins.folder}/org.eclipse.kura.linux.debian.provider_${org.eclipse.kura.linux.debian.provider.version}.jar@4" />
-        </propertyfile>
-    </target>
-
-    <target name="linux-redhat-config" if="is.redhat" depends="linux-config">
-        <propertyfile file="${project.build.directory}/${build.output.name}/config.ini">
-            <entry key="osgi.bundles" operation="+"
-                value=", reference:file:${kura.install.dir}/${kura.symlink}/${plugins.folder}/org.eclipse.kura.linux.redhat.provider_${org.eclipse.kura.linux.redhat.provider.version}.jar@4" />
-        </propertyfile>
-    </target>
-
-    <target name="linux-systemd-config" if="is.systemd" depends="linux-config">
-        <propertyfile file="${project.build.directory}/${build.output.name}/config.ini">
-            <entry key="osgi.bundles" operation="+"
-                value=", reference:file:${kura.install.dir}/${kura.symlink}/${plugins.folder}/org.eclipse.kura.linux.systemd.provider_${org.eclipse.kura.linux.systemd.provider.version}.jar@4" />
-        </propertyfile>
-    </target>
-
-    <target name="emulator-jars" if="is.nn">
-        <zip destfile="${project.build.directory}/${build.output.name}.zip" update="true">
-            <zipfileset
-                file="${project.build.directory}/plugins/org.eclipse.kura.emulator_${org.eclipse.kura.emulator.version}.jar"
-                prefix="${build.output.name}/${plugins.folder}" />
-            <zipfileset
-                file="${project.build.directory}/plugins/org.eclipse.kura.emulator.net_${org.eclipse.kura.emulator.net.version}.jar"
-                prefix="${build.output.name}/${plugins.folder}" />
-        </zip>
-    </target>
-
-    <target name="linux-jars" unless="is.nn">
-        <zip destfile="${project.build.directory}/${build.output.name}.zip" update="true">
-            <zipfileset
-                file="${project.build.directory}/plugins/org.eclipse.kura.linux.net_${org.eclipse.kura.linux.net.version}.jar"
-                prefix="${build.output.name}/${plugins.folder}" />
-            <zipfileset
-                file="${project.build.directory}/plugins/org.eclipse.kura.net.admin_${org.eclipse.kura.net.admin.version}.jar"
-                prefix="${build.output.name}/${plugins.folder}" />
-        </zip>
-    </target>
-
-    <target name="linux-sysv-jars" if="is.sysv" depends="linux-jars">
-        <zip destfile="${project.build.directory}/${build.output.name}.zip" update="true">
-            <zipfileset
-                file="${project.build.directory}/plugins/org.eclipse.kura.linux.sysv.provider_${org.eclipse.kura.linux.sysv.provider.version}.jar"
-                prefix="${build.output.name}/${plugins.folder}" />
-        </zip>
-    </target>
-
-    <target name="linux-debian-jars" if="is.debian" depends="linux-jars">
-        <zip destfile="${project.build.directory}/${build.output.name}.zip" update="true">
-            <zipfileset
-                file="${project.build.directory}/plugins/org.eclipse.kura.linux.debian.provider_${org.eclipse.kura.linux.debian.provider.version}.jar"
-                prefix="${build.output.name}/${plugins.folder}" />
-        </zip>
-    </target>
-
-    <target name="linux-redhat-jars" if="is.redhat" depends="linux-jars">
-        <zip destfile="${project.build.directory}/${build.output.name}.zip" update="true">
-            <zipfileset
-                file="${project.build.directory}/plugins/org.eclipse.kura.linux.redhat.provider_${org.eclipse.kura.linux.redhat.provider.version}.jar"
-                prefix="${build.output.name}/${plugins.folder}" />
-        </zip>
-    </target>
-
-    <target name="linux-systemd-jars" if="is.systemd" depends="linux-jars">
-        <zip destfile="${project.build.directory}/${build.output.name}.zip" update="true">
-            <zipfileset
-                file="${project.build.directory}/plugins/org.eclipse.kura.linux.systemd.provider_${org.eclipse.kura.linux.systemd.provider.version}.jar"
-                prefix="${build.output.name}/${plugins.folder}" />
-        </zip>
-    </target>
-
-    <target name="tinyb-jars">
-        <condition property="is.tinyb.snapshot" value="">
-            <contains string="${tinyb.version}" substring="SNAPSHOT" />
-        </condition>
-        <antcall target="tinyb-snapshot-jars" />
-        <antcall target="tinyb-no-snapshot-jars" />
-    </target>
+		</propertyfile>
+	</target>
+
+	<target name="linux-sysv-config" if="is.sysv" depends="linux-config">
+		<propertyfile file="${project.build.directory}/${build.output.name}/config.ini">
+			<entry key="osgi.bundles" operation="+"
+					value=", reference:file:${kura.install.dir}/${kura.symlink}/${plugins.folder}/org.eclipse.kura.linux.sysv.provider_${org.eclipse.kura.linux.sysv.provider.version}.jar@4" />
+		</propertyfile>
+	</target>
+
+	<target name="linux-debian-config" if="is.debian" depends="linux-config">
+		<propertyfile file="${project.build.directory}/${build.output.name}/config.ini">
+			<entry key="osgi.bundles" operation="+"
+					value=", reference:file:${kura.install.dir}/${kura.symlink}/${plugins.folder}/org.eclipse.kura.linux.debian.provider_${org.eclipse.kura.linux.debian.provider.version}.jar@4" />
+		</propertyfile>
+	</target>
+
+	<target name="linux-redhat-config" if="is.redhat" depends="linux-config">
+		<propertyfile file="${project.build.directory}/${build.output.name}/config.ini">
+			<entry key="osgi.bundles" operation="+"
+					value=", reference:file:${kura.install.dir}/${kura.symlink}/${plugins.folder}/org.eclipse.kura.linux.redhat.provider_${org.eclipse.kura.linux.redhat.provider.version}.jar@4" />
+		</propertyfile>
+	</target>
+
+	<target name="linux-systemd-config" if="is.systemd" depends="linux-config">
+		<propertyfile file="${project.build.directory}/${build.output.name}/config.ini">
+			<entry key="osgi.bundles" operation="+"
+					value=", reference:file:${kura.install.dir}/${kura.symlink}/${plugins.folder}/org.eclipse.kura.linux.systemd.provider_${org.eclipse.kura.linux.systemd.provider.version}.jar@4" />
+		</propertyfile>
+	</target>
+
+	<target name="emulator-jars" if="is.nn">
+		<zip destfile="${project.build.directory}/${build.output.name}.zip" update="true">
+			<zipfileset file="${project.build.directory}/plugins/org.eclipse.kura.emulator_${org.eclipse.kura.emulator.version}.jar"
+                        prefix="${build.output.name}/${plugins.folder}" />
+			<zipfileset file="${project.build.directory}/plugins/org.eclipse.kura.emulator.net_${org.eclipse.kura.emulator.net.version}.jar"
+                        prefix="${build.output.name}/${plugins.folder}" />
+		</zip>
+	</target>
+
+	<target name="linux-jars" unless="is.nn">
+		<zip destfile="${project.build.directory}/${build.output.name}.zip" update="true">
+			<zipfileset file="${project.build.directory}/plugins/org.eclipse.kura.linux.net_${org.eclipse.kura.linux.net.version}.jar"
+                        prefix="${build.output.name}/${plugins.folder}" />
+			<zipfileset file="${project.build.directory}/plugins/org.eclipse.kura.net.admin_${org.eclipse.kura.net.admin.version}.jar"
+                        prefix="${build.output.name}/${plugins.folder}" />
+		</zip>
+	</target>
+
+	<target name="linux-sysv-jars" if="is.sysv" depends="linux-jars">
+		<zip destfile="${project.build.directory}/${build.output.name}.zip" update="true">
+			<zipfileset file="${project.build.directory}/plugins/org.eclipse.kura.linux.sysv.provider_${org.eclipse.kura.linux.sysv.provider.version}.jar"
+                        prefix="${build.output.name}/${plugins.folder}" />
+		</zip>
+	</target>
+
+	<target name="linux-debian-jars" if="is.debian" depends="linux-jars">
+		<zip destfile="${project.build.directory}/${build.output.name}.zip" update="true">
+			<zipfileset file="${project.build.directory}/plugins/org.eclipse.kura.linux.debian.provider_${org.eclipse.kura.linux.debian.provider.version}.jar"
+                        prefix="${build.output.name}/${plugins.folder}" />
+		</zip>
+	</target>
+
+	<target name="linux-redhat-jars" if="is.redhat" depends="linux-jars">
+		<zip destfile="${project.build.directory}/${build.output.name}.zip" update="true">
+			<zipfileset file="${project.build.directory}/plugins/org.eclipse.kura.linux.redhat.provider_${org.eclipse.kura.linux.redhat.provider.version}.jar"
+                        prefix="${build.output.name}/${plugins.folder}" />
+		</zip>
+	</target>
+
+	<target name="linux-systemd-jars" if="is.systemd" depends="linux-jars">
+		<zip destfile="${project.build.directory}/${build.output.name}.zip" update="true">
+			<zipfileset file="${project.build.directory}/plugins/org.eclipse.kura.linux.systemd.provider_${org.eclipse.kura.linux.systemd.provider.version}.jar"
+                        prefix="${build.output.name}/${plugins.folder}" />
+		</zip>
+	</target>
+
+	<target name="tinyb-jars">
+	    <condition property="is.tinyb.snapshot" value="">
+	        <contains string="${tinyb.version}" substring="SNAPSHOT"/>
+	    </condition>
+		<antcall target="tinyb-snapshot-jars" />
+		<antcall target="tinyb-no-snapshot-jars" />
+	</target>
 
     <target name="tinyb-snapshot-jars" if="is.tinyb.snapshot">
         <zip destfile="${project.build.directory}/${build.output.name}.zip" update="true">
             <mappedresources>
-                <fileset dir="../target-definition/common/repository/plugins"
-                    includes="tinyb.${native.tag}_*.jar" />
+                <fileset dir="../target-definition/common/repository/plugins" includes="tinyb.${native.tag}_*.jar" />
                 <globmapper from="*.SNAPSHOT.jar" to="${build.output.name}/${plugins.folder}/*-SNAPSHOT.jar" />
             </mappedresources>
             <mappedresources>
@@ -1600,90 +1444,74 @@
         </zip>
     </target>
 
-    <target name="tinyb-no-snapshot-jars" unless="is.tinyb.snapshot">
-        <zip destfile="${project.build.directory}/${build.output.name}.zip" update="true">
-            <zipfileset
-                file="../target-definition/common/repository/plugins/tinyb.${native.tag}_${tinyb.version}.jar"
+	<target name="tinyb-no-snapshot-jars" unless="is.tinyb.snapshot">
+		<zip destfile="${project.build.directory}/${build.output.name}.zip" update="true">
+            <zipfileset file="../target-definition/common/repository/plugins/tinyb.${native.tag}_${tinyb.version}.jar"
                 prefix="${build.output.name}/${plugins.folder}" />
             <zipfileset file="../target-definition/common/repository/plugins/tinyb_${tinyb.version}.jar"
                 prefix="${build.output.name}/${plugins.folder}" />
-        </zip>
-    </target>
-
-    <target name="web2-jar-win" if="is.web2.jar.available">
-        <echo message="web2-jar-win ${project.build.directory}/${build.output.name}/config.ini..." />
-        <copy file="${project.build.directory}/plugins/org.eclipse.kura.web2_${org.eclipse.kura.web2.version}.jar"
+	    </zip>
+	</target>
+
+	<target name="web2-jar-win" if="is.web2.jar.available">
+    	<echo message="web2-jar-win ${project.build.directory}/${build.output.name}/config.ini..." />
+		<copy file="${project.build.directory}/plugins/org.eclipse.kura.web2_${org.eclipse.kura.web2.version}.jar"
+			todir="${build.install.dir.kura}/kura/plugins" />
+		<copy file="../target-definition/common/repository/plugins/com.gwt.user_${com.gwt.user.version}.jar"
+			todir="${build.install.dir.kura}/plugins" />
+	</target>
+
+	<target name="emulator-gpio-jar-win">
+    	<echo message="emul-gpio-jar-win ${project.build.directory}/${build.output.name}/config.ini..." />
+		<copy file="${project.build.directory}/plugins/org.eclipse.kura.emulator.gpio_${org.eclipse.kura.emulator.gpio.version}.jar"
+			todir="${build.install.dir.kura}/kura/plugins" />
+	</target>
+
+    <target name="camel-jar-win">
+        <copy file="${project.build.directory}/plugins/org.eclipse.kura.camel_${org.eclipse.kura.camel.version}.jar"
             todir="${build.install.dir.kura}/kura/plugins" />
-        <copy file="../target-definition/common/repository/plugins/com.gwt.user_${com.gwt.user.version}.jar"
-            todir="${build.install.dir.kura}/plugins" />
-    </target>
-
-    <target name="emulator-gpio-jar-win">
-        <echo message="emul-gpio-jar-win ${project.build.directory}/${build.output.name}/config.ini..." />
-        <copy
-            file="${project.build.directory}/plugins/org.eclipse.kura.emulator.gpio_${org.eclipse.kura.emulator.gpio.version}.jar"
+    	<copy file="${project.build.directory}/plugins/org.eclipse.kura.camel.cloud.factory_${org.eclipse.kura.camel.cloud.factory.version}.jar"
+    	    todir="${build.install.dir.kura}/kura/plugins" />
+        <copy file="${project.build.directory}/plugins/org.eclipse.kura.camel.xml_${org.eclipse.kura.camel.xml.version}.jar"
+            todir="${build.install.dir.kura}/kura/plugins" />
+        <copy file="${project.build.directory}/plugins/org.eclipse.kura.wire.camel_${org.eclipse.kura.wire.camel.version}.jar"
             todir="${build.install.dir.kura}/kura/plugins" />
     </target>
 
-    <target name="camel-jar-win">
-        <copy
-            file="${project.build.directory}/plugins/org.eclipse.kura.camel_${org.eclipse.kura.camel.version}.jar"
+	<target name="wires-jar-win">
+		<copy file="${project.build.directory}/plugins/org.eclipse.kura.asset.provider_${org.eclipse.kura.asset.provider.version}.jar"
             todir="${build.install.dir.kura}/kura/plugins" />
-        <copy
-            file="${project.build.directory}/plugins/org.eclipse.kura.camel.cloud.factory_${org.eclipse.kura.camel.cloud.factory.version}.jar"
+        <copy file="${project.build.directory}/plugins/org.eclipse.kura.asset.cloudlet.provider_${org.eclipse.kura.asset.cloudlet.provider.version}.jar"
             todir="${build.install.dir.kura}/kura/plugins" />
-        <copy
-            file="${project.build.directory}/plugins/org.eclipse.kura.camel.xml_${org.eclipse.kura.camel.xml.version}.jar"
+       	<copy file="${project.build.directory}/plugins/org.eclipse.kura.asset.helper.provider_${org.eclipse.kura.asset.helper.provider.version}.jar"
             todir="${build.install.dir.kura}/kura/plugins" />
-        <copy
-            file="${project.build.directory}/plugins/org.eclipse.kura.wire.camel_${org.eclipse.kura.wire.camel.version}.jar"
+       	<copy file="${project.build.directory}/plugins/org.eclipse.kura.driver.helper.provider_${org.eclipse.kura.driver.helper.provider.version}.jar"
             todir="${build.install.dir.kura}/kura/plugins" />
-    </target>
-
-    <target name="wires-jar-win">
-        <copy
-            file="${project.build.directory}/plugins/org.eclipse.kura.asset.provider_${org.eclipse.kura.asset.provider.version}.jar"
+		<copy file="${project.build.directory}/plugins/org.eclipse.kura.localization_${org.eclipse.kura.localization.version}.jar"
             todir="${build.install.dir.kura}/kura/plugins" />
-        <copy
-            file="${project.build.directory}/plugins/org.eclipse.kura.asset.cloudlet.provider_${org.eclipse.kura.asset.cloudlet.provider.version}.jar"
+		<copy file="${project.build.directory}/plugins/org.eclipse.kura.localization.resources_${org.eclipse.kura.localization.resources.version}.jar"
             todir="${build.install.dir.kura}/kura/plugins" />
-        <copy
-            file="${project.build.directory}/plugins/org.eclipse.kura.asset.helper.provider_${org.eclipse.kura.asset.helper.provider.version}.jar"
+		<copy file="${project.build.directory}/plugins/org.eclipse.kura.util_${org.eclipse.kura.util.version}.jar"
             todir="${build.install.dir.kura}/kura/plugins" />
-        <copy
-            file="${project.build.directory}/plugins/org.eclipse.kura.driver.helper.provider_${org.eclipse.kura.driver.helper.provider.version}.jar"
+		<copy file="${project.build.directory}/plugins/org.eclipse.kura.wire.h2db.component.provider_${org.eclipse.kura.wire.h2db.component.provider.version}.jar"
             todir="${build.install.dir.kura}/kura/plugins" />
-        <copy
-            file="${project.build.directory}/plugins/org.eclipse.kura.localization_${org.eclipse.kura.localization.version}.jar"
+		<copy file="${project.build.directory}/plugins/org.eclipse.kura.wire.component.provider_${org.eclipse.kura.wire.component.provider.version}.jar"
             todir="${build.install.dir.kura}/kura/plugins" />
-        <copy
-            file="${project.build.directory}/plugins/org.eclipse.kura.localization.resources_${org.eclipse.kura.localization.resources.version}.jar"
+		<copy file="${project.build.directory}/plugins/org.eclipse.kura.wire.provider_${org.eclipse.kura.wire.provider.version}.jar"
             todir="${build.install.dir.kura}/kura/plugins" />
-        <copy file="${project.build.directory}/plugins/org.eclipse.kura.util_${org.eclipse.kura.util.version}.jar"
-            todir="${build.install.dir.kura}/kura/plugins" />
-        <copy
-            file="${project.build.directory}/plugins/org.eclipse.kura.wire.h2db.component.provider_${org.eclipse.kura.wire.h2db.component.provider.version}.jar"
-            todir="${build.install.dir.kura}/kura/plugins" />
-        <copy
-            file="${project.build.directory}/plugins/org.eclipse.kura.wire.component.provider_${org.eclipse.kura.wire.component.provider.version}.jar"
-            todir="${build.install.dir.kura}/kura/plugins" />
-        <copy
-            file="${project.build.directory}/plugins/org.eclipse.kura.wire.provider_${org.eclipse.kura.wire.provider.version}.jar"
-            todir="${build.install.dir.kura}/kura/plugins" />
-    </target>
-
-    <target name="misc-config">
-        <propertyfile file="${project.build.directory}/${build.output.name}/config.ini">
-            <entry key="osgi.bundles" operation="+"
-                value=", reference:file:${kura.install.dir}/${kura.symlink}/${plugins.folder}/org.eclipse.kura.misc.cloudcat_${org.eclipse.kura.misc.cloudcat.version}.jar@4:start" />
-        </propertyfile>
-    </target>
-    <target name="misc-jar">
-        <zip destfile="${project.build.directory}/${build.output.name}.zip" update="true">
-            <zipfileset
-                file="${project.build.directory}/plugins/org.eclipse.kura.misc.cloudcat_${org.eclipse.kura.misc.cloudcat.version}.jar"
-                prefix="${build.output.name}/${plugins.folder}" />
-        </zip>
-    </target>
+	</target>
+
+	<target name="misc-config">
+			<propertyfile file="${project.build.directory}/${build.output.name}/config.ini">
+				<entry key="osgi.bundles" operation="+"
+					value=", reference:file:${kura.install.dir}/${kura.symlink}/${plugins.folder}/org.eclipse.kura.misc.cloudcat_${org.eclipse.kura.misc.cloudcat.version}.jar@4:start" />
+			</propertyfile>
+	</target>
+	<target name="misc-jar">
+		<zip destfile="${project.build.directory}/${build.output.name}.zip" update="true">
+			<zipfileset file="${project.build.directory}/plugins/org.eclipse.kura.misc.cloudcat_${org.eclipse.kura.misc.cloudcat.version}.jar"
+				prefix="${build.output.name}/${plugins.folder}" />
+		</zip>
+	</target>
 
 </project>