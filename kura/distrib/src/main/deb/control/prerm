--- conflicted
+++ resolved
@@ -3,15 +3,11 @@
 INSTALL_DIR=/opt/eclipse
 WD_TMP_FILE=/tmp/watchdog
 REFRESH_TIME=5
-<<<<<<< HEAD
 TIMEOUT_TIME=300
-=======
->>>>>>> 5949f805
 
 ##############################################
 # UTILITY FUNCTIONS
 ##############################################
-<<<<<<< HEAD
 # Run preRemove function and start watchdog if needed
 function runPreRemove {
     if [ -f "${WD_TMP_FILE}" ]; then
@@ -31,36 +27,10 @@
 
 # Deactivate watchdog device if possible
 function stopWatchdog {
-=======
-# Start refresh watchdog device
-function startRefreshWatchdog {
-    if [ -f "${WD_TMP_FILE}" ]; then
-        WATCHDOG_DEVICE=`cat ${WD_TMP_FILE}`
-        refreshWatchdog &
-        PID=$!
-    fi
-}
-
-# Refresh watchdog device
-function refreshWatchdog {
-    for (( ; ; ))
-    do
-        echo w > ${WATCHDOG_DEVICE}
-        sleep $REFRESH_TIME
-    done
-}
-
-# Deactivate watchdog device if possible
-function stopWatchdog {
-    if [ -n "${PID}" ]; then
-        kill -9 $PID >> /dev/null 2>&1
-    fi
->>>>>>> 5949f805
     if [ -n "${WATCHDOG_DEVICE}" ]; then
         echo V > ${WATCHDOG_DEVICE}
     fi
 }
-<<<<<<< HEAD
 
 # Pre-remove script
 function preRemove {
@@ -79,8 +49,6 @@
       rm -rf ${INSTALL_DIR}/kura
     fi
 }
-=======
->>>>>>> 5949f805
 ##############################################
 # END UTILITY FUNCTIONS
 ##############################################
@@ -105,29 +73,7 @@
   done
 fi
 
-<<<<<<< HEAD
 runPreRemove
 ##############################################
 # END PRE-REMOVE SCRIPT
-##############################################
-=======
-#Get watchdog device and start refreshing
-startRefreshWatchdog
-
-#Remove INIT scripts
-rm /etc/init.d/firewall
-rm /etc/init.d/kura
-update-rc.d firewall remove
-update-rc.d kura remove
-
-#Delete Eclipse directory if present
-if [ -d "${INSTALL_DIR}/kura/data" ] ; then
-  rm -rf ${INSTALL_DIR}/kura/data
-fi
-
-if [ -d "${INSTALL_DIR}/kura" ] ; then
-  rm -rf ${INSTALL_DIR}/kura
-fi
-
-stopWatchdog
->>>>>>> 5949f805
+##############################################