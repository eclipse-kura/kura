<?xml version="1.0" encoding="UTF-8"?>
<!--
#
# Copyright (c) 2018, 2019 Eurotech and/or its affiliates
#
#  All rights reserved. This program and the accompanying materials
#  are made available under the terms of the Eclipse Public License v1.0
#  which accompanies this distribution, and is available at
#  http://www.eclipse.org/legal/epl-v10.html
#
# Contributors:
#   Eurotech
#
-->
<Configuration status="warn" strict="true" name="KuraConfig" monitorInterval="30">

    <Properties>
        <Property name="log_dir">/var/log</Property>
        <Property name="log_name">kura</Property>
    </Properties>
    <Filter type="ThresholdFilter" level="trace"/>
 
    <Appenders>
        <RollingFile name="RollingFile" fileName="${log_dir}/${log_name}.log" filePattern="${log_dir}/${log_name}-%d{MM-dd-yy-HH-mm-ss}-%i.log.gz">
            <PatternLayout>
                <Pattern>%d{ISO8601} [%t] %-5p %c{1.} - %m%n%throwable{full}</Pattern>
            </PatternLayout>
            <Policies>
                <SizeBasedTriggeringPolicy size="20 MB"/>
            </Policies>
            <DefaultRolloverStrategy max="10"/>
        </RollingFile>
        <RollingFile name="audit" fileName="${log_dir}/${log_name}-audit.log" filePattern="${log_dir}/${log_name}-audit-%d{MM-dd-yy-HH-mm-ss}-%i.log.gz">
            <RFC5424Layout enterpriseNumber="28392" includeMDC="true" mdcId="RequestContext" appName="EclipseKura" mdcPrefix="" newLine="true">
                <LoggerFields>
                    <KeyValuePair key="thread" value="%t"/>
                    <KeyValuePair key="priority" value="%p"/>
                    <KeyValuePair key="category" value="%c"/>
                    <KeyValuePair key="exception" value="%ex"/>
                </LoggerFields>
            </RFC5424Layout>
            <Policies>
                <SizeBasedTriggeringPolicy size="20 MB"/>
            </Policies>
            <DefaultRolloverStrategy max="10"/>
        </RollingFile>
    </Appenders>
 
    <Loggers>
        <Logger name="org.eclipse" level="warn" additivity="false">
            <AppenderRef ref="RollingFile"/>
        </Logger>
<<<<<<< HEAD
 
        <Root level="warn">
=======
        <Logger name="AuditLogger" level="trace" additivity="false">
            <AppenderRef ref="audit"/>
        </Logger>
        <Root level="info">
>>>>>>> 516c5af4
            <AppenderRef ref="RollingFile"/>
        </Root>
  </Loggers>
 
</Configuration>
<|MERGE_RESOLUTION|>--- conflicted
+++ resolved
@@ -50,15 +50,10 @@
         <Logger name="org.eclipse" level="warn" additivity="false">
             <AppenderRef ref="RollingFile"/>
         </Logger>
-<<<<<<< HEAD
- 
-        <Root level="warn">
-=======
         <Logger name="AuditLogger" level="trace" additivity="false">
             <AppenderRef ref="audit"/>
         </Logger>
-        <Root level="info">
->>>>>>> 516c5af4
+        <Root level="warn">
             <AppenderRef ref="RollingFile"/>
         </Root>
   </Loggers>
