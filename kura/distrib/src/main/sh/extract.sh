#!/bin/bash
#
# Copyright (c) 2011, 2016 Eurotech and/or its affiliates
#
#  All rights reserved. This program and the accompanying materials
#  are made available under the terms of the Eclipse Public License v1.0
#  which accompanies this distribution, and is available at
#  http://www.eclipse.org/legal/epl-v10.html
#
# Contributors:
#   Eurotech
#

set -e
#Install failure trap
trap 'do_restore; stopWatchdog; exit 1' SIGINT SIGTERM ERR

INSTALL_DIR=/opt/eclipse
TIMESTAMP=`date +%Y%m%d%H%M%S`
LOG=/tmp/kura_install_${TIMESTAMP}.log
WD_TMP_FILE=/tmp/watchdog
REFRESH_TIME=5
<<<<<<< HEAD
TIMEOUT_TIME=300
=======
>>>>>>> 5949f805

##############################################
# UTILITY FUNCTIONS
##############################################

function abspath {
  OLDPWD="$PWD"
  cd "$(dirname "$1")"
  echo "$PWD/$(basename "$1")"
  cd "$OLDPWD"
}

function require {
  if ! [[ $(which "$1") ]];
  then
    echo "$1 not found, please install it"
    exit 1
  fi
}

<<<<<<< HEAD
# Run install function and start watchdog if needed
function runKuraInstall {
    if [ -f "${WD_TMP_FILE}" ]; then
        WATCHDOG_DEVICE=`cat ${WD_TMP_FILE}`
        KuraInstall &
        PID=$!
        
        (sleep $TIMEOUT_TIME; kill -9 $PID >> /dev/null 2>&1) & while [ -d "/proc/$PID" ]; do
            echo w > ${WATCHDOG_DEVICE}
            sleep $REFRESH_TIME
        done
        stopWatchdog
    else
        KuraInstall
    fi
}

=======
# Start refresh watchdog device if present
function startRefreshWatchdog {
	if [ -f "${WD_TMP_FILE}" ]; then
        WATCHDOG_DEVICE=`cat ${WD_TMP_FILE}`
        echo "Got watchdog ${WATCHDOG_DEVICE}" >> $LOG 2>&1
        refreshWatchdog &
        PID=$!
    fi
}

# Refresh watchdog device
function refreshWatchdog {
    for (( ; ; ))
    do
        echo w > ${WATCHDOG_DEVICE}
        sleep $REFRESH_TIME
    done
}

>>>>>>> 5949f805
# Deactivate watchdog device if possible
function stopWatchdog {
	if [ -n "${PID}" ]; then
		kill -9 $PID >> /dev/null 2>&1
<<<<<<< HEAD
    fi
=======
	fi
>>>>>>> 5949f805
    if [ -n "${WATCHDOG_DEVICE}" ]; then
        echo V > ${WATCHDOG_DEVICE}
    fi
}

##############################################
# END UTILITY FUNCTIONS
##############################################

##############################################
# BACKUP FUNCTIONS
##############################################

#backup root can be overridden setting the BACKUP_ROOT environment variable
BACKUP_ROOT=${BACKUP_ROOT:-"/tmp/kura_backup_root_${TIMESTAMP}"}
BACKUP_FILES=()
BACKED_UP_FILES=()

function is_already_backed_up {
  for BACKED_UP_FILE in ${BACKED_UP_FILES[@]};
  do
    [[ "$BACKED_UP_FILE" == "$1" ]] && echo "true" && return 0
  done
  echo "false"
  return 0
}

function do_backup {
  printf "Creating backup...\n"

  install -d "${BACKUP_ROOT}_"

  for GLOB in ${BACKUP_FILES[@]};
  do
  	for TARGET in ${GLOB}
  	do
    	if ! [[ $TARGET ]] || ! [ -e $TARGET ] || [[ $(is_already_backed_up "$TARGET") == "true" ]];
    	then
      		continue
    	fi
    	SRC=$(abspath "$TARGET")
    	SRC_DIR=$(dirname "$SRC")
    	printf "\r\033[Kbackup: $TARGET -> ${BACKUP_ROOT}_${SRC}"
    	echo "backup: $TARGET -> ${BACKUP_ROOT}_${SRC}" >> $LOG 2>&1
    	install -d "${BACKUP_ROOT}_/$SRC_DIR"
    	cp -r "$SRC" "${BACKUP_ROOT}_/$SRC_DIR/"
    	BACKED_UP_FILES+=("$TARGET")
    done
  done

   mv "${BACKUP_ROOT}_" "$BACKUP_ROOT"

   printf "\r\033[K"
}

function do_restore {
  #remove signal handler
  trap - SIGINT SIGTERM ERR

  if ! [[ -e "$BACKUP_ROOT" ]];
  then
    echo "backup not present"
    exit
  fi

  echo "Restoring backup..."
  cp -r "$BACKUP_ROOT"/* /

  sync
  
  do_delete_backup
}

function do_delete_backup {
  echo "Removing backup..."
  rm -rf "$BACKUP_ROOT"
}

##############################################
# END BACKUP FUNCTIONS
##############################################

##############################################
# JAVA 8 CHECK FUNCTION
##############################################

function require_java_8 {
  require java
  if [[ $SKIP_JAVA_VERSION_CHECK == "true" ]];
  then
    return 0;
  fi
  JAVA_VERSION=$(java -version 2>&1 | head -n 1 | sed 's/[^ ]* [^ ]* ["][^.]*[.]\([[:digit:]]*\).*/\1/g')
  if ! [[ $JAVA_VERSION =~ ^[0-9]+$ ]];
  then
  	echo "Failed to determine Java version"
    echo "If you are sure that Java 8 or greater is installed please re run this script setting the following environment variable:"
    echo "SKIP_JAVA_VERSION_CHECK=\"true\""
  	exit 1
  fi
  if [ $JAVA_VERSION -lt 8 ];
  then
    echo "Java version 8 or greater is required for running Kura, please upgrade"
    exit 1
  fi
}

##############################################
# END JAVA 8 CHECK FUNCTION
##############################################

<<<<<<< HEAD
function KuraInstall {
	##############################################
	# PRE-INSTALL SCRIPT
	##############################################
	
	require_java_8
	
	require install
	require basename
	require dirname
	require tar
	require unzip
	
	echo ""
	echo "Installing Kura..."
	echo "Installing Kura..." > $LOG 2>&1
	
	#Get watchdog device and start refreshing
	startRefreshWatchdog
	 
	#Kill JVM and monit for installation
	{ killall monit java || true; } >> $LOG 2>&1
	
	rm -rf kura-*.zip >> $LOG 2>&1
	rm -rf kura_*.zip >> $LOG 2>&1
	
	#add existing files to backup
	BACKUP_FILES+=("/opt/eclipse/data")
	BACKUP_FILES+=("/opt/eclipse/kura*")
	BACKUP_FILES+=("${INSTALL_DIR}/kura*")
	BACKUP_FILES+=("/tmp/.kura/")
	BACKUP_FILES+=("/tmp/coninfo-*")
	BACKUP_FILES+=("/var/log/esf.log")
	BACKUP_FILES+=("/var/log/kura.log")
	BACKUP_FILES+=("/etc/rc*.d/S*esf")
	BACKUP_FILES+=("/etc/rc*.d/S*kura")
	BACKUP_FILES+=("/etc/rc*.d/K*esf")
	BACKUP_FILES+=("/etc/rc*.d/K*kura")
	BACKUP_FILES+=("/etc/init.d/kura*")
	BACKUP_FILES+=("/etc/init.d/firewall")
	BACKUP_FILES+=("/etc/dhcpd-*.conf")
	BACKUP_FILES+=("/etc/named.conf")
	BACKUP_FILES+=("/etc/wpa_supplicant.conf")
	BACKUP_FILES+=("/etc/hostapd.conf")
	BACKUP_FILES+=("/etc/ppp/chat")
	BACKUP_FILES+=("/etc/ppp/peers")
	BACKUP_FILES+=("/etc/ppp/scripts")
	BACKUP_FILES+=("/etc/ppp/*ap-secrets")
	
	#clean up and/or install OS specific stuff
	HOSTNAME=`hostname`
	if [ ${HOSTNAME} == "mini-gateway" ] ; then
		#MGW specific items
		mkdir /var/named >> $LOG 2>&1
	
		#add original ntpd files to backup
		BACKUP_FILES+=("/etc/rc2.d/S20ntpd")
	    BACKUP_FILES+=("/etc/rc3.d/S20ntpd")
	    BACKUP_FILES+=("/etc/rc4.d/S20ntpd")
	    BACKUP_FILES+=("/etc/rc5.d/S20ntpd")
	fi
	
	do_backup
	
	#remove existing files
	for BACKED_UP_FILE in ${BACKUP_FILES[@]};
	do
		rm -rf "$BACKED_UP_FILE" >> $LOG 2>&1
	done
	
	echo ""
	##############################################
	# END PRE-INSTALL SCRIPT
	##############################################
	
	echo "Extracting Kura files"
	SKIP=`awk '/^__TARFILE_FOLLOWS__/ { print NR + 1; exit 0; }' $0`
	
	# take the tarfile and pipe it into tar and redirect the output
	tail -n +$SKIP $0 | tar -xz >> $LOG 2>&1
	
	##############################################
	# POST INSTALL SCRIPT
	##############################################
	mkdir -p ${INSTALL_DIR} >> $LOG 2>&1
	unzip kura_*.zip -d ${INSTALL_DIR} >> $LOG 2>&1
	
	#install Kura files
	sed -i "s|^INSTALL_DIR=.*|INSTALL_DIR=${INSTALL_DIR}|" ${INSTALL_DIR}/kura_*/install/kura_install.sh
	sh ${INSTALL_DIR}/kura_*/install/kura_install.sh >> $LOG 2>&1
	
	#clean up
	rm -rf ${INSTALL_DIR}/kura/install >> $LOG 2>&1
	rm kura_*.zip >> $LOG 2>&1
	
	#move the log file
	mkdir -p ${INSTALL_DIR}/kura/log
	mv $LOG ${INSTALL_DIR}/kura/log/
	
	#flush all cached filesystem to disk
	sync
	
	echo ""
	echo ""
	echo "Finished.  Kura has been installed to ${INSTALL_DIR}/kura and will start automatically after a reboot"
	stopWatchdog
	exit 0
	##############################################
	# END POST INSTALL SCRIPT
	##############################################
}

##############################################
# RUN INSTALLATION
=======
##############################################
# PRE-INSTALL SCRIPT
##############################################

require_java_8

require install
require basename
require dirname
require tar
require unzip

echo ""
echo "Installing Kura..."
echo "Installing Kura..." > $LOG 2>&1

#Get watchdog device and start refreshing
startRefreshWatchdog
 
#Kill JVM and monit for installation
{ killall monit java || true; } >> $LOG 2>&1

rm -rf kura-*.zip >> $LOG 2>&1
rm -rf kura_*.zip >> $LOG 2>&1

#add existing files to backup
BACKUP_FILES+=("/opt/eclipse/data")
BACKUP_FILES+=("/opt/eclipse/kura*")
BACKUP_FILES+=("${INSTALL_DIR}/kura*")
BACKUP_FILES+=("/tmp/.kura/")
BACKUP_FILES+=("/tmp/coninfo-*")
BACKUP_FILES+=("/var/log/esf.log")
BACKUP_FILES+=("/var/log/kura.log")
BACKUP_FILES+=("/etc/rc*.d/S*esf")
BACKUP_FILES+=("/etc/rc*.d/S*kura")
BACKUP_FILES+=("/etc/init.d/kura*")
BACKUP_FILES+=("/etc/init.d/firewall")
BACKUP_FILES+=("/etc/dhcpd-*.conf")
BACKUP_FILES+=("/etc/named.conf")
BACKUP_FILES+=("/etc/wpa_supplicant.conf")
BACKUP_FILES+=("/etc/hostapd.conf")
BACKUP_FILES+=("/etc/ppp/chat")
BACKUP_FILES+=("/etc/ppp/peers")
BACKUP_FILES+=("/etc/ppp/scripts")
BACKUP_FILES+=("/etc/ppp/*ap-secrets")

#clean up and/or install OS specific stuff
HOSTNAME=`hostname`
if [ ${HOSTNAME} == "mini-gateway" ] ; then
	#MGW specific items
	mkdir /var/named >> $LOG 2>&1

	#add original ntpd files to backup
	BACKUP_FILES+=("/etc/rc2.d/S20ntpd")
    BACKUP_FILES+=("/etc/rc3.d/S20ntpd")
    BACKUP_FILES+=("/etc/rc4.d/S20ntpd")
    BACKUP_FILES+=("/etc/rc5.d/S20ntpd")
fi

do_backup

#remove existing files
for BACKED_UP_FILE in ${BACKUP_FILES[@]};
do
	rm -rf "$BACKED_UP_FILE" >> $LOG 2>&1
done

echo ""
##############################################
# END PRE-INSTALL SCRIPT
##############################################

echo "Extracting Kura files"
SKIP=`awk '/^__TARFILE_FOLLOWS__/ { print NR + 1; exit 0; }' $0`

# take the tarfile and pipe it into tar and redirect the output
tail -n +$SKIP $0 | tar -xz >> $LOG 2>&1

##############################################
# POST INSTALL SCRIPT
##############################################
mkdir -p ${INSTALL_DIR} >> $LOG 2>&1
unzip kura_*.zip -d ${INSTALL_DIR} >> $LOG 2>&1

#install Kura files
sed -i "s|^INSTALL_DIR=.*|INSTALL_DIR=${INSTALL_DIR}|" ${INSTALL_DIR}/kura_*/install/kura_install.sh
sh ${INSTALL_DIR}/kura_*/install/kura_install.sh >> $LOG 2>&1

#clean up
rm -rf ${INSTALL_DIR}/kura/install >> $LOG 2>&1
rm kura_*.zip >> $LOG 2>&1

#move the log file
mkdir -p ${INSTALL_DIR}/kura/log
mv $LOG ${INSTALL_DIR}/kura/log/

#flush all cached filesystem to disk
sync

echo ""
echo ""
echo "Finished.  Kura has been installed to ${INSTALL_DIR}/kura and will start automatically after a reboot"
stopWatchdog
exit 0
#############################################
# END POST INSTALL SCRIPT
>>>>>>> 5949f805
##############################################
runKuraInstall

# NOTE: Don't place any newline characters after the last line below.
__TARFILE_FOLLOWS__<|MERGE_RESOLUTION|>--- conflicted
+++ resolved
@@ -20,10 +20,7 @@
 LOG=/tmp/kura_install_${TIMESTAMP}.log
 WD_TMP_FILE=/tmp/watchdog
 REFRESH_TIME=5
-<<<<<<< HEAD
 TIMEOUT_TIME=300
-=======
->>>>>>> 5949f805
 
 ##############################################
 # UTILITY FUNCTIONS
@@ -44,7 +41,6 @@
   fi
 }
 
-<<<<<<< HEAD
 # Run install function and start watchdog if needed
 function runKuraInstall {
     if [ -f "${WD_TMP_FILE}" ]; then
@@ -62,36 +58,11 @@
     fi
 }
 
-=======
-# Start refresh watchdog device if present
-function startRefreshWatchdog {
-	if [ -f "${WD_TMP_FILE}" ]; then
-        WATCHDOG_DEVICE=`cat ${WD_TMP_FILE}`
-        echo "Got watchdog ${WATCHDOG_DEVICE}" >> $LOG 2>&1
-        refreshWatchdog &
-        PID=$!
-    fi
-}
-
-# Refresh watchdog device
-function refreshWatchdog {
-    for (( ; ; ))
-    do
-        echo w > ${WATCHDOG_DEVICE}
-        sleep $REFRESH_TIME
-    done
-}
-
->>>>>>> 5949f805
 # Deactivate watchdog device if possible
 function stopWatchdog {
 	if [ -n "${PID}" ]; then
 		kill -9 $PID >> /dev/null 2>&1
-<<<<<<< HEAD
-    fi
-=======
 	fi
->>>>>>> 5949f805
     if [ -n "${WATCHDOG_DEVICE}" ]; then
         echo V > ${WATCHDOG_DEVICE}
     fi
@@ -203,7 +174,6 @@
 # END JAVA 8 CHECK FUNCTION
 ##############################################
 
-<<<<<<< HEAD
 function KuraInstall {
 	##############################################
 	# PRE-INSTALL SCRIPT
@@ -318,114 +288,6 @@
 
 ##############################################
 # RUN INSTALLATION
-=======
-##############################################
-# PRE-INSTALL SCRIPT
-##############################################
-
-require_java_8
-
-require install
-require basename
-require dirname
-require tar
-require unzip
-
-echo ""
-echo "Installing Kura..."
-echo "Installing Kura..." > $LOG 2>&1
-
-#Get watchdog device and start refreshing
-startRefreshWatchdog
- 
-#Kill JVM and monit for installation
-{ killall monit java || true; } >> $LOG 2>&1
-
-rm -rf kura-*.zip >> $LOG 2>&1
-rm -rf kura_*.zip >> $LOG 2>&1
-
-#add existing files to backup
-BACKUP_FILES+=("/opt/eclipse/data")
-BACKUP_FILES+=("/opt/eclipse/kura*")
-BACKUP_FILES+=("${INSTALL_DIR}/kura*")
-BACKUP_FILES+=("/tmp/.kura/")
-BACKUP_FILES+=("/tmp/coninfo-*")
-BACKUP_FILES+=("/var/log/esf.log")
-BACKUP_FILES+=("/var/log/kura.log")
-BACKUP_FILES+=("/etc/rc*.d/S*esf")
-BACKUP_FILES+=("/etc/rc*.d/S*kura")
-BACKUP_FILES+=("/etc/init.d/kura*")
-BACKUP_FILES+=("/etc/init.d/firewall")
-BACKUP_FILES+=("/etc/dhcpd-*.conf")
-BACKUP_FILES+=("/etc/named.conf")
-BACKUP_FILES+=("/etc/wpa_supplicant.conf")
-BACKUP_FILES+=("/etc/hostapd.conf")
-BACKUP_FILES+=("/etc/ppp/chat")
-BACKUP_FILES+=("/etc/ppp/peers")
-BACKUP_FILES+=("/etc/ppp/scripts")
-BACKUP_FILES+=("/etc/ppp/*ap-secrets")
-
-#clean up and/or install OS specific stuff
-HOSTNAME=`hostname`
-if [ ${HOSTNAME} == "mini-gateway" ] ; then
-	#MGW specific items
-	mkdir /var/named >> $LOG 2>&1
-
-	#add original ntpd files to backup
-	BACKUP_FILES+=("/etc/rc2.d/S20ntpd")
-    BACKUP_FILES+=("/etc/rc3.d/S20ntpd")
-    BACKUP_FILES+=("/etc/rc4.d/S20ntpd")
-    BACKUP_FILES+=("/etc/rc5.d/S20ntpd")
-fi
-
-do_backup
-
-#remove existing files
-for BACKED_UP_FILE in ${BACKUP_FILES[@]};
-do
-	rm -rf "$BACKED_UP_FILE" >> $LOG 2>&1
-done
-
-echo ""
-##############################################
-# END PRE-INSTALL SCRIPT
-##############################################
-
-echo "Extracting Kura files"
-SKIP=`awk '/^__TARFILE_FOLLOWS__/ { print NR + 1; exit 0; }' $0`
-
-# take the tarfile and pipe it into tar and redirect the output
-tail -n +$SKIP $0 | tar -xz >> $LOG 2>&1
-
-##############################################
-# POST INSTALL SCRIPT
-##############################################
-mkdir -p ${INSTALL_DIR} >> $LOG 2>&1
-unzip kura_*.zip -d ${INSTALL_DIR} >> $LOG 2>&1
-
-#install Kura files
-sed -i "s|^INSTALL_DIR=.*|INSTALL_DIR=${INSTALL_DIR}|" ${INSTALL_DIR}/kura_*/install/kura_install.sh
-sh ${INSTALL_DIR}/kura_*/install/kura_install.sh >> $LOG 2>&1
-
-#clean up
-rm -rf ${INSTALL_DIR}/kura/install >> $LOG 2>&1
-rm kura_*.zip >> $LOG 2>&1
-
-#move the log file
-mkdir -p ${INSTALL_DIR}/kura/log
-mv $LOG ${INSTALL_DIR}/kura/log/
-
-#flush all cached filesystem to disk
-sync
-
-echo ""
-echo ""
-echo "Finished.  Kura has been installed to ${INSTALL_DIR}/kura and will start automatically after a reboot"
-stopWatchdog
-exit 0
-#############################################
-# END POST INSTALL SCRIPT
->>>>>>> 5949f805
 ##############################################
 runKuraInstall
 
