--- conflicted
+++ resolved
@@ -149,11 +149,8 @@
         <setEntry value="org.eclipse.kura.request.handler.jaxrs@default:default"/>
         <setEntry value="org.eclipse.kura.rest.asset.provider@default:default"/>
         <setEntry value="org.eclipse.kura.rest.configuration.provider@default:default"/>
-<<<<<<< HEAD
         <setEntry value="org.eclipse.kura.rest.command.provider@default:default"/>
-=======
         <setEntry value="org.eclipse.kura.rest.inventory.provider@default:default"/>
->>>>>>> bcc89dc5
         <setEntry value="org.eclipse.kura.rest.provider@default:default"/>
         <setEntry value="org.eclipse.kura.sun.misc@default:false"/>
         <setEntry value="org.eclipse.kura.useradmin.store@default:default"/>
