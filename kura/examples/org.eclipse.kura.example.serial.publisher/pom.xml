--- conflicted
+++ resolved
@@ -19,11 +19,7 @@
 	<parent>
 		<groupId>org.eclipse.kura</groupId>
 		<artifactId>examples</artifactId>
-<<<<<<< HEAD
-		<version>1.1.1</version>
-=======
 		<version>1.1.2</version>
->>>>>>> c26d77b8
 		<relativePath>../pom.xml</relativePath>
 	</parent>
 
