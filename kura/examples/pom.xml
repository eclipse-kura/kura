--- conflicted
+++ resolved
@@ -61,11 +61,7 @@
 				<module>org.eclipse.kura.example.project</module>
 				<module>org.eclipse.kura.example.publisher</module>
 				<module>org.eclipse.kura.example.serial.publisher</module>
-				<module>org.eclipse.kura.example.ble.tisensortag</module>
-<<<<<<< HEAD
-=======
-				<module>org.eclipse.kura.example.beacon</module>
->>>>>>> be4c6373
+				<module>org.eclipse.kura.example.bluetooth</module>
 			</modules>
 		</profile>
 	</profiles>
