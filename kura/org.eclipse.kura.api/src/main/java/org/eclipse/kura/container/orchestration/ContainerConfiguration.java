/*******************************************************************************
 * Copyright (c) 2022 Eurotech and/or its affiliates and others
 *
 * This program and the accompanying materials are made
 * available under the terms of the Eclipse Public License 2.0
 * which is available at https://www.eclipse.org/legal/epl-2.0/
 *
 * SPDX-License-Identifier: EPL-2.0
 *
 * Contributors:
 *  Eurotech
 *******************************************************************************/

package org.eclipse.kura.container.orchestration;

import static java.util.Objects.requireNonNull;

import java.util.ArrayList;
import java.util.HashMap;
import java.util.LinkedList;
import java.util.List;
import java.util.Map;
import java.util.Objects;
import java.util.Optional;

import org.eclipse.kura.container.orchestration.ContainerNetworkConfiguration.ContainerNetworkConfigurationBuilder;
import org.eclipse.kura.container.orchestration.ImageConfiguration.ImageConfigurationBuilder;
import org.osgi.annotation.versioning.ProviderType;

/**
 * Object which represents a container configuration used to request the
 * generation of a new container instance.
 *
 * @noimplement This interface is not intended to be implemented by clients.
 * @since 2.3
 *
 */
@ProviderType
public class ContainerConfiguration {

    private String containerName;
    private List<Integer> containerPortsExternal;
    private List<Integer> containerPortsInternal;
    private List<String> containerEnvVars;
    private List<String> containerDevices;
    private Map<String, String> containerVolumes;
    private Boolean containerPrivileged;
    private Boolean isFrameworkManaged = true;
    private Map<String, String> containerLoggerParameters;
    private String containerLoggingType;
    private ImageConfiguration imageConfig;
<<<<<<< HEAD
    private ContainerNetworkConfiguration networkConfiguration;
=======
    private List<String> entryPoint;
>>>>>>> dd577df5

    private ContainerConfiguration() {
    }

    /**
     * The method will provide information if the container is or not managed by the
     * framework
     *
     * @return <code>true</code> if the framework manages the container.
     *         <code>false</code> otherwise
     */
    public boolean isFrameworkManaged() {
        return this.isFrameworkManaged;
    }

    /**
     * Returns the container name
     *
     * @return
     */
    public String getContainerName() {
        return this.containerName;
    }

    /**
     * Returns the list of external ports that will be mapped to the given container
     *
     * @return
     */
    public List<Integer> getContainerPortsExternal() {
        return this.containerPortsExternal;
    }

    /**
     * Returns the list of internal ports that will be mapped to the given container
     *
     * @return
     */
    public List<Integer> getContainerPortsInternal() {
        return this.containerPortsInternal;
    }

    /**
     * Returns the list of environment properties that will be passed to the
     * container
     *
     * @return
     */
    public List<String> getContainerEnvVars() {
        return this.containerEnvVars;
    }

    /**
     * Returns the list of devices that will be mapped to the container
     *
     * @return
     */
    public List<String> getContainerDevices() {
        return this.containerDevices;
    }

    /**
     * Returns a map that identifies the volumes and the internal container mapping
     *
     * @return
     */
    public Map<String, String> getContainerVolumes() {
        return this.containerVolumes;
    }

    /**
     * Returns a boolean representing if the container runs or will run in
     * privileged mode.
     *
     * @return
     */
    public boolean isContainerPrivileged() {
        return this.containerPrivileged;
    }

    /**
     * Returns a Map that identifies configured logger parameters.
     *
     * @return
     */
    public Map<String, String> getLoggerParameters() {
        return this.containerLoggerParameters;
    }

    /**
     * Returns a string identifying which logger driver to use.
     *
     * @return
     */
    public String getContainerLoggingType() {
        return this.containerLoggingType;
    }

    /**
     * Returns the {@link ImageConfiguration} object
     *
     * @return
     * @since 2.4
     */
    public ImageConfiguration getImageConfiguration() {
        return this.imageConfig;
    }

    /**
     * Returns the base image for the associated container. Detailed image
     * information can be found in the {@link ImageConfig} class, provided by the
     * {@link #getImageConfiguration()} method.
     *
     * @return
     */
    public String getContainerImage() {
        return this.imageConfig.getImageName();
    }

    /**
     * Returns the image tag for the associated container. Detailed image
     * information can be found in the {@link ImageConfig} class, provided by the
     * {@link #getImageConfiguration()} method.
     *
     * @return
     */
    public String getContainerImageTag() {
        return this.imageConfig.getImageTag();
    }

    /**
     * Returns the Registry credentials. Detailed image information can be found in
     * the {@link ImageConfig} class, provided by the
     * {@link #getImageConfiguration()} method.
     *
     * @return
     */
    public Optional<RegistryCredentials> getRegistryCredentials() {
        return this.imageConfig.getRegistryCredentials();
    }

    /**
     * Returns the image download timeout (in seconds). Detailed image information
     * can be found in the {@link ImageConfig} class, provided by the
     * {@link #getImageConfiguration()} method.
     *
     * @return
     */
    public int getImageDownloadTimeoutSeconds() {
        return this.imageConfig.getimageDownloadTimeoutSeconds();
    }

    /**
<<<<<<< HEAD
     * return the container's network configuration as a
     * {@link ContainerNetworkConfiguration}.
     * 
     * @return
     * @since 2.7
     */
    public ContainerNetworkConfiguration getContainerNetworkConfiguration() {
        return this.networkConfiguration;
=======
     * Returns a List<String> of container entry points. An empty list can be returned if no entrypoints are specified.
     *
     * @return
     * @since 2.6
     */
    public List<String> getEntryPoint() {
        return this.entryPoint;
>>>>>>> dd577df5
    }

    /**
     * Creates a builder for creating a new {@link ContainerConfiguration} instance.
     *
     * @return the builder.
     */
    public static ContainerConfigurationBuilder builder() {
        return new ContainerConfigurationBuilder();
    }

    @Override
    public int hashCode() {
        return Objects.hash(this.containerDevices, this.containerEnvVars, this.containerLoggerParameters,
                this.containerLoggingType, this.containerName, this.containerPortsExternal, this.containerPortsInternal,
                this.containerPrivileged, this.containerVolumes, this.isFrameworkManaged, this.imageConfig,
                this.entryPoint);
    }

    @Override
    public boolean equals(Object obj) {
        if (this == obj) {
            return true;
        }
        if (!(obj instanceof ContainerConfiguration)) {
            return false;
        }
        ContainerConfiguration other = (ContainerConfiguration) obj;
        return Objects.equals(this.containerDevices, other.containerDevices)
                && Objects.equals(this.containerEnvVars, other.containerEnvVars)
                && Objects.equals(this.containerLoggerParameters, other.containerLoggerParameters)
                && Objects.equals(this.containerLoggingType, other.containerLoggingType)
                && Objects.equals(this.containerName, other.containerName)
                && Objects.equals(this.containerPortsExternal, other.containerPortsExternal)
                && Objects.equals(this.containerPortsInternal, other.containerPortsInternal)
                && Objects.equals(this.containerPrivileged, other.containerPrivileged)
                && Objects.equals(this.containerVolumes, other.containerVolumes)
                && Objects.equals(this.isFrameworkManaged, other.isFrameworkManaged)
                && Objects.equals(this.imageConfig, other.imageConfig)
                && Objects.equals(this.entryPoint, other.entryPoint);
    }

    public static final class ContainerConfigurationBuilder {

        private String containerName;
        private List<Integer> containerPortsExternal = new ArrayList<>();
        private List<Integer> containerPortsInternal = new ArrayList<>();
        private List<String> containerEnvVars = new LinkedList<>();
        private List<String> containerDevices = new LinkedList<>();
        private Map<String, String> containerVolumes = new HashMap<>();
        private Boolean containerPrivileged = false;
        private Boolean isFrameworkManaged = false;
        private Map<String, String> containerLoggerParameters;
        private String containerLoggingType;
        private ImageConfigurationBuilder imageConfigBuilder = new ImageConfiguration.ImageConfigurationBuilder();
<<<<<<< HEAD
        private ContainerNetworkConfigurationBuilder networkConfigurationBuilder = new ContainerNetworkConfigurationBuilder();
=======
        private List<String> entryPoint = new LinkedList<>();
>>>>>>> dd577df5

        public ContainerConfigurationBuilder setContainerName(String serviceName) {
            this.containerName = serviceName;
            return this;
        }

        public ContainerConfigurationBuilder setFrameworkManaged(Boolean isFrameworkManaged) {
            this.isFrameworkManaged = isFrameworkManaged;
            return this;
        }

        public ContainerConfigurationBuilder setExternalPorts(List<Integer> containerPortsExternal) {
            this.containerPortsExternal = new ArrayList<>(containerPortsExternal);
            return this;
        }

        public ContainerConfigurationBuilder setInternalPorts(List<Integer> containerPortsInternal) {
            this.containerPortsInternal = new ArrayList<>(containerPortsInternal);
            return this;
        }

        public ContainerConfigurationBuilder setEnvVars(List<String> vars) {
            this.containerEnvVars = new LinkedList<>(vars);
            return this;
        }

        public ContainerConfigurationBuilder setDeviceList(List<String> devices) {
            this.containerDevices = new LinkedList<>(devices);
            return this;
        }

        public ContainerConfigurationBuilder setVolumes(Map<String, String> volumeMap) {
            this.containerVolumes = new HashMap<>(volumeMap);
            return this;
        }

        public ContainerConfigurationBuilder setLoggerParameters(Map<String, String> paramMap) {
            this.containerLoggerParameters = new HashMap<>(paramMap);
            return this;
        }

        public ContainerConfigurationBuilder setLoggingType(String containerLoggingType) {
            this.containerLoggingType = containerLoggingType;
            return this;
        }

        public ContainerConfigurationBuilder setPrivilegedMode(Boolean containerPrivileged) {
            this.containerPrivileged = containerPrivileged;
            return this;
        }

        public ContainerConfigurationBuilder setContainerImage(String serviceImage) {
            this.imageConfigBuilder.setImageName(serviceImage);
            return this;
        }

        public ContainerConfigurationBuilder setContainerImageTag(String serviceImageTag) {
            this.imageConfigBuilder.setImageTag(serviceImageTag);
            return this;
        }

        public ContainerConfigurationBuilder setRegistryCredentials(Optional<RegistryCredentials> registryCredentials) {
            this.imageConfigBuilder.setRegistryCredentials(registryCredentials);
            return this;
        }

        public ContainerConfigurationBuilder setImageDownloadTimeoutSeconds(int imageDownloadTimeoutSeconds) {
            this.imageConfigBuilder.setImageDownloadTimeoutSeconds(imageDownloadTimeoutSeconds);
            return this;
        }

        public ContainerConfigurationBuilder setEntryPoint(List<String> entryPoint) {
            this.entryPoint = entryPoint;
            return this;
        }

        /**
         * Set the {@link NetworkConfiguration}
         * 
         * @since 2.7
         */
        public ContainerConfigurationBuilder setContainerNetowrkConfiguration(
                ContainerNetworkConfiguration networkConfiguration) {
            this.networkConfigurationBuilder.setNetworkMode(networkConfiguration.getNetworkMode());
            return this;
        }

        /**
         * Set the {@link ImageConfiguration}
         * 
         * @since 2.4
         */
        public ContainerConfigurationBuilder setImageConfiguration(ImageConfiguration imageConfig) {
            this.imageConfigBuilder.setImageName(imageConfig.getImageName());
            this.imageConfigBuilder.setImageTag(imageConfig.getImageTag());
            this.imageConfigBuilder.setRegistryCredentials(imageConfig.getRegistryCredentials());
            this.imageConfigBuilder.setImageDownloadTimeoutSeconds(imageConfig.getimageDownloadTimeoutSeconds());
            return this;
        }

        public ContainerConfiguration build() {
            ContainerConfiguration result = new ContainerConfiguration();

            result.containerName = requireNonNull(this.containerName, "Request Container Name cannot be null");
            result.containerPortsExternal = this.containerPortsExternal;
            result.containerPortsInternal = this.containerPortsInternal;
            result.containerEnvVars = this.containerEnvVars;
            result.containerDevices = this.containerDevices;
            result.containerVolumes = this.containerVolumes;
            result.containerPrivileged = this.containerPrivileged;
            result.isFrameworkManaged = this.isFrameworkManaged;
            result.containerLoggerParameters = this.containerLoggerParameters;
            result.containerLoggingType = this.containerLoggingType;
            result.imageConfig = this.imageConfigBuilder.build();
<<<<<<< HEAD
            result.networkConfiguration = this.networkConfigurationBuilder.build();
=======
            result.entryPoint = requireNonNull(this.entryPoint, "Container EntryPoint list must not be null");
>>>>>>> dd577df5

            return result;
        }

    }
}<|MERGE_RESOLUTION|>--- conflicted
+++ resolved
@@ -49,11 +49,8 @@
     private Map<String, String> containerLoggerParameters;
     private String containerLoggingType;
     private ImageConfiguration imageConfig;
-<<<<<<< HEAD
     private ContainerNetworkConfiguration networkConfiguration;
-=======
     private List<String> entryPoint;
->>>>>>> dd577df5
 
     private ContainerConfiguration() {
     }
@@ -207,7 +204,6 @@
     }
 
     /**
-<<<<<<< HEAD
      * return the container's network configuration as a
      * {@link ContainerNetworkConfiguration}.
      * 
@@ -216,7 +212,9 @@
      */
     public ContainerNetworkConfiguration getContainerNetworkConfiguration() {
         return this.networkConfiguration;
-=======
+    }
+     
+    /**
      * Returns a List<String> of container entry points. An empty list can be returned if no entrypoints are specified.
      *
      * @return
@@ -224,7 +222,6 @@
      */
     public List<String> getEntryPoint() {
         return this.entryPoint;
->>>>>>> dd577df5
     }
 
     /**
@@ -280,11 +277,8 @@
         private Map<String, String> containerLoggerParameters;
         private String containerLoggingType;
         private ImageConfigurationBuilder imageConfigBuilder = new ImageConfiguration.ImageConfigurationBuilder();
-<<<<<<< HEAD
         private ContainerNetworkConfigurationBuilder networkConfigurationBuilder = new ContainerNetworkConfigurationBuilder();
-=======
         private List<String> entryPoint = new LinkedList<>();
->>>>>>> dd577df5
 
         public ContainerConfigurationBuilder setContainerName(String serviceName) {
             this.containerName = serviceName;
@@ -399,11 +393,8 @@
             result.containerLoggerParameters = this.containerLoggerParameters;
             result.containerLoggingType = this.containerLoggingType;
             result.imageConfig = this.imageConfigBuilder.build();
-<<<<<<< HEAD
             result.networkConfiguration = this.networkConfigurationBuilder.build();
-=======
             result.entryPoint = requireNonNull(this.entryPoint, "Container EntryPoint list must not be null");
->>>>>>> dd577df5
 
             return result;
         }
