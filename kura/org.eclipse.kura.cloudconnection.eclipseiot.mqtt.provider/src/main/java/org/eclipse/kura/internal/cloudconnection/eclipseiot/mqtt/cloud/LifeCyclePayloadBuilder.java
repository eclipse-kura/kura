/*******************************************************************************
 * Copyright (c) 2011, 2019 Eurotech and/or its affiliates
 *
 * All rights reserved. This program and the accompanying materials
 * are made available under the terms of the Eclipse Public License v1.0
 * which accompanies this distribution, and is available at
 * http://www.eclipse.org/legal/epl-v10.html
 *
 * Contributors:
 *     Eurotech
 *******************************************************************************/
package org.eclipse.kura.internal.cloudconnection.eclipseiot.mqtt.cloud;

import java.util.List;

import org.eclipse.kura.core.util.NetUtil;
<<<<<<< HEAD
import org.eclipse.kura.internal.cloudconnection.eclipseiot.mqtt.message.KuraBirthPayload;
import org.eclipse.kura.internal.cloudconnection.eclipseiot.mqtt.message.KuraBirthPayload.KuraBirthPayloadBuilder;
import org.eclipse.kura.internal.cloudconnection.eclipseiot.mqtt.message.KuraDeviceProfile;
import org.eclipse.kura.internal.cloudconnection.eclipseiot.mqtt.message.KuraDisconnectPayload;
=======
import org.eclipse.kura.message.KuraBirthPayload;
import org.eclipse.kura.message.KuraBirthPayload.KuraBirthPayloadBuilder;
import org.eclipse.kura.message.KuraDeviceProfile;
import org.eclipse.kura.message.KuraDisconnectPayload;
>>>>>>> 9c8b1f87
import org.eclipse.kura.message.KuraPosition;
import org.eclipse.kura.net.NetInterface;
import org.eclipse.kura.net.NetInterfaceAddress;
import org.eclipse.kura.net.NetworkService;
import org.eclipse.kura.position.NmeaPosition;
import org.eclipse.kura.position.PositionService;
import org.eclipse.kura.system.SystemAdminService;
import org.eclipse.kura.system.SystemService;
import org.slf4j.Logger;
import org.slf4j.LoggerFactory;

/**
 * Utility class to build lifecycle payload messages.
 */
public class LifeCyclePayloadBuilder {

    private static final String ERROR = "ERROR";

    private static final Logger logger = LoggerFactory.getLogger(LifeCyclePayloadBuilder.class);

    private static final String UNKNOWN = "UNKNOWN";

    private final CloudConnectionManagerImpl cloudConnectionManagerImpl;

    LifeCyclePayloadBuilder(CloudConnectionManagerImpl cloudConnectionManagerImpl) {
        this.cloudConnectionManagerImpl = cloudConnectionManagerImpl;
    }

    public KuraBirthPayload buildBirthPayload() {
        // build device profile
        KuraDeviceProfile deviceProfile = buildDeviceProfile();

        // build accept encoding
        String acceptEncoding = buildAcceptEncoding();

        // build device name
        CloudConnectionManagerOptions cso = this.cloudConnectionManagerImpl.getCloudConnectionManagerOptions();
        String deviceName = cso.getDeviceDisplayName();
        if (deviceName == null) {
            deviceName = this.cloudConnectionManagerImpl.getSystemService().getDeviceName();
        }

        String payloadEncoding = this.cloudConnectionManagerImpl.getCloudConnectionManagerOptions().getPayloadEncoding()
                .name();

        // build birth certificate
        KuraBirthPayloadBuilder birthPayloadBuilder = new KuraBirthPayloadBuilder();
        birthPayloadBuilder.withUptime(deviceProfile.getUptime()).withDisplayName(deviceName)
                .withModelName(deviceProfile.getModelName()).withModelId(deviceProfile.getModelId())
                .withPartNumber(deviceProfile.getPartNumber()).withSerialNumber(deviceProfile.getSerialNumber())
                .withFirmwareVersion(deviceProfile.getFirmwareVersion()).withBiosVersion(deviceProfile.getBiosVersion())
                .withOs(deviceProfile.getOs()).withOsVersion(deviceProfile.getOsVersion())
                .withJvmName(deviceProfile.getJvmName()).withJvmVersion(deviceProfile.getJvmVersion())
                .withJvmProfile(deviceProfile.getJvmProfile()).withKuraVersion(deviceProfile.getApplicationFrameworkVersion())
                .withConnectionInterface(deviceProfile.getConnectionInterface())
                .withConnectionIp(deviceProfile.getConnectionIp()).withAcceptEncoding(acceptEncoding)
                .withAvailableProcessors(deviceProfile.getAvailableProcessors())
                .withTotalMemory(deviceProfile.getTotalMemory()).withOsArch(deviceProfile.getOsArch())
                .withOsgiFramework(deviceProfile.getOsgiFramework())
                .withOsgiFrameworkVersion(deviceProfile.getOsgiFrameworkVersion()).withPayloadEncoding(payloadEncoding);

        if (this.cloudConnectionManagerImpl.imei != null && this.cloudConnectionManagerImpl.imei.length() > 0
                && !this.cloudConnectionManagerImpl.imei.equals(ERROR)) {
            birthPayloadBuilder.withModemImei(this.cloudConnectionManagerImpl.imei);
        }
        if (this.cloudConnectionManagerImpl.iccid != null && this.cloudConnectionManagerImpl.iccid.length() > 0
                && !this.cloudConnectionManagerImpl.iccid.equals(ERROR)) {
            birthPayloadBuilder.withModemIccid(this.cloudConnectionManagerImpl.iccid);
        }

        if (this.cloudConnectionManagerImpl.imsi != null && this.cloudConnectionManagerImpl.imsi.length() > 0
                && !this.cloudConnectionManagerImpl.imsi.equals(ERROR)) {
            birthPayloadBuilder.withModemImsi(this.cloudConnectionManagerImpl.imsi);
        }

        if (this.cloudConnectionManagerImpl.rssi != null && this.cloudConnectionManagerImpl.rssi.length() > 0) {
            birthPayloadBuilder.withModemRssi(this.cloudConnectionManagerImpl.rssi);
        }

        if (deviceProfile.getLatitude() != null && deviceProfile.getLongitude() != null) {
            KuraPosition kuraPosition = new KuraPosition();
            kuraPosition.setLatitude(deviceProfile.getLatitude());
            kuraPosition.setLongitude(deviceProfile.getLongitude());
            kuraPosition.setAltitude(deviceProfile.getAltitude());
            birthPayloadBuilder.withPosition(kuraPosition);
        }

        return birthPayloadBuilder.build();
    }

    public KuraDisconnectPayload buildDisconnectPayload() {
        SystemService systemService = this.cloudConnectionManagerImpl.getSystemService();
        SystemAdminService sysAdminService = this.cloudConnectionManagerImpl.getSystemAdminService();
        CloudConnectionManagerOptions cloudOptions = this.cloudConnectionManagerImpl.getCloudConnectionManagerOptions();

        // build device name
        String deviceName = cloudOptions.getDeviceDisplayName();
        if (deviceName == null) {
            deviceName = systemService.getDeviceName();
        }

        return new KuraDisconnectPayload(sysAdminService.getUptime(), deviceName);
    }

    public KuraDeviceProfile buildDeviceProfile() {
        SystemService systemService = this.cloudConnectionManagerImpl.getSystemService();
        SystemAdminService sysAdminService = this.cloudConnectionManagerImpl.getSystemAdminService();
        NetworkService networkService = this.cloudConnectionManagerImpl.getNetworkService();
        PositionService positionService = this.cloudConnectionManagerImpl.getPositionService();

        //
        // get the network information
        StringBuilder sbConnectionIp = null;
        StringBuilder sbConnectionInterface = null;
        try {
            List<NetInterface<? extends NetInterfaceAddress>> nis = networkService.getActiveNetworkInterfaces();
            if (!nis.isEmpty()) {
                sbConnectionIp = new StringBuilder();
                sbConnectionInterface = new StringBuilder();

                for (NetInterface<? extends NetInterfaceAddress> ni : nis) {
                    List<? extends NetInterfaceAddress> nias = ni.getNetInterfaceAddresses();
                    if (nias != null && !nias.isEmpty()) {
                        sbConnectionInterface.append(buildConnectionInterface(ni)).append(",");
                        sbConnectionIp.append(buildConnectionIp(ni)).append(",");
                    }
                }

                // Remove trailing comma
                sbConnectionIp.deleteCharAt(sbConnectionIp.length() - 1);
                sbConnectionInterface.deleteCharAt(sbConnectionInterface.length() - 1);
            }
        } catch (Exception se) {
            logger.warn("Error while getting ConnetionIP and ConnectionInterface", se);
        }

        String connectionIp = sbConnectionIp != null ? sbConnectionIp.toString() : UNKNOWN;
        String connectionInterface = sbConnectionInterface != null ? sbConnectionInterface.toString() : UNKNOWN;

        //
        // get the position information
        double latitude = 0.0;
        double longitude = 0.0;
        double altitude = 0.0;
        if (positionService != null) {
            NmeaPosition position = positionService.getNmeaPosition();
            if (position != null) {
                latitude = position.getLatitude();
                longitude = position.getLongitude();
                altitude = position.getAltitude();
            } else {
                logger.warn("Unresolved PositionService reference.");
            }
        }

        return buildKuraDeviceProfile(systemService, sysAdminService, connectionIp,
                connectionInterface, latitude, longitude, altitude);
    }

    private KuraDeviceProfile buildKuraDeviceProfile(SystemService systemService, SystemAdminService sysAdminService,
            String connectionIp, String connectionInterface, double latitude, double longitude, double altitude) {
        KuraDeviceProfile kuraDeviceProfile = new KuraDeviceProfile();
        kuraDeviceProfile.setUptime(sysAdminService.getUptime());
        kuraDeviceProfile.setDisplayName(systemService.getDeviceName());
        kuraDeviceProfile.setModelName(systemService.getModelName());
        kuraDeviceProfile.setModelId(systemService.getModelId());
        kuraDeviceProfile.setPartNumber(systemService.getPartNumber());
        kuraDeviceProfile.setSerialNumber(systemService.getSerialNumber());
        kuraDeviceProfile.setFirmwareVersion(systemService.getFirmwareVersion());
        kuraDeviceProfile.setBiosVersion(systemService.getBiosVersion());
        kuraDeviceProfile.setOs(systemService.getOsName());
        kuraDeviceProfile.setOsVersion(systemService.getOsVersion());
        kuraDeviceProfile.setJvmName(systemService.getJavaVmName());
        kuraDeviceProfile.setJvmVersion(systemService.getJavaVmVersion() + " " + systemService.getJavaVmInfo());
        kuraDeviceProfile.setJvmProfile(systemService.getJavaVendor() + " " + systemService.getJavaVersion());
        kuraDeviceProfile.setApplicationFramework(KuraDeviceProfile.DEFAULT_APPLICATION_FRAMEWORK);
        kuraDeviceProfile.setApplicationFrameworkVersion(systemService.getKuraVersion());
        kuraDeviceProfile.setConnectionInterface(connectionInterface);
        kuraDeviceProfile.setConnectionIp(connectionIp);
        kuraDeviceProfile.setLatitude(latitude);
        kuraDeviceProfile.setLongitude(longitude);
        kuraDeviceProfile.setAltitude(altitude);
        kuraDeviceProfile.setAvailableProcessors(String.valueOf(systemService.getNumberOfProcessors()));
        kuraDeviceProfile.setTotalMemory(String.valueOf(systemService.getTotalMemory()));
        kuraDeviceProfile.setOsArch(systemService.getOsArch());
        kuraDeviceProfile.setOsgiFramework(systemService.getOsgiFwName());
        kuraDeviceProfile.setOsgiFrameworkVersion(systemService.getOsgiFwVersion());
        return kuraDeviceProfile;
    }

    private String buildConnectionIp(NetInterface<? extends NetInterfaceAddress> ni) {
        String connectionIp = UNKNOWN;
        List<? extends NetInterfaceAddress> nias = ni.getNetInterfaceAddresses();
        if (nias != null && !nias.isEmpty() && nias.get(0).getAddress() != null) {
            connectionIp = nias.get(0).getAddress().getHostAddress();
        }
        return connectionIp;
    }

    private String buildConnectionInterface(NetInterface<? extends NetInterfaceAddress> ni) {
        StringBuilder sb = new StringBuilder();
        sb.append(ni.getName()).append(" (").append(NetUtil.hardwareAddressToString(ni.getHardwareAddress()))
                .append(")");
        return sb.toString();
    }

    private String buildAcceptEncoding() {
        String acceptEncoding = "";
        CloudConnectionManagerOptions options = this.cloudConnectionManagerImpl.getCloudConnectionManagerOptions();
        if (options.getEncodeGzip()) {
            acceptEncoding = "gzip";
        }
        return acceptEncoding;
    }
}<|MERGE_RESOLUTION|>--- conflicted
+++ resolved
@@ -14,17 +14,10 @@
 import java.util.List;
 
 import org.eclipse.kura.core.util.NetUtil;
-<<<<<<< HEAD
-import org.eclipse.kura.internal.cloudconnection.eclipseiot.mqtt.message.KuraBirthPayload;
-import org.eclipse.kura.internal.cloudconnection.eclipseiot.mqtt.message.KuraBirthPayload.KuraBirthPayloadBuilder;
-import org.eclipse.kura.internal.cloudconnection.eclipseiot.mqtt.message.KuraDeviceProfile;
-import org.eclipse.kura.internal.cloudconnection.eclipseiot.mqtt.message.KuraDisconnectPayload;
-=======
 import org.eclipse.kura.message.KuraBirthPayload;
 import org.eclipse.kura.message.KuraBirthPayload.KuraBirthPayloadBuilder;
 import org.eclipse.kura.message.KuraDeviceProfile;
 import org.eclipse.kura.message.KuraDisconnectPayload;
->>>>>>> 9c8b1f87
 import org.eclipse.kura.message.KuraPosition;
 import org.eclipse.kura.net.NetInterface;
 import org.eclipse.kura.net.NetInterfaceAddress;
@@ -78,7 +71,8 @@
                 .withFirmwareVersion(deviceProfile.getFirmwareVersion()).withBiosVersion(deviceProfile.getBiosVersion())
                 .withOs(deviceProfile.getOs()).withOsVersion(deviceProfile.getOsVersion())
                 .withJvmName(deviceProfile.getJvmName()).withJvmVersion(deviceProfile.getJvmVersion())
-                .withJvmProfile(deviceProfile.getJvmProfile()).withKuraVersion(deviceProfile.getApplicationFrameworkVersion())
+                .withJvmProfile(deviceProfile.getJvmProfile())
+                .withKuraVersion(deviceProfile.getApplicationFrameworkVersion())
                 .withConnectionInterface(deviceProfile.getConnectionInterface())
                 .withConnectionIp(deviceProfile.getConnectionIp()).withAcceptEncoding(acceptEncoding)
                 .withAvailableProcessors(deviceProfile.getAvailableProcessors())
@@ -180,8 +174,8 @@
             }
         }
 
-        return buildKuraDeviceProfile(systemService, sysAdminService, connectionIp,
-                connectionInterface, latitude, longitude, altitude);
+        return buildKuraDeviceProfile(systemService, sysAdminService, connectionIp, connectionInterface, latitude,
+                longitude, altitude);
     }
 
     private KuraDeviceProfile buildKuraDeviceProfile(SystemService systemService, SystemAdminService sysAdminService,
