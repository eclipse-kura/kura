--- conflicted
+++ resolved
@@ -152,10 +152,6 @@
                     closeEnforcementMonitor();
                     logger.warn("Enforcement won't be active.");
                 }
-<<<<<<< HEAD
-=======
-                enforceAlreadyRunningContainer();
->>>>>>> ab61d1d9
             }
         }
 
@@ -543,10 +539,7 @@
             if (containerDescription.isContainerPrivileged()) {
                 configuration = configuration.withPrivileged(containerDescription.isContainerPrivileged());
             }
-<<<<<<< HEAD
-=======
-
->>>>>>> ab61d1d9
+
             commandBuilder = commandBuilder.withExposedPorts(this.exposedPorts);
 
             return commandBuilder.withHostConfig(configuration).exec().getId();
@@ -992,11 +985,7 @@
         }
     }
 
-<<<<<<< HEAD
-    public Set<String> getImageDigestsByContainerName(String containerName) {
-=======
     public Set<String> getImageDigestsByContainerId(String containerId) {
->>>>>>> ab61d1d9
 
         Set<String> imageDigests = new HashSet<>();
 
