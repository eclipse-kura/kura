--- conflicted
+++ resolved
@@ -51,23 +51,15 @@
 
     private void enforceAllowlistFor(String containerId) {
 
-<<<<<<< HEAD
-        Set<String> digestsList = this.orchestrationServiceImpl
-                .getImageDigestsByContainerName(getContainerNameById(containerId));
+        Set<String> digestsList = this.orchestrationServiceImpl.getImageDigestsByContainerId(containerId);
 
         Set<String> digestIntersection = this.enforcementAllowlistContent.stream().distinct()
                 .filter(digestsList::contains).collect(Collectors.toSet());
-
+      
         if (digestIntersection.isEmpty()) {
             digestIntersection = this.orchestrationServiceImpl.getContainerInstancesAllowlist().stream().distinct()
                     .filter(digestsList::contains).collect(Collectors.toSet());
         }
-=======
-        Set<String> digestsList = this.orchestrationServiceImpl.getImageDigestsByContainerId(containerId);
-
-        Set<String> digestIntersection = this.enforcementAllowlistContent.stream().distinct()
-                .filter(digestsList::contains).collect(Collectors.toSet());
->>>>>>> ab61d1d9
 
         if (!digestIntersection.isEmpty()) {
             logger.info(ENFORCEMENT_SUCCESS, digestIntersection, containerId);
