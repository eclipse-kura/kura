--- conflicted
+++ resolved
@@ -62,679 +62,6 @@
 
     private ComponentContext m_ctx;
 
-<<<<<<< HEAD
-	// package visibility for LyfeCyclePayloadBuilder
-	String                  		m_imei;
-	String                  		m_iccid;
-	String                  		m_imsi;
-	String 							m_rssi;
-	
-	private boolean                 m_subscribed;
-	private boolean                 m_birthPublished;
-
-	private AtomicInteger           m_messageId;
-
-	public CloudServiceImpl() {
-		m_cloudClients = new CopyOnWriteArrayList<CloudClientImpl>();
-		m_messageId = new AtomicInteger();
-	}
-
-	// ----------------------------------------------------------------
-	//
-	//   Dependencies
-	//
-	// ----------------------------------------------------------------
-
-	public void setDataService(DataService dataService) {
-		this.m_dataService = dataService;
-	}
-
-	public void unsetDataService(DataService dataService) {
-		this.m_dataService = null;
-	}
-
-	public DataService getDataService() {
-		return m_dataService;
-	}
-
-	public void setSystemAdminService(SystemAdminService systemAdminService) {
-		this.m_systemAdminService = systemAdminService;
-	}
-
-	public void unsetSystemAdminService(SystemAdminService systemAdminService) {
-		this.m_systemAdminService = null;
-	}
-
-	public SystemAdminService getSystemAdminService() {
-		return m_systemAdminService;
-	}
-
-	public void setSystemService(SystemService systemService) {
-		this.m_systemService = systemService;
-	}
-
-	public void unsetSystemService(SystemService systemService) {
-		this.m_systemService = null;
-	}
-
-	public SystemService getSystemService() {
-		return m_systemService;
-	}
-
-	public void setNetworkService(NetworkService networkService) {
-		this.m_networkService = networkService;
-	}
-
-	public void unsetNetworkService(NetworkService networkService) {
-		this.m_networkService = null;
-	}
-
-	public NetworkService getNetworkService() {
-		return m_networkService;
-	}
-
-	public void setPositionService(PositionService positionService) {
-		this.m_positionService = positionService;
-	}
-
-	public void unsetPositionService(PositionService positionService) {
-		this.m_positionService = null;
-	}
-
-	public PositionService getPositionService() {
-		return m_positionService;
-	}
-
-	public void setEventAdmin(EventAdmin eventAdmin) {
-		this.m_eventAdmin = eventAdmin;
-	}
-
-	public void unsetEventAdmin(EventAdmin eventAdmin) {
-		this.m_eventAdmin = null;
-	}
-
-
-	// ----------------------------------------------------------------
-	//
-	//   Activation APIs
-	//
-	// ----------------------------------------------------------------
-
-	protected void activate(ComponentContext componentContext, Map<String,Object> properties) 
-	{
-		s_logger.info("activate {}...", properties.get(ConfigurationService.KURA_SERVICE_PID));
-
-		//
-		// save the bundle context and the properties
-		m_ctx = componentContext;
-		m_options = new CloudServiceOptions(properties, m_systemService);
-
-		//
-		// install event listener for GPS locked event
-		Dictionary<String,Object> props = new Hashtable<String,Object>();
-		String[] eventTopics = {PositionLockedEvent.POSITION_LOCKED_EVENT_TOPIC, ModemReadyEvent.MODEM_EVENT_READY_TOPIC};
-		props.put(EventConstants.EVENT_TOPIC, eventTopics);
-		m_ctx.getBundleContext().registerService(EventHandler.class.getName(), this, props);
-		
-		m_dataService.addDataServiceListener(this);
-		
-		//
-		// Usually the cloud connection is setup in the
-		// onConnectionEstablished callback.
-		// Since the callback may be lost if we are activated
-		// too late (the DataService is already connected) we
-		// setup the cloud connection here.
-		if (isConnected()) {
-			s_logger.warn("DataService is already connected. Publish BIRTH certificate");
-			try {
-				publishBirthCertificate();
-			} catch (KuraException e) {
-				s_logger.warn("Cannot publish birth certificate", e);
-			}
-			try {
-				setupCloudConnection(true);
-			} catch (KuraException e) {
-				s_logger.warn("Cannot setup cloud service connection", e);
-			}
-		}
-	}
-
-	public void updated(Map<String,Object> properties)
-	{
-		s_logger.info("updated {}...: {}", properties.get(ConfigurationService.KURA_SERVICE_PID), properties);
-
-		// Update properties and re-publish Birth certificate
-		m_options = new CloudServiceOptions(properties, m_systemService);
-		if (isConnected()) {
-			try {
-				setupCloudConnection(false);
-			} catch (KuraException e) {
-				s_logger.warn("Cannot setup cloud service connection");
-			}
-		}
-	}
-
-	protected void deactivate(ComponentContext componentContext) 
-	{
-		s_logger.info("deactivate {}...", componentContext.getProperties().get(ConfigurationService.KURA_SERVICE_PID));
-
-		if (isConnected()) {
-			try {
-				publishDisconnectCertificate();
-			} catch (KuraException e) {
-				s_logger.warn("Cannot publish disconnect certificate");
-			}
-		}
-		
-		m_dataService.removeDataServiceListener(this);
-
-		// no need to release the cloud clients as the updated app 
-		// certificate is already published due the missing dependency
-		// we only need to empty our CloudClient list
-		m_cloudClients.clear();
-
-		m_dataService         = null;
-		m_systemService       = null;
-		m_systemAdminService  = null;
-		m_networkService      = null;
-		m_positionService     = null;
-		m_eventAdmin          = null;
-		m_certificatesService = null;
-	}
-
-
-	public void handleEvent(Event event) 
-	{
-		if (PositionLockedEvent.POSITION_LOCKED_EVENT_TOPIC.contains(event.getTopic())) {
-			// if we get a position locked event, 
-			// republish the birth certificate only if we are configured to
-			s_logger.info("Handling PositionLockedEvent");
-			if (m_dataService.isConnected() && m_options.getRepubBirthCertOnGpsLock()) {
-				try {
-					publishBirthCertificate();
-				} catch (KuraException e) {
-					s_logger.warn("Cannot publish birth certificate", e);
-				}
-			}
-		} else if (ModemReadyEvent.MODEM_EVENT_READY_TOPIC.contains(event.getTopic())) {
-			s_logger.info("Handling ModemReadyEvent");
-			ModemReadyEvent modemReadyEvent = (ModemReadyEvent) event;
-			// keep these identifiers around until we can publish the certificate
-			m_imei = (String)modemReadyEvent.getProperty(ModemReadyEvent.IMEI);
-			m_imsi = (String)modemReadyEvent.getProperty(ModemReadyEvent.IMSI);
-			m_iccid = (String)modemReadyEvent.getProperty(ModemReadyEvent.ICCID);
-			m_rssi = (String)modemReadyEvent.getProperty(ModemReadyEvent.RSSI);
-			s_logger.trace("handleEvent() :: IMEI={}", m_imei);
-			s_logger.trace("handleEvent() :: IMSI={}", m_imsi);
-			s_logger.trace("handleEvent() :: ICCID={}", m_iccid);
-			s_logger.trace("handleEvent() :: RSSI={}", m_rssi);
-			
-			if (m_dataService.isConnected() && m_options.getRepubBirthCertOnModemDetection()) {
-				if (!(((m_imei == null) || (m_imei.length() == 0) || m_imei.equals("ERROR"))
-						&& ((m_imsi == null) || (m_imsi.length() == 0) || m_imsi.equals("ERROR"))
-						&& ((m_iccid == null) || (m_iccid.length() == 0) || m_iccid.equals("ERROR")))) {
-					s_logger.debug("handleEvent() :: publishing BIRTH certificate ...");
-					try {
-						publishBirthCertificate();
-					} catch (KuraException e) {
-						s_logger.warn("Cannot publish birth certificate", e);
-					}
-				}
-			}
-		}
-	}
-
-
-
-	// ----------------------------------------------------------------
-	//
-	//   Service APIs
-	//
-	// ----------------------------------------------------------------
-
-	@Override
-	public CloudClient newCloudClient(String applicationId)
-			throws KuraException 
-	{
-		// create new instance
-		CloudClientImpl cloudClient = new CloudClientImpl(applicationId,
-				m_dataService,
-				this);
-		m_cloudClients.add(cloudClient);
-
-		// publish updated birth certificate with list of active apps
-		if (isConnected()) {
-			publishAppCertificate();
-		}
-
-		// return 
-		return cloudClient;
-	}
-
-
-	@Override
-	public String[] getCloudApplicationIdentifiers() 
-	{
-		List<String> appIds = new ArrayList<String>();
-		for (CloudClientImpl cloudClient : m_cloudClients) {
-			appIds.add(cloudClient.getApplicationId());
-		}		
-		return appIds.toArray(new String[0]);
-	}
-
-	@Override
-	public boolean isConnected() 
-	{
-		return (m_dataService != null && m_dataService.isConnected());
-	}
-
-
-	// ----------------------------------------------------------------
-	//
-	//   Package APIs
-	//
-	// ----------------------------------------------------------------
-
-	public CloudServiceOptions getCloudServiceOptions() {
-		return m_options;
-	}
-
-
-	public void removeCloudClient(CloudClientImpl cloudClient) 
-	{
-		// remove the client		
-		m_cloudClients.remove(cloudClient);
-
-		// publish updated birth certificate with updated list of active apps
-		if (isConnected()) {
-			try {
-				publishAppCertificate();
-			} catch (KuraException e) {
-				s_logger.warn("Cannot publish app certificate");
-			}
-		}
-	}
-
-
-	byte[] encodePayload(KuraPayload payload)
-			throws KuraException
-	{
-		byte[] bytes = new byte[0];
-		if (payload == null) {
-			return bytes;
-		}
-
-		CloudPayloadEncoder encoder = new CloudPayloadProtoBufEncoderImpl(payload);
-		if (m_options.getEncodeGzip()) {
-			encoder = new CloudPayloadGZipEncoder(encoder);
-		}
-
-		try {
-			bytes = encoder.getBytes();
-			return bytes;
-		}
-		catch (IOException e) {
-			throw new KuraException(KuraErrorCode.ENCODE_ERROR, e);
-		}
-	}
-
-
-
-	// ----------------------------------------------------------------
-	//
-	//   DataServiceListener API
-	//
-	// ----------------------------------------------------------------
-
-	@Override
-	public void onConnectionEstablished() 
-	{	
-		try {
-			setupCloudConnection(true);
-		} catch (KuraException e) {
-			s_logger.warn("Cannot setup cloud service connection");
-		}
-		
-		// raise event
-		m_eventAdmin.postEvent( new CloudConnectionEstablishedEvent( new HashMap<String,Object>()));		
-
-		// notify listeners
-		for (CloudClientImpl cloudClient : m_cloudClients) {
-			cloudClient.onConnectionEstablished();
-		}
-	}
-
-
-	private void setupDeviceSubscriptions(boolean subscribe) throws KuraException		
-	{
-		StringBuilder sbDeviceSubscription = new StringBuilder();
-		sbDeviceSubscription.append(m_options.getTopicControlPrefix())
-		.append(m_options.getTopicSeparator())
-		.append(m_options.getTopicAccountToken())
-		.append(m_options.getTopicSeparator())
-		.append(m_options.getTopicClientIdToken())
-		.append(m_options.getTopicSeparator())
-		.append(m_options.getTopicWildCard());
-
-		// restore or remove default subscriptions
-		if (subscribe) {
-			m_dataService.subscribe(sbDeviceSubscription.toString(), 1);
-		} else {
-			m_dataService.unsubscribe(sbDeviceSubscription.toString());
-		}
-	}
-
-	@Override
-	public void onDisconnecting() 
-	{
-		// publish disconnect certificate
-		try {
-			publishDisconnectCertificate();
-		} catch (KuraException e) {
-			s_logger.warn("Cannot publish disconnect certificate");
-		}
-	}
-
-	@Override
-	public void onDisconnected() {
-		// raise event
-		m_eventAdmin.postEvent( new CloudConnectionLostEvent( new HashMap<String,Object>()));
-	}
-
-	@Override
-	public void onConnectionLost(Throwable cause) 
-	{
-		// raise event
-		m_eventAdmin.postEvent( new CloudConnectionLostEvent( new HashMap<String,Object>()));
-
-		// notify listeners
-		for (CloudClientImpl cloudClient : m_cloudClients) {
-			cloudClient.onConnectionLost();
-		}
-	}
-
-	@Override
-	public void onMessageArrived(String topic, byte[] payload, int qos, boolean retained) 
-	{
-		s_logger.info("Message arrived on topic: {}", topic);		
-
-		// notify listeners			
-		KuraTopic kuraTopic = new KuraTopic(topic);
-		if (TOPIC_MQTT_APP.equals(kuraTopic.getApplicationId())||
-			TOPIC_BA_APP.equals(kuraTopic.getApplicationId())) {
-			s_logger.info("Ignoring feedback message from "+topic);
-		}
-		else {
-			KuraPayload kuraPayload = null;
-			try {
-				// try to decode the message into an KuraPayload					
-				kuraPayload = (new CloudPayloadProtoBufDecoderImpl(payload)).buildFromByteArray(); 
-			}
-			catch (Exception e) {
-				// Wrap the received bytes payload into an KuraPayload					
-				s_logger.debug("Received message on topic {} that could not be decoded. Wrapping it into an KuraPayload.", topic);
-				kuraPayload = new KuraPayload();
-				kuraPayload.setBody(payload);
-			}
-
-
-
-			for (CloudClientImpl cloudClient : m_cloudClients) {
-				if (cloudClient.getApplicationId().equals(kuraTopic.getApplicationId())) {
-					try {
-						if (m_options.getTopicControlPrefix().equals(kuraTopic.getPrefix())) {
-							if(m_certificatesService == null){
-								ServiceReference<CertificatesService> sr= m_ctx.getBundleContext().getServiceReference(CertificatesService.class);
-								if(sr != null){
-									m_certificatesService= m_ctx.getBundleContext().getService(sr);
-								}
-							}
-							boolean validMessage= false;
-							if(m_certificatesService == null){
-								validMessage= true;
-							}else if(m_certificatesService.verifySignature(kuraTopic, kuraPayload)){
-								validMessage= true;
-							}
-
-							if(validMessage){
-								cloudClient.onControlMessageArrived(kuraTopic.getDeviceId(), 
-										kuraTopic.getApplicationTopic(), 
-										kuraPayload, 
-										qos, 
-										retained);
-							}else{
-								s_logger.warn("Message verification failed! Not valid signature or message not signed.");		
-							}
-						}
-						else {
-							cloudClient.onMessageArrived(kuraTopic.getDeviceId(), 
-									kuraTopic.getApplicationTopic(), 
-									kuraPayload, 
-									qos, 
-									retained);
-						}
-					}
-					catch (Exception e) {
-						s_logger.error("Error during CloudClientListener notification.", e);
-					}
-				}
-
-			}
-		}
-	}
-
-	@Override
-	public void onMessagePublished(int messageId, String topic) {
-		synchronized (m_messageId) {
-			if (m_messageId.get() != -1 && m_messageId.get() == messageId) {
-				if (m_options.getLifeCycleMessageQos() == 0) {
-					m_messageId.set(-1);
-				}
-				m_messageId.notifyAll();
-				return;
-			}
-		}
-		
-		// notify listeners
-		KuraTopic kuraTopic = new KuraTopic(topic);
-		for (CloudClientImpl cloudClient : m_cloudClients) {
-			if (cloudClient.getApplicationId().equals(kuraTopic.getApplicationId())) {
-				cloudClient.onMessagePublished(messageId, kuraTopic.getApplicationTopic());
-			}
-		}
-	}
-
-	@Override
-	public void onMessageConfirmed(int messageId, String topic) {
-		synchronized (m_messageId) {
-			if (m_messageId.get() != -1 && m_messageId.get() == messageId) {
-				m_messageId.set(-1);
-				m_messageId.notifyAll();
-				return;
-			}
-		}
-		
-		// notify listeners			
-		KuraTopic kuraTopic = new KuraTopic(topic);
-		for (CloudClientImpl cloudClient : m_cloudClients) {
-			if (cloudClient.getApplicationId().equals(kuraTopic.getApplicationId())) {
-				cloudClient.onMessageConfirmed(messageId, kuraTopic.getApplicationTopic());
-			}
-		}
-	}
-
-	// ----------------------------------------------------------------
-	//
-	//   CloudPayloadProtoBufEncoder API
-	//
-	// ----------------------------------------------------------------
-
-	@Override
-	public byte[] getBytes(KuraPayload kuraPayload, boolean gzipped) throws KuraException {		
-		CloudPayloadEncoder encoder = new CloudPayloadProtoBufEncoderImpl(kuraPayload);
-		if (gzipped) {
-			encoder = new CloudPayloadGZipEncoder(encoder);
-		}
-
-		byte[] bytes;
-		try {
-			bytes = encoder.getBytes();
-			return bytes;
-		}
-		catch (IOException e) {
-			throw new KuraException(KuraErrorCode.ENCODE_ERROR, e);
-		}
-	}
-
-	// ----------------------------------------------------------------
-	//
-	//   CloudPayloadProtoBufDecoder API
-	//
-	// ----------------------------------------------------------------
-
-	@Override
-	public KuraPayload buildFromByteArray(byte[] payload) throws KuraException {
-		CloudPayloadProtoBufDecoderImpl encoder = new CloudPayloadProtoBufDecoderImpl(payload);
-		KuraPayload kuraPayload;
-
-		try {
-			kuraPayload = encoder.buildFromByteArray();
-			return kuraPayload;
-		} catch (KuraInvalidMessageException e) {
-			throw new KuraException(KuraErrorCode.DECODER_ERROR, e);
-		} catch (IOException e) {
-			throw new KuraException(KuraErrorCode.DECODER_ERROR, e);
-		}
-	}
-
-	// ----------------------------------------------------------------
-	//
-	//   Birth and Disconnect Certificates
-	//
-	// ----------------------------------------------------------------
-
-	private void setupCloudConnection(boolean onConnect) throws KuraException
-	{
-		// assume we are not yet subscribed
-		if (onConnect) {
-			m_subscribed = false;
-		}
-		
-		// publish birth certificate unless it has already been published
-		// and republish is disabled 
-		boolean publishBirth = true;
-		if (m_birthPublished && m_options.getDisableRepubBirthCertOnReconnect()) {
-			publishBirth = false;
-			s_logger.info("Birth certificate republish is disabled in configuration");
-		}
-		
-		// publish birth certificate
-		if (publishBirth) {
-			publishBirthCertificate();
-			m_birthPublished = true;
-		}
-		
-		// restore or remove default subscriptions
-		if (m_options.getDisableDefaultSubscriptions()) {
-			s_logger.info("Default subscriptions are disabled in configuration");
-			if (m_subscribed) {
-				setupDeviceSubscriptions(false);
-				m_subscribed = false;
-			}
-		} else {
-			if (!m_subscribed) {
-			    setupDeviceSubscriptions(true);
-				m_subscribed = true;
-			}
-		}
-	}
-
-	private void publishBirthCertificate() throws KuraException 
-	{
-		StringBuilder sbTopic = new StringBuilder();
-		sbTopic.append(m_options.getTopicControlPrefix())
-		.append(m_options.getTopicSeparator())
-		.append(m_options.getTopicAccountToken())
-		.append(m_options.getTopicSeparator())
-		.append(m_options.getTopicClientIdToken())
-		.append(m_options.getTopicSeparator())
-		.append(m_options.getTopicBirthSuffix());
-
-		String topic = sbTopic.toString();
-		KuraPayload payload = createBirthPayload();
-		publishLifeCycleMessage(topic, payload);
-	}
-
-
-	private void publishDisconnectCertificate() throws KuraException 
-	{
-		StringBuilder sbTopic = new StringBuilder();
-		sbTopic.append(m_options.getTopicControlPrefix())
-		.append(m_options.getTopicSeparator())
-		.append(m_options.getTopicAccountToken())
-		.append(m_options.getTopicSeparator())
-		.append(m_options.getTopicClientIdToken())
-		.append(m_options.getTopicSeparator())
-		.append(m_options.getTopicDisconnectSuffix());
-
-		String topic = sbTopic.toString();
-		KuraPayload payload = createDisconnectPayload();
-		publishLifeCycleMessage(topic, payload);
-	}
-
-
-	private void publishAppCertificate() throws KuraException 
-	{
-		StringBuilder sbTopic = new StringBuilder();
-		sbTopic.append(m_options.getTopicControlPrefix())
-		.append(m_options.getTopicSeparator())
-		.append(m_options.getTopicAccountToken())
-		.append(m_options.getTopicSeparator())
-		.append(m_options.getTopicClientIdToken())
-		.append(m_options.getTopicSeparator())
-		.append(m_options.getTopicAppsSuffix());
-
-		String topic = sbTopic.toString();
-		KuraPayload payload = createBirthPayload();
-		publishLifeCycleMessage(topic, payload);
-	}
-
-
-	private KuraPayload createBirthPayload()
-	{		
-		LifeCyclePayloadBuilder payloadBuilder = new LifeCyclePayloadBuilder(this);
-		return payloadBuilder.buildBirthPayload();
-	}
-
-
-	private KuraPayload createDisconnectPayload() 
-	{
-		LifeCyclePayloadBuilder payloadBuilder = new LifeCyclePayloadBuilder(this);
-		return payloadBuilder.buildDisconnectPayload();
-	}
-
-
-	private void publishLifeCycleMessage(String topic, KuraPayload payload) throws KuraException 
-	{
-		// track the message ID and block until the message
-		// has been published (i.e. written to the socket).
-		synchronized (m_messageId) {
-			m_messageId.set(-1);
-			byte[] encodedPayload = encodePayload(payload);
-			int messageId = m_dataService.publish(topic, 
-					encodedPayload, 
-					m_options.getLifeCycleMessageQos(), 
-					m_options.getLifeCycleMessageRetain(), 
-					m_options.getLifeCycleMessagePriority());
-			m_messageId.set(messageId);
-			try {
-				m_messageId.wait(1000);
-			} catch (InterruptedException e) {
-				s_logger.info("Interrupted while waiting for the message to be published", e);
-			}
-		}
-	}
-=======
     private CloudServiceOptions m_options;
 
     private DataService m_dataService;
@@ -1354,5 +681,4 @@
             }
         }
     }
->>>>>>> e3f74823
 }