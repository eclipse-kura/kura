--- conflicted
+++ resolved
@@ -1169,42 +1169,6 @@
 		}
 	}
 
-<<<<<<< HEAD
-=======
-	private Map<String, Object> cleanProperties(Map<String, Object> mergedProperties, String pid) {
-		if (!m_selfConfigComponents.contains(pid)) {
-			Tocd componentOcd= m_ocds.get(pid);
-			Set<String> metatypeNames= new HashSet<String>();
-			if (componentOcd != null) {
-				List<AD> attrDefs = componentOcd.getAD();
-				if (attrDefs != null) {
-					for (AD attrDef : attrDefs) {
-						String name = attrDef.getName();
-						if (!metatypeNames.contains(name)) {
-							metatypeNames.add(name);
-						}
-					}
-				}
-			}
-
-			Map<String, Object> cleanedProperties = new HashMap<String, Object>();
-			
-			for (Entry<String, Object> mergedProperty : mergedProperties.entrySet()) {
-				
-				if(metatypeNames.contains(mergedProperty.getKey())){
-					cleanedProperties.put(mergedProperty.getKey(), mergedProperty.getValue());
-				}
-				
-			}
-
-			return cleanedProperties;
-		}else{
-			Map<String, Object> cleanedProperties= new HashMap<String, Object> (mergedProperties);
-			return cleanedProperties;
-		}
-	}
-
->>>>>>> 37f853e3
 	private synchronized List<ComponentConfiguration> buildCurrentConfiguration(List<ComponentConfiguration> configsToUpdate) throws KuraException {
 		// Build the current configuration
 		ComponentConfiguration cc = null;
