/*******************************************************************************
 * Copyright (c) 2011, 2020 Eurotech and/or its affiliates and others
 * 
 * This program and the accompanying materials are made
 * available under the terms of the Eclipse Public License 2.0
 * which is available at https://www.eclipse.org/legal/epl-2.0/
 * 
 * SPDX-License-Identifier: EPL-2.0
 * 
 * Contributors:
 *  Eurotech
 *******************************************************************************/
package org.eclipse.kura.core.net;

import java.util.Arrays;
import java.util.EnumSet;
import java.util.List;
import java.util.Objects;

import org.eclipse.kura.core.net.util.NetworkUtil;
import org.eclipse.kura.net.wifi.WifiAccessPoint;
import org.eclipse.kura.net.wifi.WifiMode;
import org.eclipse.kura.net.wifi.WifiSecurity;

public class WifiAccessPointImpl implements WifiAccessPoint {

    private final String ssid;
    private byte[] hardwareAddress;
    private long frequency;
    private int channel;
    private WifiMode mode;
    private List<Long> bitrate;
    private int strength;
    private EnumSet<WifiSecurity> wpaSecurity;
    private EnumSet<WifiSecurity> rsnSecurity;
    private List<String> capabilities;

    public WifiAccessPointImpl(String ssid) {
        this.ssid = ssid;
    }

    @Override
    public String getSSID() {
        return this.ssid;
    }

    @Override
    public byte[] getHardwareAddress() {
        return this.hardwareAddress;
    }

    public void setHardwareAddress(byte[] hardwareAddress) {
        this.hardwareAddress = hardwareAddress;
    }

    @Override
    public long getFrequency() {
        return this.frequency;
    }

    public void setFrequency(long frequency) {
        this.frequency = frequency;
    }

    public int getChannel() {
        return channel;
    }

    public void setChannel(int channel) {
        this.channel = channel;
    }

    @Override
    public WifiMode getMode() {
        return this.mode;
    }

    public void setMode(WifiMode mode) {
        this.mode = mode;
    }

    @Override
    public List<Long> getBitrate() {
        return this.bitrate;
    }

    public void setBitrate(List<Long> bitrate) {
        this.bitrate = bitrate;
    }

    @Override
    public int getStrength() {
        return this.strength;
    }

    public void setStrength(int strength) {
        this.strength = strength;
    }

    @Override
    public EnumSet<WifiSecurity> getWpaSecurity() {
        return this.wpaSecurity;
    }

    public void setWpaSecurity(EnumSet<WifiSecurity> wpaSecurity) {
        this.wpaSecurity = wpaSecurity;
    }

    @Override
    public EnumSet<WifiSecurity> getRsnSecurity() {
        return this.rsnSecurity;
    }

    public void setRsnSecurity(EnumSet<WifiSecurity> rsnSecurity) {
        this.rsnSecurity = rsnSecurity;
    }

    @Override
    public List<String> getCapabilities() {
        return this.capabilities;
    }

    public void setCapabilities(List<String> capabilities) {
        this.capabilities = capabilities;
    }

    @Override
    public String toString() {
        StringBuilder sb = new StringBuilder();
        sb.append("ssid=").append(this.ssid);
        if (this.hardwareAddress != null && this.hardwareAddress.length == 6) {
            sb.append(" :: hardwareAddress=").append(NetworkUtil.macToString(this.hardwareAddress));
        }
        sb.append(" :: frequency=").append(this.frequency).append(" :: channel=").append(this.channel)
                .append(" :: mode=").append(this.mode);
        if (this.bitrate != null && this.bitrate.size() > 0) {
            sb.append(" :: bitrate=");
            for (Long rate : this.bitrate) {
                sb.append(rate).append(" ");
            }
        }
        sb.append(" :: strength=").append(this.strength);
        if (this.wpaSecurity != null && this.wpaSecurity.size() > 0) {
            sb.append(" :: wpaSecurity=");
            for (WifiSecurity security : this.wpaSecurity) {
                sb.append(security).append(" ");
            }
        }
        if (this.rsnSecurity != null && this.rsnSecurity.size() > 0) {
            sb.append(" :: rsnSecurity=");
            for (WifiSecurity security : this.rsnSecurity) {
                sb.append(security).append(" ");
            }
        }
        return sb.toString();
    }

    @Override
    public int hashCode() {
        final int prime = 31;
        int result = 1;
        result = prime * result + Arrays.hashCode(hardwareAddress);
        result = prime * result + Objects.hash(bitrate, capabilities, channel, frequency, mode, rsnSecurity, ssid,
                strength, wpaSecurity);
        return result;
    }

    @Override
    public boolean equals(Object obj) {
        if (this == obj)
            return true;
        if (obj == null)
            return false;
<<<<<<< HEAD
        }
=======
>>>>>>> deecd8c7
        if (getClass() != obj.getClass())
            return false;
        WifiAccessPointImpl other = (WifiAccessPointImpl) obj;
        return Objects.equals(bitrate, other.bitrate) && Objects.equals(capabilities, other.capabilities)
                && channel == other.channel && frequency == other.frequency
                && Arrays.equals(hardwareAddress, other.hardwareAddress) && mode == other.mode
                && Objects.equals(rsnSecurity, other.rsnSecurity) && Objects.equals(ssid, other.ssid)
                && strength == other.strength && Objects.equals(wpaSecurity, other.wpaSecurity);
    }

}<|MERGE_RESOLUTION|>--- conflicted
+++ resolved
@@ -167,16 +167,15 @@
 
     @Override
     public boolean equals(Object obj) {
-        if (this == obj)
+        if (this == obj) {
             return true;
-        if (obj == null)
+        }
+        if (obj == null) {
             return false;
-<<<<<<< HEAD
         }
-=======
->>>>>>> deecd8c7
-        if (getClass() != obj.getClass())
+        if (getClass() != obj.getClass()) {
             return false;
+        }
         WifiAccessPointImpl other = (WifiAccessPointImpl) obj;
         return Objects.equals(bitrate, other.bitrate) && Objects.equals(capabilities, other.capabilities)
                 && channel == other.channel && frequency == other.frequency
