#
# Copyright (c) 2011, 2019 Eurotech and/or its affiliates
#
#  All rights reserved. This program and the accompanying materials
#  are made available under the terms of the Eclipse Public License v1.0
#  which accompanies this distribution, and is available at
#  http://www.eclipse.org/legal/epl-v10.html
#
# Contributors:
#   Eurotech
#

source.. = src/main/java/,\
           src/main/resources/
output.. = target/classes/
bin.includes = META-INF/,\
               .,\
               OSGI-INF/,\
               src/main/resources/,\
               about.html,\
               about_files/,\
<<<<<<< HEAD
               lib/org.eclipse.paho.client.mqttv3-1.2.1-SNAPSHOT.jar
=======
               lib/org.eclipse.paho.client.mqttv3-1.2.1.jar
>>>>>>> 480d70ad
additional.bundles = slf4j.api,\
                     org.eclipse.osgi,\
                     org.eclipse.equinox.io,\
                     org.eclipse.kura.api,\
                     org.apache.logging.log4j.api
src.includes = about.html,\
               about_files/<|MERGE_RESOLUTION|>--- conflicted
+++ resolved
@@ -19,11 +19,7 @@
                src/main/resources/,\
                about.html,\
                about_files/,\
-<<<<<<< HEAD
-               lib/org.eclipse.paho.client.mqttv3-1.2.1-SNAPSHOT.jar
-=======
                lib/org.eclipse.paho.client.mqttv3-1.2.1.jar
->>>>>>> 480d70ad
 additional.bundles = slf4j.api,\
                      org.eclipse.osgi,\
                      org.eclipse.equinox.io,\
