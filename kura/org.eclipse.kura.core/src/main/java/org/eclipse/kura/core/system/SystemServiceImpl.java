--- conflicted
+++ resolved
@@ -21,11 +21,7 @@
 import java.net.NetworkInterface;
 import java.net.SocketException;
 import java.net.URL;
-<<<<<<< HEAD
-import java.net.UnknownHostException;
-=======
 import java.security.AccessController;
->>>>>>> c160037a
 import java.security.InvalidKeyException;
 import java.security.NoSuchAlgorithmException;
 import java.security.PrivilegedAction;
@@ -583,17 +579,11 @@
 			return this.m_kuraProperties.getProperty(KEY_PRIMARY_NET_IFACE);
 		} else {
 			if (OS_MAC_OSX.equals(getOsName())) {
-<<<<<<< HEAD
         	                return "en0";
         	        } else if (OS_LINUX.equals(getOsName())) {
         	                return "eth0";
         	        } else if (getOsName().contains("Windows")) {
-    	                return "windows";
-=======
-				return "en0";
-			} else if (OS_LINUX.equals(getOsName())) {
-				return "eth0";
->>>>>>> c160037a
+        	                return "windows";
 			} else {
 				s_logger.error("Unsupported platform");
 				return null;
