/*******************************************************************************
 * Copyright (c) 2011, 2019 Eurotech and others
 *
 * All rights reserved. This program and the accompanying materials
 * are made available under the terms of the Eclipse Public License v1.0
 * which accompanies this distribution, and is available at
 * http://www.eclipse.org/legal/epl-v10.html
 *
 * Contributors:
 *     Eurotech
 *     Red Hat Inc - allow opting-out of System.exit(), fix resource leak
 *******************************************************************************/
package org.eclipse.kura.core.system;

import java.io.BufferedReader;
import java.io.File;
import java.io.FileReader;
import java.io.IOException;
import java.io.InputStream;
import java.io.Reader;
import java.io.StringReader;
import java.net.InetAddress;
import java.net.NetworkInterface;
import java.net.SocketException;
import java.net.URL;
import java.net.UnknownHostException;
import java.security.AccessController;
import java.security.PrivilegedAction;
import java.util.ArrayList;
import java.util.Arrays;
import java.util.Enumeration;
import java.util.List;
import java.util.ListIterator;
import java.util.Map;
import java.util.Properties;

import org.eclipse.kura.KuraException;
import org.eclipse.kura.core.util.IOUtil;
import org.eclipse.kura.core.util.NetUtil;
import org.eclipse.kura.executor.CommandExecutorService;
import org.eclipse.kura.net.NetInterface;
import org.eclipse.kura.net.NetInterfaceAddress;
import org.eclipse.kura.net.NetworkService;
import org.eclipse.kura.system.SystemService;
import org.osgi.framework.Bundle;
import org.osgi.service.component.ComponentContext;
import org.osgi.service.component.ComponentException;
import org.slf4j.Logger;
import org.slf4j.LoggerFactory;

public class SystemServiceImpl extends SuperSystemService implements SystemService {

    private static final String DMIDECODE_COMMAND = "dmidecode -t system";

    private static final String SPACES_REGEX = ":\\s+";

    private static final String BIN_SH = "/bin/sh";

    private static final String LINUX_2_6_34_12_WR4_3_0_0_STANDARD = "2.6.34.12-WR4.3.0.0_standard";

    private static final String LINUX_2_6_34_9_WR4_2_0_0_STANDARD = "2.6.34.9-WR4.2.0.0_standard";

    private static final Logger logger = LoggerFactory.getLogger(SystemServiceImpl.class);

    private static final String CLOUDBEES_SECURITY_SETTINGS_PATH = "/private/eurotech/settings-security.xml";
    private static final String LOG4J_CONFIGURATION = "log4j.configuration";
    private static final String DPA_CONFIGURATION = "dpa.configuration";
    private static final String KURA_PATH = "/opt/eclipse/kura";
    private static final String OS_WINDOWS = "windows";

    private static boolean onCloudbees = false;

    private Properties kuraProperties;
    private ComponentContext componentContext;

    private NetworkService networkService;
    private CommandExecutorService executorService;

    // ----------------------------------------------------------------
    //
    // Dependencies
    //
    // ----------------------------------------------------------------
    public void setNetworkService(NetworkService networkService) {
        this.networkService = networkService;
    }

    public void unsetNetworkService(NetworkService networkService) {
        this.networkService = null;
    }

    public void setExecutorService(CommandExecutorService executorService) {
        this.executorService = executorService;
    }

    public void unsetExecutorService(CommandExecutorService executorService) {
        this.executorService = null;
    }

    // ----------------------------------------------------------------
    //
    // Activation APIs
    //
    // ----------------------------------------------------------------

    @SuppressWarnings({ "rawtypes", "unchecked" })
    protected void activate(ComponentContext componentContext) {
        this.componentContext = componentContext;

        AccessController.doPrivileged(new PrivilegedAction() {

            @Override
            public Object run() {
                try {
                    // privileged code goes here, for example:
                    onCloudbees = new File(CLOUDBEES_SECURITY_SETTINGS_PATH).exists();
                    return null; // nothing to return
                } catch (Exception e) {
                    System.out.println("Unable to execute privileged in SystemService");
                    return null;
                }
            }
        });

        // load the defaults from the kura.properties files
        Properties kuraDefaults = new Properties();
        boolean updateTriggered = false;
        try {
            // special cases for older versions to fix relative path bug in v2.0.4 and earlier
            if (System.getProperty(KURA_CONFIG) != null
                    && System.getProperty(KURA_CONFIG).trim().equals("file:kura/kura.properties")) {
                System.setProperty(KURA_CONFIG, "file:/opt/eclipse/kura/framework/kura.properties");
                updateTriggered = true;
                logger.warn("Overridding invalid kura.properties location");
            }
            if (System.getProperty(DPA_CONFIGURATION) != null
                    && System.getProperty(DPA_CONFIGURATION).trim().equals("kura/dpa.properties")) {
                System.setProperty(DPA_CONFIGURATION, "/opt/eclipse/kura/data/dpa.properties");
                updateTriggered = true;
                logger.warn("Overridding invalid dpa.properties location");
            }
            if (System.getProperty(LOG4J_CONFIGURATION) != null
                    && System.getProperty(LOG4J_CONFIGURATION).trim().equals("file:kura/log4j.properties")) {
                System.setProperty(LOG4J_CONFIGURATION, "file:/opt/eclipse/kura/user/log4j.properties");
                updateTriggered = true;
                logger.warn("Overridding invalid log4j.properties location");
            }

            // load the default kura.properties
            // look for kura.properties as resource in the classpath
            // if not found, look for such file in the kura.home directory
            String kuraHome = System.getProperty(KEY_KURA_HOME_DIR);
            String kuraFrameworkConfig = System.getProperty(KEY_KURA_FRAMEWORK_CONFIG_DIR);
            String kuraUserConfig = System.getProperty(KEY_KURA_USER_CONFIG_DIR);
            String kuraConfig = System.getProperty(KURA_CONFIG);
            String kuraProps = readResource(KURA_PROPS_FILE);

            if (kuraProps != null) {
                kuraDefaults.load(new StringReader(kuraProps));
                logger.info("Loaded Jar Resource kura.properties.");
            } else if (kuraConfig != null) {
                loadKuraDefaults(kuraDefaults, kuraConfig);
            } else if (kuraFrameworkConfig != null) {
                File kuraPropsFile = new File(kuraFrameworkConfig + File.separator + KURA_PROPS_FILE);
                if (kuraPropsFile.exists()) {
                    final FileReader fr = new FileReader(kuraPropsFile);
                    try {
                        kuraDefaults.load(fr);
                    } finally {
                        fr.close();
                    }
                    logger.info("Loaded File kura.properties: {}", kuraPropsFile);
                } else {
                    logger.warn("File does not exist: {}", kuraPropsFile);
                }

            } else {
                logger.error("Could not locate kura.properties file");
            }

            // Try to reload kuraHome with the value set in kura.properties file.
            if (kuraHome == null) {
                kuraHome = kuraDefaults.getProperty(KEY_KURA_HOME_DIR);
            }
            // Try to reload kuraFrameworkConfig with the value set in kura.properties file.
            if (kuraFrameworkConfig == null) {
                kuraFrameworkConfig = kuraDefaults.getProperty(KEY_KURA_FRAMEWORK_CONFIG_DIR);
            }
            // Try to reload kurauserConfig with the value set in kura.properties file.
            if (kuraUserConfig == null) {
                kuraUserConfig = kuraDefaults.getProperty(KEY_KURA_USER_CONFIG_DIR);
            }

            // load custom kura properties
            // look for kura_custom.properties as resource in the classpath
            // if not found, look for such file in the kura.user.config directory
            Properties kuraCustomProps = new Properties();
            String kuraCustomConfig = System.getProperty(KURA_CUSTOM_CONFIG);
            String kuraCustomProperties = readResource(KURA_CUSTOM_PROPS_FILE);

            if (kuraCustomProperties != null) {
                kuraCustomProps.load(new StringReader(kuraCustomProperties));
                logger.info("Loaded Jar Resource: {}", KURA_CUSTOM_PROPS_FILE);
            } else if (kuraCustomConfig != null) {
                loadKuraCustom(kuraCustomProps, kuraCustomConfig);
            } else if (kuraUserConfig != null) {
                File kuraCustomPropsFile = new File(kuraUserConfig + File.separator + KURA_CUSTOM_PROPS_FILE);
                if (kuraCustomPropsFile.exists()) {
                    Reader reader = new FileReader(kuraCustomPropsFile);
                    try {
                        kuraCustomProps.load(reader);
                    } finally {
                        reader.close();
                    }
                    logger.info("Loaded File {}: {}", KURA_CUSTOM_PROPS_FILE, kuraCustomPropsFile);
                } else {
                    logger.warn("File does not exist: {}", kuraCustomPropsFile);
                }
            } else {
                logger.info("Did not locate a kura_custom.properties file in {}", kuraUserConfig);
            }

            // Override defaults with values from kura_custom.properties
            kuraDefaults.putAll(kuraCustomProps);

            // more path overrides based on earlier Kura problem with relative paths
            if (kuraDefaults.getProperty(KEY_KURA_HOME_DIR) != null
                    && kuraDefaults.getProperty(KEY_KURA_HOME_DIR).trim().equals("kura")) {
                kuraDefaults.setProperty(KEY_KURA_HOME_DIR, KURA_PATH);
                updateTriggered = true;
                logger.warn("Overridding invalid kura.home location");
            }
            if (kuraDefaults.getProperty(KEY_KURA_PLUGINS_DIR) != null
                    && kuraDefaults.getProperty(KEY_KURA_PLUGINS_DIR).trim().equals("kura/plugins")) {
                kuraDefaults.setProperty(KEY_KURA_PLUGINS_DIR, "/opt/eclipse/kura/plugins");
                updateTriggered = true;
                logger.warn("Overridding invalid kura.plugins location");
            }
            if (kuraDefaults.getProperty(KEY_KURA_PACKAGES_DIR) != null
                    && kuraDefaults.getProperty(KEY_KURA_PACKAGES_DIR).trim().equals("kura/packages")) {
                kuraDefaults.setProperty(KEY_KURA_PACKAGES_DIR, "/opt/eclipse/kura/data/packages");
                updateTriggered = true;
                logger.warn("Overridding invalid kura.packages location");
            }

            if (updateTriggered) {
                File directory;       // Desired current working directory

                directory = new File(KURA_PATH).getAbsoluteFile();
                if (directory.exists() || directory.mkdirs()) {
                    String oldDir = System.getProperty("user.dir");
                    if (System.setProperty("user.dir", directory.getAbsolutePath()) != null) {
                        logger.warn("Changed working directory to /opt/eclipse/kura from {}", oldDir);
                    }
                }
            }

            // build the m_kuraProperties instance with the defaults
            this.kuraProperties = new Properties(kuraDefaults);

            // take care of the CloudBees environment
            // that is run in the continuous integration.
            if (onCloudbees) {
                this.kuraProperties.put(KEY_OS_NAME, OS_CLOUDBEES);
            }

            // Put the Net Admin and Web interface availability property so that is available through a get.
            Boolean hasNetAdmin = Boolean.valueOf(this.kuraProperties.getProperty(KEY_KURA_HAVE_NET_ADMIN, "true"));
            this.kuraProperties.put(KEY_KURA_HAVE_NET_ADMIN, hasNetAdmin);
            logger.info("Kura has net admin? {}", hasNetAdmin);
            String webInterfaceEnabled = this.kuraProperties.getProperty(KEY_KURA_HAVE_WEB_INTER, "true");
            this.kuraProperties.put(KEY_KURA_HAVE_WEB_INTER, webInterfaceEnabled);
            logger.info("Is Kura web interface enabled? {}", webInterfaceEnabled);
            String kuraVersion = this.kuraProperties.getProperty(KEY_KURA_VERSION, "version-unknown");
            this.kuraProperties.put(KEY_KURA_VERSION, kuraVersion);
            logger.info("Kura version? {}", kuraVersion);

            if (System.getProperty(KEY_KURA_NAME) != null) {
                this.kuraProperties.put(KEY_KURA_NAME, System.getProperty(KEY_KURA_NAME));
            }
            if (System.getProperty(KEY_KURA_VERSION) != null) {
                this.kuraProperties.put(KEY_KURA_VERSION, System.getProperty(KEY_KURA_VERSION));
            }
            if (System.getProperty(KEY_DEVICE_NAME) != null) {
                this.kuraProperties.put(KEY_DEVICE_NAME, System.getProperty(KEY_DEVICE_NAME));
            }
            if (System.getProperty(KEY_PLATFORM) != null) {
                this.kuraProperties.put(KEY_PLATFORM, System.getProperty(KEY_PLATFORM));
            }
            if (System.getProperty(KEY_MODEL_ID) != null) {
                this.kuraProperties.put(KEY_MODEL_ID, System.getProperty(KEY_MODEL_ID));
            }
            if (System.getProperty(KEY_MODEL_NAME) != null) {
                this.kuraProperties.put(KEY_MODEL_NAME, System.getProperty(KEY_MODEL_NAME));
            }
            if (System.getProperty(KEY_PART_NUMBER) != null) {
                this.kuraProperties.put(KEY_PART_NUMBER, System.getProperty(KEY_PART_NUMBER));
            }
            if (System.getProperty(KEY_SERIAL_NUM) != null) {
                this.kuraProperties.put(KEY_SERIAL_NUM, System.getProperty(KEY_SERIAL_NUM));
            }
            if (System.getProperty(KEY_BIOS_VERSION) != null) {
                this.kuraProperties.put(KEY_BIOS_VERSION, System.getProperty(KEY_BIOS_VERSION));
            }
            if (System.getProperty(KEY_FIRMWARE_VERSION) != null) {
                this.kuraProperties.put(KEY_FIRMWARE_VERSION, System.getProperty(KEY_FIRMWARE_VERSION));
            }
            if (System.getProperty(KEY_PRIMARY_NET_IFACE) != null) {
                this.kuraProperties.put(KEY_PRIMARY_NET_IFACE, System.getProperty(KEY_PRIMARY_NET_IFACE));
            }
            if (System.getProperty(KEY_KURA_HOME_DIR) != null) {
                this.kuraProperties.put(KEY_KURA_HOME_DIR, System.getProperty(KEY_KURA_HOME_DIR));
            }
            if (System.getProperty(KEY_KURA_FRAMEWORK_CONFIG_DIR) != null) {
                this.kuraProperties.put(KEY_KURA_FRAMEWORK_CONFIG_DIR,
                        System.getProperty(KEY_KURA_FRAMEWORK_CONFIG_DIR));
            }
            if (System.getProperty(KEY_KURA_USER_CONFIG_DIR) != null) {
                this.kuraProperties.put(KEY_KURA_USER_CONFIG_DIR, System.getProperty(KEY_KURA_USER_CONFIG_DIR));
            }
            if (System.getProperty(KEY_KURA_PLUGINS_DIR) != null) {
                this.kuraProperties.put(KEY_KURA_PLUGINS_DIR, System.getProperty(KEY_KURA_PLUGINS_DIR));
            }
            if (System.getProperty(KEY_KURA_PACKAGES_DIR) != null) {
                this.kuraProperties.put(KEY_KURA_PACKAGES_DIR, System.getProperty(KEY_KURA_PACKAGES_DIR));
            }
            if (System.getProperty(KEY_KURA_DATA_DIR) != null) {
                this.kuraProperties.put(KEY_KURA_DATA_DIR, System.getProperty(KEY_KURA_DATA_DIR));
            }
            if (System.getProperty(KEY_KURA_TMP_DIR) != null) {
                this.kuraProperties.put(KEY_KURA_TMP_DIR, System.getProperty(KEY_KURA_TMP_DIR));
            }
            if (System.getProperty(KEY_KURA_SNAPSHOTS_DIR) != null) {
                this.kuraProperties.put(KEY_KURA_SNAPSHOTS_DIR, System.getProperty(KEY_KURA_SNAPSHOTS_DIR));
            }
            if (System.getProperty(KEY_KURA_SNAPSHOTS_COUNT) != null) {
                this.kuraProperties.put(KEY_KURA_SNAPSHOTS_COUNT, System.getProperty(KEY_KURA_SNAPSHOTS_COUNT));
            }
            if (System.getProperty(KEY_KURA_HAVE_NET_ADMIN) != null) {
                this.kuraProperties.put(KEY_KURA_HAVE_NET_ADMIN, System.getProperty(KEY_KURA_HAVE_NET_ADMIN));
            }
            if (System.getProperty(KEY_KURA_HAVE_WEB_INTER) != null) {
                this.kuraProperties.put(KEY_KURA_HAVE_WEB_INTER, System.getProperty(KEY_KURA_HAVE_WEB_INTER));
            }
            if (System.getProperty(KEY_KURA_STYLE_DIR) != null) {
                this.kuraProperties.put(KEY_KURA_STYLE_DIR, System.getProperty(KEY_KURA_STYLE_DIR));
            }
            if (System.getProperty(KEY_KURA_WIFI_TOP_CHANNEL) != null) {
                this.kuraProperties.put(KEY_KURA_WIFI_TOP_CHANNEL, System.getProperty(KEY_KURA_WIFI_TOP_CHANNEL));
            }
            if (System.getProperty(KEY_KURA_KEY_STORE_PWD) != null) {
                this.kuraProperties.put(KEY_KURA_KEY_STORE_PWD, System.getProperty(KEY_KURA_KEY_STORE_PWD));
            }
            if (System.getProperty(KEY_KURA_TRUST_STORE_PWD) != null) {
                this.kuraProperties.put(KEY_KURA_TRUST_STORE_PWD, System.getProperty(KEY_KURA_TRUST_STORE_PWD));
            }
            if (System.getProperty(KEY_FILE_COMMAND_ZIP_MAX_SIZE) != null) {
                this.kuraProperties.put(KEY_FILE_COMMAND_ZIP_MAX_SIZE,
                        System.getProperty(KEY_FILE_COMMAND_ZIP_MAX_SIZE));
            }
            if (System.getProperty(KEY_FILE_COMMAND_ZIP_MAX_NUMBER) != null) {
                this.kuraProperties.put(KEY_FILE_COMMAND_ZIP_MAX_NUMBER,
                        System.getProperty(KEY_FILE_COMMAND_ZIP_MAX_NUMBER));
            }
            if (System.getProperty(KEY_OS_ARCH) != null) {
                this.kuraProperties.put(KEY_OS_ARCH, System.getProperty(KEY_OS_ARCH));
            }
            if (System.getProperty(KEY_OS_NAME) != null) {
                this.kuraProperties.put(KEY_OS_NAME, System.getProperty(KEY_OS_NAME));
            }
            if (System.getProperty(KEY_OS_VER) != null) {
                this.kuraProperties.put(KEY_OS_VER, getOsVersion()); // System.getProperty(KEY_OS_VER)
            }
            if (System.getProperty(KEY_OS_DISTRO) != null) {
                this.kuraProperties.put(KEY_OS_DISTRO, System.getProperty(KEY_OS_DISTRO));
            }
            if (System.getProperty(KEY_OS_DISTRO_VER) != null) {
                this.kuraProperties.put(KEY_OS_DISTRO_VER, System.getProperty(KEY_OS_DISTRO_VER));
            }
            if (System.getProperty(KEY_JAVA_VERSION) != null) {
                this.kuraProperties.put(KEY_JAVA_VERSION, System.getProperty(KEY_JAVA_VERSION));
            }
            if (System.getProperty(KEY_JAVA_VENDOR) != null) {
                this.kuraProperties.put(KEY_JAVA_VENDOR, System.getProperty(KEY_JAVA_VENDOR));
            }
            if (System.getProperty(KEY_JAVA_VM_NAME) != null) {
                this.kuraProperties.put(KEY_JAVA_VM_NAME, System.getProperty(KEY_JAVA_VM_NAME));
            }
            if (System.getProperty(KEY_JAVA_VM_VERSION) != null) {
                this.kuraProperties.put(KEY_JAVA_VM_VERSION, System.getProperty(KEY_JAVA_VM_VERSION));
            }
            if (System.getProperty(KEY_JAVA_VM_INFO) != null) {
                this.kuraProperties.put(KEY_JAVA_VM_INFO, System.getProperty(KEY_JAVA_VM_INFO));
            }
            if (System.getProperty(KEY_OSGI_FW_NAME) != null) {
                this.kuraProperties.put(KEY_OSGI_FW_NAME, System.getProperty(KEY_OSGI_FW_NAME));
            }
            if (System.getProperty(KEY_OSGI_FW_VERSION) != null) {
                this.kuraProperties.put(KEY_OSGI_FW_VERSION, System.getProperty(KEY_OSGI_FW_VERSION));
            }
            if (System.getProperty(KEY_JAVA_HOME) != null) {
                this.kuraProperties.put(KEY_JAVA_HOME, System.getProperty(KEY_JAVA_HOME));
            }
            if (System.getProperty(KEY_FILE_SEP) != null) {
                this.kuraProperties.put(KEY_FILE_SEP, System.getProperty(KEY_FILE_SEP));
            }
            if (System.getProperty(CONFIG_CONSOLE_DEVICE_MANAGE_SERVICE_IGNORE) != null) {
                this.kuraProperties.put(CONFIG_CONSOLE_DEVICE_MANAGE_SERVICE_IGNORE,
                        System.getProperty(CONFIG_CONSOLE_DEVICE_MANAGE_SERVICE_IGNORE));
            }
            if (System.getProperty(DB_URL_PROPNAME) != null) {
                this.kuraProperties.put(DB_URL_PROPNAME, System.getProperty(DB_URL_PROPNAME));
            }
            if (System.getProperty(DB_CACHE_ROWS_PROPNAME) != null) {
                this.kuraProperties.put(DB_CACHE_ROWS_PROPNAME, System.getProperty(DB_CACHE_ROWS_PROPNAME));
            }
            if (System.getProperty(DB_LOB_FILE_PROPNAME) != null) {
                this.kuraProperties.put(DB_LOB_FILE_PROPNAME, System.getProperty(DB_LOB_FILE_PROPNAME));
            }
            if (System.getProperty(DB_DEFRAG_LIMIT_PROPNAME) != null) {
                this.kuraProperties.put(DB_DEFRAG_LIMIT_PROPNAME, System.getProperty(DB_DEFRAG_LIMIT_PROPNAME));
            }
            if (System.getProperty(DB_LOG_DATA_PROPNAME) != null) {
                this.kuraProperties.put(DB_LOG_DATA_PROPNAME, System.getProperty(DB_LOG_DATA_PROPNAME));
            }
            if (System.getProperty(DB_LOG_SIZE_PROPNAME) != null) {
                this.kuraProperties.put(DB_LOG_SIZE_PROPNAME, System.getProperty(DB_LOG_SIZE_PROPNAME));
            }
            if (System.getProperty(DB_NIO_PROPNAME) != null) {
                this.kuraProperties.put(DB_NIO_PROPNAME, System.getProperty(DB_NIO_PROPNAME));
            }
            if (System.getProperty(DB_WRITE_DELAY_MILLIES_PROPNAME) != null) {
                this.kuraProperties.put(DB_WRITE_DELAY_MILLIES_PROPNAME,
                        System.getProperty(DB_WRITE_DELAY_MILLIES_PROPNAME));
            }
            if (System.getProperty("kura.snapshots.encrypt") != null) {
                this.kuraProperties.put("kura.snapshots.encrypt", System.getProperty("kura.snapshots.encrypt"));
            }
            if (System.getProperty("kura.net.deldefaultroute") != null) {
                this.kuraProperties.put("kura.net.deldefaultroute", System.getProperty("kura.snapshots.encrypt"));
            }
            if (System.getProperty("kura.net.removestaticroute") != null) {
                this.kuraProperties.put("kura.net.removestaticroute", System.getProperty("kura.snapshots.encrypt"));
            }

            if (getKuraHome() == null) {
                logger.error("Did not initialize kura.home");
            } else {
                logger.info("Kura home directory is {}", getKuraHome());
                createDirIfNotExists(getKuraHome());
            }
            if (getKuraFrameworkConfigDirectory() == null) {
                logger.error("Did not initialize kura.framework.config");
            } else {
                logger.info("Kura framework configuration directory is {}", getKuraFrameworkConfigDirectory());
                createDirIfNotExists(getKuraFrameworkConfigDirectory());
            }
            if (getKuraUserConfigDirectory() == null) {
                logger.error("Did not initialize kura.user.config");
            } else {
                logger.info("Kura user configuration directory is {}", getKuraUserConfigDirectory());
                createDirIfNotExists(getKuraUserConfigDirectory());
            }
            if (getKuraSnapshotsDirectory() == null) {
                logger.error("Did not initialize kura.snapshots");
            } else {
                logger.info("Kura snapshots directory is {}", getKuraSnapshotsDirectory());
                createDirIfNotExists(getKuraSnapshotsDirectory());
            }
            if (getKuraTemporaryConfigDirectory() == null) {
                logger.error("Did not initialize kura.tmp");
            } else {
                logger.info("Kura tmp directory is {}", getKuraTemporaryConfigDirectory());
                createDirIfNotExists(getKuraTemporaryConfigDirectory());
            }

            logger.info("Kura version {} is starting", getKuraVersion());
        } catch (IOException e) {
            throw new ComponentException("Error loading default properties", e);
        }
    }

    private void loadKuraCustom(Properties kuraCustomProps, String kuraCustomConfig) {
        try {
            final URL kuraConfigUrl = new URL(kuraCustomConfig);
            try (InputStream in = kuraConfigUrl.openStream()) {
                kuraCustomProps.load(in);
            }
            logger.info("Loaded URL kura_custom.properties: {}", kuraCustomConfig);
        } catch (Exception e) {
            logger.warn("Could not open kuraCustomConfig URL: ", e);
        }
    }

    private void loadKuraDefaults(Properties kuraDefaults, String kuraConfig) {
        try {
            final URL kuraConfigUrl = new URL(kuraConfig);
            try (InputStream in = kuraConfigUrl.openStream()) {
                kuraDefaults.load(in);
            }
            logger.info("Loaded URL kura.properties: {}", kuraConfig);
        } catch (Exception e) {
            logger.warn("Could not open kuraConfig URL", e);
        }
    }

    protected String readResource(String resource) throws IOException {
        return IOUtil.readResource(resource);
    }

    protected void deactivate(ComponentContext componentContext) {
        this.componentContext = null;
        this.kuraProperties = null;
    }

    public void updated(Map<String, Object> properties) {
        // nothing to do
        // all properties of the System service are read-only
    }

    // ----------------------------------------------------------------
    //
    // Service APIs
    //
    // ----------------------------------------------------------------

    /**
     * Returns all KuraProperties for this system. The returned instances is
     * initialized by loading the kura.properties file. Properties defined at
     * the System level - for example using the java -D command line flag -
     * are used to overwrite the values loaded from the kura.properties file
     * in a hierarchical configuration fashion.
     */
    @Override
    public Properties getProperties() {
        return this.kuraProperties;
    }

    @Override
    public String getPrimaryMacAddress() {
        String primaryNetworkInterfaceName = getPrimaryNetworkInterfaceName();

        if (OS_MAC_OSX.equals(getOsName())) {
            return getPrimaryMacAddressOSX(primaryNetworkInterfaceName);
        } else if (getOsName().toLowerCase().startsWith(OS_WINDOWS)) {
            return getPrimaryMacAddressWindows(primaryNetworkInterfaceName);
        } else {
            return getPrimaryMacAddressLinux(primaryNetworkInterfaceName);
        }
    }

    private String getPrimaryMacAddressOSX(String primaryNetworkInterfaceName) {
        String macAddress = null;
        try {
            logger.info("executing: ifconfig and looking for {}", primaryNetworkInterfaceName);
            List<String> out = Arrays
                    .asList(runSystemCommand("ifconfig", false, this.executorService).split("\\r?\\n"));
            ListIterator<String> iterator = out.listIterator();
            String line;
            while (iterator.hasNext()) {
                line = iterator.next();
                if (line.startsWith(primaryNetworkInterfaceName)) {
                    // get the next line and save the MAC
                    line = iterator.next();
                    if (line == null) {
                        throw new IOException("Null input!");
                    }
                    if (!line.trim().startsWith("ether")) {
                        line = iterator.next();
                    }
                    String[] splitLine = line.split(" ");
                    if (splitLine.length > 0) {
                        macAddress = splitLine[1].toUpperCase();
                    }
                }
            }
        } catch (IOException e) {
            logger.error("Failed to get network interfaces", e);
        }
        return macAddress;
    }

    private String getPrimaryMacAddressWindows(String primaryNetworkInterfaceName) {
        String macAddress = null;
        try {
            logger.info("executing: InetAddress.getLocalHost {}", primaryNetworkInterfaceName);
            InetAddress ip = InetAddress.getLocalHost();
            // Windows options are either ethX or wlanX, and eth0 may really not be the correct one
            InetAddress ip2 = getPrimaryIPWindows("eth");
            if (ip2 == null) {
                ip2 = getPrimaryIPWindows("wlan");
            }
            if (ip2 != null) {
                ip = ip2;
            }
            NetworkInterface network = NetworkInterface.getByInetAddress(ip);
            byte[] mac = network.getHardwareAddress();
            macAddress = NetUtil.hardwareAddressToString(mac);
            logger.info("macAddress {}", macAddress);
        } catch (UnknownHostException | SocketException e) {
            logger.error(e.getLocalizedMessage());
        }
        return macAddress;
    }

    private String getPrimaryMacAddressLinux(String primaryNetworkInterfaceName) {
        String macAddress = null;
        try {
            List<NetInterface<? extends NetInterfaceAddress>> interfaces = this.networkService.getNetworkInterfaces();
            if (interfaces != null) {
                for (NetInterface<? extends NetInterfaceAddress> iface : interfaces) {
                    if (iface.getName() != null && primaryNetworkInterfaceName.equals(iface.getName())) {
                        macAddress = NetUtil.hardwareAddressToString(iface.getHardwareAddress());
                        break;
                    }
                    if (macAddress == null && !interfaces.isEmpty()) {
                        macAddress = NetUtil.hardwareAddressToString(interfaces.get(0).getHardwareAddress());
                    }
                }
            }
        } catch (KuraException e) {
            logger.error("Failed to get network interfaces", e);
        }
        return macAddress;
    }

    /**
     * Returns ip of the first interface name of which begins with <code>prefix</code>.
     *
     * @param prefix
     *            network interface name prefix e.g. eth, wlan
     * @return ip of the first interface name of which begins with prefix; null if none found with ip
     * @throws SocketException
     */
    private InetAddress getPrimaryIPWindows(String prefix) throws SocketException {
        InetAddress ip = null;

        Enumeration<NetworkInterface> networks = NetworkInterface.getNetworkInterfaces();
        while (networks.hasMoreElements()) {
            NetworkInterface network = networks.nextElement();
            if (network.getName().startsWith(prefix)) {
                Enumeration<InetAddress> ips = network.getInetAddresses();
                if (ips.hasMoreElements()) {
                    ip = ips.nextElement();
                    break;
                }
            }
        }

        return ip;
    }

    @Override
    public String getPrimaryNetworkInterfaceName() {
        if (this.kuraProperties.getProperty(KEY_PRIMARY_NET_IFACE) != null) {
            return this.kuraProperties.getProperty(KEY_PRIMARY_NET_IFACE);
        } else {
            if (OS_MAC_OSX.equals(getOsName())) {
                return "en0";
            } else if (OS_LINUX.equals(getOsName())) {
                return "eth0";
            } else if (getOsName().toLowerCase().startsWith(OS_WINDOWS)) {
                return OS_WINDOWS;
            } else {
                logger.error("Unsupported platform");
                return null;
            }
        }
    }

    @Override
    public String getPlatform() {
        return this.kuraProperties.getProperty(KEY_PLATFORM);
    }

    @Override
    public String getOsArch() {
        String override = this.kuraProperties.getProperty(KEY_OS_ARCH);
        if (override != null) {
            return override;
        }

        return System.getProperty(KEY_OS_ARCH);
    }

    @Override
    public String getOsName() {
        String override = this.kuraProperties.getProperty(KEY_OS_NAME);
        if (override != null) {
            return override;
        }

        return System.getProperty(KEY_OS_NAME);
    }

    @Override
    public String getOsVersion() {
        String override = this.kuraProperties.getProperty(KEY_OS_VER);
        if (override != null) {
            return override;
        }

        StringBuilder sbOsVersion = new StringBuilder();
        sbOsVersion.append(System.getProperty(KEY_OS_VER));
        if (OS_LINUX.equals(getOsName())) {
            File linuxKernelVersion = null;

            linuxKernelVersion = new File("/proc/sys/kernel/version");
            if (linuxKernelVersion.exists()) {
                StringBuilder kernelVersionData = new StringBuilder();
                try (FileReader fr = new FileReader(linuxKernelVersion); BufferedReader in = new BufferedReader(fr)) {
                    String tempLine = null;
                    while ((tempLine = in.readLine()) != null) {
                        kernelVersionData.append(" ");
                        kernelVersionData.append(tempLine);
                    }
                    sbOsVersion.append(kernelVersionData.toString());
                } catch (IOException e) {
                    logger.error("Failed to get OS version", e);
                }
            }

        }

        return sbOsVersion.toString();
    }

    @Override
    public String getOsDistro() {
        return this.kuraProperties.getProperty(KEY_OS_DISTRO);
    }

    @Override
    public String getOsDistroVersion() {
        return this.kuraProperties.getProperty(KEY_OS_DISTRO_VER);
    }

    @Override
    public String getJavaVendor() {
        String override = this.kuraProperties.getProperty(KEY_JAVA_VENDOR);
        if (override != null) {
            return override;
        }

        return System.getProperty(KEY_JAVA_VENDOR);
    }

    @Override
    public String getJavaVersion() {
        String override = this.kuraProperties.getProperty(KEY_JAVA_VERSION);
        if (override != null) {
            return override;
        }

        return System.getProperty(KEY_JAVA_VERSION);
    }

    @Override
    public String getJavaVmName() {
        String override = this.kuraProperties.getProperty(KEY_JAVA_VM_NAME);
        if (override != null) {
            return override;
        }

        return System.getProperty(KEY_JAVA_VM_NAME);
    }

    @Override
    public String getJavaVmVersion() {
        String override = this.kuraProperties.getProperty(KEY_JAVA_VM_VERSION);
        if (override != null) {
            return override;
        }

        return System.getProperty(KEY_JAVA_VM_VERSION);
    }

    @Override
    public String getJavaVmInfo() {
        String override = this.kuraProperties.getProperty(KEY_JAVA_VM_INFO);
        if (override != null) {
            return override;
        }

        return System.getProperty(KEY_JAVA_VM_INFO);
    }

    @Override
    public String getOsgiFwName() {
        String override = this.kuraProperties.getProperty(KEY_OSGI_FW_NAME);
        if (override != null) {
            return override;
        }

        return System.getProperty(KEY_OSGI_FW_NAME);
    }

    @Override
    public String getOsgiFwVersion() {
        String override = this.kuraProperties.getProperty(KEY_OSGI_FW_VERSION);
        if (override != null) {
            return override;
        }

        return System.getProperty(KEY_OSGI_FW_VERSION);
    }

    @Override
    public int getNumberOfProcessors() {
        try {
            return Runtime.getRuntime().availableProcessors();
        } catch (Throwable t) {
            // NoSuchMethodError on pre-1.4 runtimes
        }
        return -1;
    }

    @Override
    public long getTotalMemory() {
        return Runtime.getRuntime().totalMemory() / 1024;
    }

    @Override
    public long getFreeMemory() {
        return Runtime.getRuntime().freeMemory() / 1024;
    }

    @Override
    public String getFileSeparator() {
        String override = this.kuraProperties.getProperty(KEY_FILE_SEP);
        if (override != null) {
            return override;
        }

        return System.getProperty(KEY_FILE_SEP);
    }

    @Override
    public String getJavaHome() {
        String override = this.kuraProperties.getProperty(KEY_JAVA_HOME);
        if (override != null) {
            return override;
        }

        return System.getProperty(KEY_JAVA_HOME);
    }

    public String getKuraName() {
        return this.kuraProperties.getProperty(KEY_KURA_NAME);
    }

    @Override
    public String getKuraVersion() {
        return this.kuraProperties.getProperty(KEY_KURA_VERSION);
    }

    @Override
    public String getKuraMarketplaceCompatibilityVersion() {
        String marketplaceCompatibilityVersion = this.kuraProperties
                .getProperty(KEY_KURA_MARKETPLACE_COMPATIBILITY_VERSION);
        if (marketplaceCompatibilityVersion == null) {
            marketplaceCompatibilityVersion = getKuraVersion();
        }
        return marketplaceCompatibilityVersion.replaceAll("KURA[-_ ]", "").replaceAll("[-_]", ".");
    }

    @Override
    public String getKuraFrameworkConfigDirectory() {
        return this.kuraProperties.getProperty(KEY_KURA_FRAMEWORK_CONFIG_DIR);
    }

    @Override
    public String getKuraUserConfigDirectory() {
        return this.kuraProperties.getProperty(KEY_KURA_USER_CONFIG_DIR);
    }

    @Override
    public String getKuraHome() {
        return this.kuraProperties.getProperty(KEY_KURA_HOME_DIR);
    }

    public String getKuraPluginsDirectory() {
        return this.kuraProperties.getProperty(KEY_KURA_PLUGINS_DIR);
    }

    @Override
    public String getKuraDataDirectory() {
        return this.kuraProperties.getProperty(KEY_KURA_DATA_DIR);
    }

    @Override
    public String getKuraTemporaryConfigDirectory() {
        return this.kuraProperties.getProperty(KEY_KURA_TMP_DIR);
    }

    @Override
    public String getKuraSnapshotsDirectory() {
        return this.kuraProperties.getProperty(KEY_KURA_SNAPSHOTS_DIR);
    }

    @Override
    public int getKuraSnapshotsCount() {
        int iMaxCount = 10;
        String maxCount = this.kuraProperties.getProperty(KEY_KURA_SNAPSHOTS_COUNT);
        if (maxCount != null && maxCount.trim().length() > 0) {
            try {
                iMaxCount = Integer.parseInt(maxCount);
            } catch (NumberFormatException nfe) {
                logger.error("Error - Invalid kura.snapshots.count setting. Using default.", nfe);
            }
        }
        return iMaxCount;
    }

    @Override
    public int getKuraWifiTopChannel() {
        String topWifiChannel = this.kuraProperties.getProperty(KEY_KURA_WIFI_TOP_CHANNEL);
        if (topWifiChannel != null && topWifiChannel.trim().length() > 0) {
            return Integer.parseInt(topWifiChannel);
        }

        logger.warn("The last wifi channel is not defined for this system - setting to lowest common value of 11");
        return 11;
    }

    @Override
    public String getKuraStyleDirectory() {
        return this.kuraProperties.getProperty(KEY_KURA_STYLE_DIR);
    }

    @Override
    public String getKuraWebEnabled() {
        return this.kuraProperties.getProperty(KEY_KURA_HAVE_WEB_INTER);
    }

    @Override
    public int getFileCommandZipMaxUploadSize() {
        String commandMaxUpload = this.kuraProperties.getProperty(KEY_FILE_COMMAND_ZIP_MAX_SIZE);
        if (commandMaxUpload != null && commandMaxUpload.trim().length() > 0) {
            return Integer.parseInt(commandMaxUpload);
        }
        logger.warn("Maximum command line upload size not available. Set default to 100 MB");
        return 100;
    }

    @Override
    public int getFileCommandZipMaxUploadNumber() {
        String commandMaxFilesUpload = this.kuraProperties.getProperty(KEY_FILE_COMMAND_ZIP_MAX_NUMBER);
        if (commandMaxFilesUpload != null && commandMaxFilesUpload.trim().length() > 0) {
            return Integer.parseInt(commandMaxFilesUpload);
        }
        logger.warn(
                "Missing the parameter that specifies the maximum number of files uploadable using the command servlet. Set default to 1024 files");
        return 1024;
    }

    @Override
    public String getBiosVersion() {
        String override = this.kuraProperties.getProperty(KEY_BIOS_VERSION);
        if (override != null) {
            return override;
        }

        String biosVersion = UNSUPPORTED;

        if (OS_LINUX.equals(getOsName())) {
            if (LINUX_2_6_34_9_WR4_2_0_0_STANDARD.equals(getOsVersion())
                    || LINUX_2_6_34_12_WR4_3_0_0_STANDARD.equals(getOsVersion())) {
                biosVersion = runSystemCommand("eth_vers_bios", false, this.executorService);
            } else {
                String biosTmp = runSystemCommand("dmidecode -s bios-version", false, this.executorService);
                if (biosTmp.length() > 0 && !biosTmp.contains("Permission denied")) {
                    biosVersion = biosTmp;
                }
            }
        } else if (OS_MAC_OSX.equals(getOsName())) {
            String[] cmds = { BIN_SH, "-c", "system_profiler SPHardwareDataType | grep 'Boot ROM'" };
            String biosTmp = runSystemCommand(cmds, true, this.executorService);
            if (biosTmp.contains(": ")) {
                biosVersion = biosTmp.split(SPACES_REGEX)[1];
            }
        } else if (getOsName().toLowerCase().startsWith(OS_WINDOWS)) {
            String[] cmds = { "wmic", "bios", "get", "smbiosbiosversion" };
            String biosTmp = runSystemCommand(cmds, false, this.executorService);
            if (biosTmp.contains("SMBIOSBIOSVersion")) {
                biosVersion = biosTmp.split("SMBIOSBIOSVersion\\s+")[1];
                biosVersion = biosVersion.trim();
            }
        }

        return biosVersion;
    }

    @Override
    public String getDeviceName() {
        String override = this.kuraProperties.getProperty(KEY_DEVICE_NAME);
        if (override != null) {
            return override;
        }

        String deviceName = UNKNOWN;
        if (OS_MAC_OSX.equals(getOsName())) {
            String displayTmp = runSystemCommand("scutil --get ComputerName", false, this.executorService);
            if (displayTmp.length() > 0) {
                deviceName = displayTmp;
            }
        } else if (OS_LINUX.equals(getOsName()) || OS_CLOUDBEES.equals(getOsName())
                || getOsName().toLowerCase().startsWith(OS_WINDOWS)) {
<<<<<<< HEAD
            String displayTmp = runSystemCommand("hostname");
=======
            String displayTmp = runSystemCommand("hostname", false, this.executorService);
>>>>>>> 11fea532
            if (displayTmp.length() > 0) {
                deviceName = displayTmp;
            }
        }
        return deviceName;
    }

    @Override
    public String getFirmwareVersion() {
        String override = this.kuraProperties.getProperty(KEY_FIRMWARE_VERSION);
        if (override != null) {
            return override;
        }

        String fwVersion = UNSUPPORTED;

        if (OS_LINUX.equals(getOsName()) && getOsVersion() != null) {
            if (getOsVersion().startsWith(LINUX_2_6_34_9_WR4_2_0_0_STANDARD)
                    || getOsVersion().startsWith(LINUX_2_6_34_12_WR4_3_0_0_STANDARD)) {
                fwVersion = runSystemCommand("eth_vers_cpld", false, this.executorService) + " "
                        + runSystemCommand("eth_vers_uctl", false, this.executorService);
            } else if (getOsVersion().startsWith("3.0.35-12.09.01+yocto")) {
                fwVersion = runSystemCommand("eth_vers_avr", false, this.executorService);
            }
        }
        return fwVersion;
    }

    @Override
    public String getModelId() {
        String override = this.kuraProperties.getProperty(KEY_MODEL_ID);
        if (override != null) {
            return override;
        }

        String modelId = UNKNOWN;

        if (OS_MAC_OSX.equals(getOsName())) {
            String modelTmp = runSystemCommand("sysctl -b hw.model", false, this.executorService);
            if (modelTmp.length() > 0) {
                modelId = modelTmp;
            }
        } else if (OS_LINUX.equals(getOsName())) {
            String modelTmp = runSystemCommand(DMIDECODE_COMMAND, false, this.executorService);
            if (modelTmp.contains("Version: ")) {
                modelId = modelTmp.split("Version:\\s+")[1].split("\n")[0];
            }
        } else if (getOsName().toLowerCase().startsWith(OS_WINDOWS)) {
            String[] cmds = { "wmic", "baseboard", "get", "Version" };
            String biosTmp = runSystemCommand(cmds, false, this.executorService);
            if (biosTmp.contains("Version")) {
                modelId = biosTmp.split("Version\\s+")[1];
                modelId = modelId.trim();
            }
        }

        return modelId;
    }

    @Override
    public String getModelName() {
        String override = this.kuraProperties.getProperty(KEY_MODEL_NAME);
        if (override != null) {
            return override;
        }

        String modelName = UNKNOWN;

        if (OS_MAC_OSX.equals(getOsName())) {
            String[] cmds = { BIN_SH, "-c", "system_profiler SPHardwareDataType | grep 'Model Name'" };
            String modelTmp = runSystemCommand(cmds, true, this.executorService);
            if (modelTmp.contains(": ")) {
                modelName = modelTmp.split(SPACES_REGEX)[1];
            }
        } else if (OS_LINUX.equals(getOsName())) {
            String modelTmp = runSystemCommand(DMIDECODE_COMMAND, false, this.executorService);
            if (modelTmp.contains("Product Name: ")) {
                modelName = modelTmp.split("Product Name:\\s+")[1].split("\n")[0];
            }
        } else if (getOsName().toLowerCase().startsWith(OS_WINDOWS)) {
            String[] cmds = { "wmic", "baseboard", "get", "Product" };
            String biosTmp = runSystemCommand(cmds, false, this.executorService);
            if (biosTmp.contains("Product")) {
                modelName = biosTmp.split("Product\\s+")[1];
                modelName = modelName.trim();
            }
        }

        return modelName;
    }

    @Override
    public String getPartNumber() {
        String override = this.kuraProperties.getProperty(KEY_PART_NUMBER);
        if (override != null) {
            return override;
        }

        String partNumber = UNSUPPORTED;

        if (OS_LINUX.equals(getOsName())) {
            if (LINUX_2_6_34_9_WR4_2_0_0_STANDARD.equals(getOsVersion())
                    || LINUX_2_6_34_12_WR4_3_0_0_STANDARD.equals(getOsVersion())) {
                partNumber = runSystemCommand("eth_partno_bsp", false, this.executorService) + " "
                        + runSystemCommand("eth_partno_epr", false, this.executorService);
            }
        }

        return partNumber;
    }

    @Override
    public String getSerialNumber() {
        String override = this.kuraProperties.getProperty(KEY_SERIAL_NUM);
        if (override != null) {
            return override;
        }

        String serialNum = UNKNOWN;

        if (OS_MAC_OSX.equals(getOsName())) {
            String[] cmds = { BIN_SH, "-c", "system_profiler SPHardwareDataType | grep 'Serial Number'" };
            String serialTmp = runSystemCommand(cmds, true, this.executorService);
            if (serialTmp.contains(": ")) {
                serialNum = serialTmp.split(SPACES_REGEX)[1];
            }
        } else if (OS_LINUX.equals(getOsName())) {
            String serialTmp = runSystemCommand(DMIDECODE_COMMAND, false, this.executorService);
            if (serialTmp.contains("Serial Number: ")) {
                serialNum = serialTmp.split("Serial Number:\\s+")[1].split("\n")[0];
            }
        } else if (getOsName().toLowerCase().startsWith(OS_WINDOWS)) {
            String[] cmds = { "wmic", "bios", "get", "SerialNumber" };
            String biosTmp = runSystemCommand(cmds, false, this.executorService);
            if (biosTmp.contains("SerialNumber")) {
                serialNum = biosTmp.split("SerialNumber\\s+")[1];
                serialNum = serialNum.trim();
            }
        }

        return serialNum;
    }

    @Override
    public char[] getJavaKeyStorePassword() {
        String keyStorePwd = this.kuraProperties.getProperty(KEY_KURA_KEY_STORE_PWD);
        if (keyStorePwd != null) {
            return keyStorePwd.toCharArray();
        }
        return new char[0];
    }

    @Override
    public char[] getJavaTrustStorePassword() {
        String trustStorePwd = this.kuraProperties.getProperty(KEY_KURA_TRUST_STORE_PWD);
        if (trustStorePwd != null) {
            return trustStorePwd.toCharArray();
        }
        return new char[0];
    }

    @Override
    public Bundle[] getBundles() {
        if (this.componentContext == null) {
            return null;
        }
        return this.componentContext.getBundleContext().getBundles();
    }

    @Override
    public List<String> getDeviceManagementServiceIgnore() {
        String servicesToIgnore = this.kuraProperties.getProperty(CONFIG_CONSOLE_DEVICE_MANAGE_SERVICE_IGNORE);
        List<String> services = new ArrayList<>();
        if (servicesToIgnore != null && !servicesToIgnore.trim().isEmpty()) {
            String[] servicesArray = servicesToIgnore.split(",");
            if (servicesArray != null && servicesArray.length > 0) {
                services = Arrays.asList(servicesArray);
            }
        }

        return services;
    }

    // ----------------------------------------------------------------
    //
    // Private Methods
    //
    // ----------------------------------------------------------------

    private static void createDirIfNotExists(String fileName) {
        // Make sure the configuration directory exists - create it if not
        File file = new File(fileName);
        if (!file.exists() && !file.mkdirs()) {
            logger.error("Failed to create the temporary configuration directory: {}", fileName);
            if (Boolean.getBoolean("org.eclipse.kura.core.dontExitOnFailure")) {
                throw new RuntimeException(
                        String.format("Failed to create the temporary configuration directory: %s", fileName));
            }
            System.exit(-1);
        }
    }

    @Override
    public String getHostname() {
        String hostname = UNKNOWN;

        if (OS_MAC_OSX.equals(getOsName())) {
<<<<<<< HEAD
            hostname = runSystemCommand("scutil --get ComputerName");
        } else if (OS_LINUX.equals(getOsName()) || OS_CLOUDBEES.equals(getOsName())
                || getOsName().toLowerCase().startsWith(OS_WINDOWS)) {
            hostname = runSystemCommand("hostname");
=======
            hostname = runSystemCommand("scutil --get ComputerName", false, this.executorService);
        } else if (OS_LINUX.equals(getOsName()) || OS_CLOUDBEES.equals(getOsName())
                || getOsName().toLowerCase().startsWith(OS_WINDOWS)) {
            hostname = runSystemCommand("hostname", false, this.executorService);
>>>>>>> 11fea532
        }

        return hostname;
    }
}<|MERGE_RESOLUTION|>--- conflicted
+++ resolved
@@ -613,9 +613,6 @@
                         macAddress = NetUtil.hardwareAddressToString(iface.getHardwareAddress());
                         break;
                     }
-                    if (macAddress == null && !interfaces.isEmpty()) {
-                        macAddress = NetUtil.hardwareAddressToString(interfaces.get(0).getHardwareAddress());
-                    }
                 }
             }
         } catch (KuraException e) {
@@ -1006,11 +1003,7 @@
             }
         } else if (OS_LINUX.equals(getOsName()) || OS_CLOUDBEES.equals(getOsName())
                 || getOsName().toLowerCase().startsWith(OS_WINDOWS)) {
-<<<<<<< HEAD
-            String displayTmp = runSystemCommand("hostname");
-=======
             String displayTmp = runSystemCommand("hostname", false, this.executorService);
->>>>>>> 11fea532
             if (displayTmp.length() > 0) {
                 deviceName = displayTmp;
             }
@@ -1218,17 +1211,10 @@
         String hostname = UNKNOWN;
 
         if (OS_MAC_OSX.equals(getOsName())) {
-<<<<<<< HEAD
-            hostname = runSystemCommand("scutil --get ComputerName");
-        } else if (OS_LINUX.equals(getOsName()) || OS_CLOUDBEES.equals(getOsName())
-                || getOsName().toLowerCase().startsWith(OS_WINDOWS)) {
-            hostname = runSystemCommand("hostname");
-=======
             hostname = runSystemCommand("scutil --get ComputerName", false, this.executorService);
         } else if (OS_LINUX.equals(getOsName()) || OS_CLOUDBEES.equals(getOsName())
                 || getOsName().toLowerCase().startsWith(OS_WINDOWS)) {
             hostname = runSystemCommand("hostname", false, this.executorService);
->>>>>>> 11fea532
         }
 
         return hostname;
