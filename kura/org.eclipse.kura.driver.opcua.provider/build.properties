--- conflicted
+++ resolved
@@ -1,5 +1,5 @@
 #
-# Copyright (c) 2016, 2019 Eurotech and/or its affiliates and others
+# Copyright (c) 2016, 2017 Eurotech and/or its affiliates and others
 #
 #  All rights reserved. This program and the accompanying materials
 #  are made available under the terms of the Eclipse Public License v1.0
@@ -14,19 +14,4 @@
 bin.includes = META-INF/,\
                .,\
                OSGI-INF/,\
-<<<<<<< HEAD
-               lib/,\
-               lib/bsd-parser-core-0.2.4.jar,\
-               lib/bsd-parser-gson-0.2.4.jar,\
-               lib/guava-19.0.jar,\
-               lib/jool-0.9.12.jar,\
-               lib/jsr305-3.0.2.jar,\
-               lib/protonpack-1.15.jar,\
-               lib/sdk-client-0.2.4.jar,\
-               lib/sdk-core-0.2.4.jar,\
-               lib/stack-client-0.2.4.jar,\
-               lib/stack-core-0.2.4.jar,\
-               lib/netty-all-4.1.30.Final.jar
-=======
-               lib/*.jar
->>>>>>> 818c1a67
+               lib/*.jar