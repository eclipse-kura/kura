--- conflicted
+++ resolved
@@ -29,121 +29,7 @@
 
 	<properties>
 		<kura.basedir>${project.basedir}/..</kura.basedir>
-<<<<<<< HEAD
-	</properties>
-    <dependencies>
-        <dependency>
-            <groupId>org.eclipse.milo</groupId>
-            <artifactId>bsd-parser-core</artifactId>
-            <version>0.2.4</version>
-        </dependency>
-        <dependency>
-            <groupId>org.eclipse.milo</groupId>
-            <artifactId>bsd-parser-gson</artifactId>
-            <version>0.2.4</version>
-        </dependency>
-        <dependency>
-            <groupId>com.google.guava</groupId>
-            <artifactId>guava</artifactId>
-            <version>19.0</version>
-        </dependency>
-        <dependency>
-            <groupId>org.jooq</groupId>
-            <artifactId>jool</artifactId>
-            <version>0.9.12</version>
-        </dependency>
-        <dependency>
-            <groupId>com.google.code.findbugs</groupId>
-            <artifactId>jsr305</artifactId>
-            <version>3.0.2</version>
-        </dependency>
-        <dependency>
-            <groupId>io.netty</groupId>
-            <artifactId>netty-all</artifactId>
-            <version>4.1.30.Final</version>
-        </dependency>
-        <dependency>
-            <groupId>com.codepoetics</groupId>
-            <artifactId>protonpack</artifactId>
-            <version>1.15</version>
-        </dependency>
-        <dependency>
-            <groupId>org.eclipse.milo</groupId>
-            <artifactId>sdk-client</artifactId>
-            <version>0.2.4</version>
-        </dependency>
-        <dependency>
-            <groupId>org.eclipse.milo</groupId>
-            <artifactId>sdk-core</artifactId>
-            <version>0.2.4</version>
-        </dependency>
-        <dependency>
-            <groupId>org.eclipse.milo</groupId>
-            <artifactId>stack-client</artifactId>
-            <version>0.2.4</version>
-        </dependency>
-        <dependency>
-            <groupId>org.eclipse.milo</groupId>
-            <artifactId>stack-core</artifactId>
-            <version>0.2.4</version>
-        </dependency>
-    </dependencies>
-    <build>
-        <plugins>
-            <plugin>
-                <groupId>org.apache.maven.plugins</groupId>
-                <artifactId>maven-dependency-plugin</artifactId>
-                <version>2.1</version>
-                <executions>
-                    <execution>
-                        <id>copy-dependencies</id>
-                        <phase>process-resources</phase>
-                        <goals>
-                            <goal>copy-dependencies</goal>
-                        </goals>
-                        <configuration>
-                            <outputDirectory>lib</outputDirectory>
-                            <excludeGroupIds>p2.eclipse-plugin,org.eclipse.kura</excludeGroupIds>
-                            <excludeTransitive>true</excludeTransitive>
-                        </configuration>
-                    </execution>
-                </executions>
-            </plugin>
-
-            <plugin>
-                <artifactId>maven-clean-plugin</artifactId>
-                <version>2.4.1</version>
-                <configuration>
-                    <verbose>true</verbose>
-                    <filesets>
-                        <fileset>
-                            <directory>lib</directory>
-                            <followSymlinks>false</followSymlinks>
-                            <!-- <includes> <include>abc</include> </includes> -->
-                        </fileset>
-                    </filesets>
-                </configuration>
-            </plugin>
-            
-            <plugin>
-                <groupId>de.dentrassi.maven</groupId>
-                <artifactId>osgi-dp</artifactId>
-                <version>${osgi-dp-plugin-version}</version>
-                <executions>
-                    <execution>
-                        <goals>
-                            <goal>build</goal>
-                        </goals>
-                    </execution>
-                </executions>
-            </plugin>
-        </plugins>
-    </build>	
-=======
-		<tycho-version>0.26.0</tycho-version>
-		<com.google.guava.version>25.0-jre</com.google.guava.version>
-		<io.netty.version>4.0.36.Final</io.netty.version>
-		<org.eclipse.milo.version>0.2.1</org.eclipse.milo.version>
+		<org.eclipse.milo.version>0.2.4</org.eclipse.milo.version>
 		<com.codepoetics.protonpack.version>1.8</com.codepoetics.protonpack.version>
 		<org.jooq.jool.version>0.9.10</org.jooq.jool.version>
 		<com.google.code.findbugs.jsr305.version>3.0.1</com.google.code.findbugs.jsr305.version>
@@ -161,11 +47,6 @@
 						<configuration>
 							<outputDirectory>${project.basedir}/lib</outputDirectory>
 							<artifactItems>
-								<artifactItem>
-									<groupId>com.google.guava</groupId>
-									<artifactId>guava</artifactId>
-									<version>${com.google.guava.version}</version>
-								</artifactItem>
 								<artifactItem>
 									<groupId>org.eclipse.milo</groupId>
 									<artifactId>bsd-parser-core</artifactId>
@@ -205,11 +86,6 @@
 									<groupId>org.jooq</groupId>
 									<artifactId>jool</artifactId>
 									<version>${org.jooq.jool.version}</version>
-								</artifactItem>
-								<artifactItem>
-									<groupId>io.netty</groupId>
-									<artifactId>netty-all</artifactId>
-									<version>${io.netty.version}</version>
 								</artifactItem>
 								<artifactItem>
 									<groupId>com.google.code.findbugs</groupId>
@@ -261,5 +137,4 @@
 			</plugin>
 		</plugins>
 	</build>
->>>>>>> 818c1a67
 </project>