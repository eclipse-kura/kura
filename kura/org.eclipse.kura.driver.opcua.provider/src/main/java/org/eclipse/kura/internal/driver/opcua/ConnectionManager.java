/**
 * Copyright (c) 2018, 2019 Eurotech and/or its affiliates and others
 *
 *  All rights reserved. This program and the accompanying materials
 *  are made available under the terms of the Eclipse Public License v1.0
 *  which accompanies this distribution, and is available at
 *  http://www.eclipse.org/legal/epl-v10.html
 *
 */

package org.eclipse.kura.internal.driver.opcua;

import static org.eclipse.kura.internal.driver.opcua.Utils.fillRecord;
import static org.eclipse.kura.internal.driver.opcua.Utils.fillStatus;
import static org.eclipse.kura.internal.driver.opcua.Utils.runSafe;

import java.util.ArrayList;
import java.util.Arrays;
import java.util.Collections;
import java.util.Iterator;
import java.util.List;
import java.util.concurrent.CompletableFuture;
import java.util.function.BiConsumer;
import java.util.stream.Collectors;

import org.eclipse.kura.channel.ChannelRecord;
import org.eclipse.kura.internal.driver.opcua.auth.CertificateManager;
import org.eclipse.kura.internal.driver.opcua.request.ReadParams;
import org.eclipse.kura.internal.driver.opcua.request.Request;
import org.eclipse.kura.internal.driver.opcua.request.WriteParams;
import org.eclipse.kura.util.base.StringUtil;
import org.eclipse.milo.opcua.sdk.client.OpcUaClient;
import org.eclipse.milo.opcua.sdk.client.api.UaClient;
import org.eclipse.milo.opcua.sdk.client.api.config.OpcUaClientConfig;
import org.eclipse.milo.opcua.sdk.client.api.config.OpcUaClientConfigBuilder;
import org.eclipse.milo.opcua.stack.client.UaTcpStackClient;
import org.eclipse.milo.opcua.stack.core.types.builtin.DataValue;
import org.eclipse.milo.opcua.stack.core.types.builtin.LocalizedText;
import org.eclipse.milo.opcua.stack.core.types.builtin.StatusCode;
import org.eclipse.milo.opcua.stack.core.types.builtin.unsigned.UInteger;
import org.eclipse.milo.opcua.stack.core.types.enumerated.TimestampsToReturn;
import org.eclipse.milo.opcua.stack.core.types.structured.EndpointDescription;
import org.eclipse.milo.opcua.stack.core.types.structured.ReadResponse;
import org.eclipse.milo.opcua.stack.core.types.structured.ReadValueId;
import org.eclipse.milo.opcua.stack.core.types.structured.WriteResponse;
import org.eclipse.milo.opcua.stack.core.types.structured.WriteValue;
import org.slf4j.Logger;
import org.slf4j.LoggerFactory;

public class ConnectionManager {

    private static final Logger logger = LoggerFactory.getLogger(ConnectionManager.class);

    private final OpcUaClient client;
    private final BiConsumer<ConnectionManager, Throwable> failureHandler;
    private final AsyncTaskQueue queue;

    private final SubscriptionManager subscriptionManager;
<<<<<<< HEAD
=======
    private final SubtreeSubscriptionManager subtreeSubscriptionManager;
>>>>>>> e783039e
    private final OpcUaOptions options;

    public ConnectionManager(final OpcUaClient client, final OpcUaOptions options,
            final BiConsumer<ConnectionManager, Throwable> failureHandler,
            final ListenerRegistrationRegistry registrations,
            final ListenerRegistrationRegistry subtreeListenerRegistrations) {
        this.options = options;
        this.client = client;
        this.queue = new AsyncTaskQueue();
        this.failureHandler = failureHandler;
        this.queue.onFailure(ex -> failureHandler.accept(this, ex));
<<<<<<< HEAD
        this.subscriptionManager = new SubscriptionManager(options, client, this.queue, registrations);
=======
        this.subscriptionManager = new SubscriptionManager(options, client, queue, registrations);
        this.subtreeSubscriptionManager = new SubtreeSubscriptionManager(options, client, queue,
                subtreeListenerRegistrations);
>>>>>>> e783039e
    }

    public static CompletableFuture<ConnectionManager> connect(final OpcUaOptions options,
            final BiConsumer<ConnectionManager, Throwable> failureHandler,
            final ListenerRegistrationRegistry registrations,
            final ListenerRegistrationRegistry subtreeListenerRegistrations) {

        logger.info("Connecting to OPC-UA...");

        final String endpointString = getEndpointString(options);

        logger.debug("Fetching endpoint list for: {}", endpointString);

        return UaTcpStackClient.getEndpoints(endpointString)
                .thenCompose(endpoints -> tryConnectToEndpoints(options, endpoints)) //
                .thenApply(client -> new ConnectionManager((OpcUaClient) client, options, failureHandler, registrations,
                        subtreeListenerRegistrations)) //
                .whenComplete((ok, err) -> {
                    if (err != null) {
                        logger.warn("Connecting to OPC-UA...failed", err);
                    } else {
                        logger.info("Connectiong to OPC-UA...done");
                    }
                });
    }

    public synchronized void start() {
        this.subscriptionManager.onRegistrationsChanged();
    }

    public void read(final List<Request<ReadParams>> requests) throws Exception {

        final int maxItemsPerRequest = this.options.getMaxItemCountPerRequest();
        final ArrayList<ReadValueId> tempList = new ArrayList<>(maxItemsPerRequest);

        for (int i = 0; i < requests.size(); i += maxItemsPerRequest) {
            this.read(requests.subList(i, Math.min(i + maxItemsPerRequest, requests.size())), tempList);
        }
    }

    public void write(final List<Request<WriteParams>> requests) throws Exception {

        final int maxItemsPerRequest = this.options.getMaxItemCountPerRequest();
        final ArrayList<WriteValue> tempList = new ArrayList<>(maxItemsPerRequest);

        for (int i = 0; i < requests.size(); i += maxItemsPerRequest) {
            this.write(requests.subList(i, Math.min(i + maxItemsPerRequest, requests.size())), tempList);
        }
    }

    private void read(final List<Request<ReadParams>> requests, final List<ReadValueId> tempList) throws Exception {
        tempList.clear();

        for (final Request<ReadParams> request : requests) {
            tempList.add(request.getParameters().getReadValueId());
        }

        final ReadResponse response = runSafe(this.client.read(0.0, TimestampsToReturn.Both, tempList),
                this.options.getRequestTimeout(), ex -> this.failureHandler.accept(this, ex));

        final DataValue[] results = response.getResults();
        for (int i = 0; i < requests.size(); i++) {
            fillRecord(results[i], requests.get(i).getRecord());
        }

        logger.debug("Read Successful");
    }

    private void write(final List<Request<WriteParams>> requests, final List<WriteValue> tempList) throws Exception {
        tempList.clear();

        for (final Request<WriteParams> request : requests) {
            tempList.add(request.getParameters().getWriteValue());
        }

        final WriteResponse response = runSafe(this.client.write(tempList), this.options.getRequestTimeout(),
                ex -> this.failureHandler.accept(this, ex));

        final StatusCode[] results = response.getResults();
        for (int i = 0; i < requests.size(); i++) {
            final ChannelRecord record = requests.get(i).getRecord();
            fillStatus(results[i], record);
            record.setTimestamp(System.currentTimeMillis());
        }

        logger.debug("Write Successful");
    }

    public synchronized void close() {

        logger.info("Disconnecting from OPC-UA...");
<<<<<<< HEAD
        this.queue.close(
                () -> this.subscriptionManager.close().thenCompose(ok -> this.client.disconnect()).handle((ok, err) -> {
                    if (err == null) {
                        logger.info("Disconnecting from OPC-UA...Done");
                    } else {
                        logger.info("Unable to Disconnect...");
                    }
                    return (Void) null;
                }));
=======

        queue.close(() -> CompletableFuture.allOf(subscriptionManager.close(), subtreeSubscriptionManager.close()) //
                .whenComplete((ok, ex) -> client.disconnect() //
                        .handle((o, e) -> {
                            if (e == null) {
                                logger.info("Disconnecting from OPC-UA...Done");
                            } else {
                                logger.warn("Failed to close client", e);
                            }
                            return (Void) null;
                        })));
>>>>>>> e783039e
    }

    private static String getEndpointString(final OpcUaOptions options) {
        // opc.tcp://<IP>:<PORT>/<SERVER_NAME>
        final String serverName = options.getServerName();

        final StringBuilder endPointBuilder = new StringBuilder();
        endPointBuilder.append("opc.tcp://").append(options.getIp());
        endPointBuilder.append(":").append(options.getPort());

        if (!StringUtil.isNullOrEmpty(serverName)) {
            endPointBuilder.append("/").append(serverName);
        }

        return endPointBuilder.toString();
    }

    private static void dumpEndpoints(final String message, final EndpointDescription[] availableEndpoints) {
        if (logger.isDebugEnabled()) {
            for (final EndpointDescription desc : availableEndpoints) {
                logger.debug("{}: {}", message, desc.getEndpointUrl());
            }
        } else if (logger.isTraceEnabled()) {
            for (final EndpointDescription desc : availableEndpoints) {
                logger.trace("{}: {}", message, desc);
            }
        }
    }

    private static CompletableFuture<UaClient> tryConnectToEndpoints(final OpcUaOptions options,
            final EndpointDescription[] availableEndpoints) {

        dumpEndpoints("found endpoint", availableEndpoints);

        List<EndpointDescription> endpoints = filterEndpoints(options, availableEndpoints);

        dumpEndpoints("endpoint matches configuration", availableEndpoints);

        if (endpoints.isEmpty()) {
            throw new RuntimeException("Unable to Connect...No desired Endpoints returned");
        }

        final EndpointDescription forced = forceEndpointUrl(endpoints.get(0), getEndpointString(options));

        if (options.shouldForceEndpointUrl()) {
            endpoints = Collections.singletonList(forced);
        } else {
            endpoints.add(forced);
        }

        final CertificateManager certificateManager = options.getCertificateManager();

        try {
            certificateManager.load();
        } catch (final Exception e) {
            logger.warn("Failed to load certificates");
            logger.debug("Failed to load certificates", e);
        }

        final ConnectionAttempt connection = new ConnectionAttempt(options, certificateManager, endpoints);

        return connection.connect();
    }

    private static List<EndpointDescription> filterEndpoints(final OpcUaOptions options,
            final EndpointDescription[] availableEndpoints) {

        return Arrays.stream(availableEndpoints)
                .filter(e -> e.getSecurityPolicyUri().equals(options.getSecurityPolicy().getSecurityPolicyUri()))
                .collect(Collectors.toCollection(ArrayList::new));
    }

    private static EndpointDescription forceEndpointUrl(final EndpointDescription original, final String endpointUrl) {
        return new EndpointDescription(endpointUrl, original.getServer(), original.getServerCertificate(),
                original.getSecurityMode(), original.getSecurityPolicyUri(), original.getUserIdentityTokens(),
                original.getTransportProfileUri(), original.getSecurityLevel());
    }

    private static final class ConnectionAttempt {

        private final Iterator<EndpointDescription> endpoints;
        private final CertificateManager certificateManager;
        private final CompletableFuture<UaClient> future;
        private final OpcUaOptions options;

        public ConnectionAttempt(final OpcUaOptions options, final CertificateManager certificateManager,
                final List<EndpointDescription> endpoints) {
            this.certificateManager = certificateManager;
            this.endpoints = endpoints.iterator();
            this.options = options;
            this.future = new CompletableFuture<>();
        }

        public CompletableFuture<UaClient> connect() {
            tryNextEndpoint();
            return future;
        }

        private void tryNextEndpoint() {
            if (!this.endpoints.hasNext()) {
                this.future.completeExceptionally(
                        new IllegalStateException("failed to connect to any of the matching endpoints"));
                return;
            }

            final EndpointDescription endpoint = this.endpoints.next();

            logger.info("connecting to endpoint: {}", endpoint.getEndpointUrl());

            final OpcUaClientConfigBuilder clientConfigBuilder = OpcUaClientConfig.builder();

<<<<<<< HEAD
            clientConfigBuilder.setEndpoint(endpoint).setCertificateValidator(this.certificateManager)
                    .setApplicationName(LocalizedText.english(this.options.getApplicationName()))
                    .setApplicationUri(this.options.getApplicationUri())
                    .setRequestTimeout(UInteger.valueOf(this.options.getRequestTimeout()))
                    .setSessionTimeout(UInteger.valueOf(this.options.getSessionTimeout()))
                    .setIdentityProvider(this.options.getIdentityProvider())
                    .setKeyPair(this.certificateManager.getClientKeyPair())
                    .setCertificate(this.certificateManager.getClientCertificate()).build();

            final OpcUaClient cl = new OpcUaClient(clientConfigBuilder.build());

            cl.connect().whenComplete((c, err) -> {
                if (err != null) {
                    logger.warn("failed to connect to endpoint", err);
                    tryNextEndpoint();
                    return;
                }

                if (!this.endpoints.hasNext() && !this.options.shouldForceEndpointUrl()) {
                    logger.info(
                            "Connection has been established by forcing endpoint URL from configuration, setting \"Force endpoint URL\" to true in driver configuration might reduce connection time for this server.");
                }

                this.future.complete(c);
            });
=======
            clientConfigBuilder.setEndpoint(endpoint).setCertificateValidator(certificateManager)
                    .setApplicationName(LocalizedText.english(options.getApplicationName()))
                    .setApplicationUri(options.getApplicationUri())
                    .setRequestTimeout(UInteger.valueOf(options.getRequestTimeout()))
                    .setAcknowledgeTimeout(UInteger.valueOf(options.getAcknowledgeTimeout()))
                    .setSessionTimeout(UInteger.valueOf(options.getSessionTimeout()))
                    .setIdentityProvider(options.getIdentityProvider())
                    .setKeyPair(certificateManager.getClientKeyPair())
                    .setCertificate(certificateManager.getClientCertificate()).build();

            final OpcUaClient cl = new OpcUaClient(clientConfigBuilder.build());

            cl.connect() //
                    .whenComplete((c, err) -> {
                        if (err != null) {
                            logger.warn("failed to connect to endpoint", err);
                            tryNextEndpoint();
                            return;
                        }

                        if (!endpoints.hasNext() && !options.shouldForceEndpointUrl()) {
                            logger.info("Connection has been established by forcing endpoint URL from configuration, "
                                    + "setting \"Force endpoint URL\" to true in driver configuration might reduce connection time for this server.");
                        }

                        future.complete(c);
                    });
>>>>>>> e783039e
        }

    }
}<|MERGE_RESOLUTION|>--- conflicted
+++ resolved
@@ -56,10 +56,7 @@
     private final AsyncTaskQueue queue;
 
     private final SubscriptionManager subscriptionManager;
-<<<<<<< HEAD
-=======
     private final SubtreeSubscriptionManager subtreeSubscriptionManager;
->>>>>>> e783039e
     private final OpcUaOptions options;
 
     public ConnectionManager(final OpcUaClient client, final OpcUaOptions options,
@@ -71,13 +68,9 @@
         this.queue = new AsyncTaskQueue();
         this.failureHandler = failureHandler;
         this.queue.onFailure(ex -> failureHandler.accept(this, ex));
-<<<<<<< HEAD
-        this.subscriptionManager = new SubscriptionManager(options, client, this.queue, registrations);
-=======
         this.subscriptionManager = new SubscriptionManager(options, client, queue, registrations);
         this.subtreeSubscriptionManager = new SubtreeSubscriptionManager(options, client, queue,
                 subtreeListenerRegistrations);
->>>>>>> e783039e
     }
 
     public static CompletableFuture<ConnectionManager> connect(final OpcUaOptions options,
@@ -169,17 +162,6 @@
     public synchronized void close() {
 
         logger.info("Disconnecting from OPC-UA...");
-<<<<<<< HEAD
-        this.queue.close(
-                () -> this.subscriptionManager.close().thenCompose(ok -> this.client.disconnect()).handle((ok, err) -> {
-                    if (err == null) {
-                        logger.info("Disconnecting from OPC-UA...Done");
-                    } else {
-                        logger.info("Unable to Disconnect...");
-                    }
-                    return (Void) null;
-                }));
-=======
 
         queue.close(() -> CompletableFuture.allOf(subscriptionManager.close(), subtreeSubscriptionManager.close()) //
                 .whenComplete((ok, ex) -> client.disconnect() //
@@ -191,7 +173,6 @@
                             }
                             return (Void) null;
                         })));
->>>>>>> e783039e
     }
 
     private static String getEndpointString(final OpcUaOptions options) {
@@ -303,33 +284,6 @@
 
             final OpcUaClientConfigBuilder clientConfigBuilder = OpcUaClientConfig.builder();
 
-<<<<<<< HEAD
-            clientConfigBuilder.setEndpoint(endpoint).setCertificateValidator(this.certificateManager)
-                    .setApplicationName(LocalizedText.english(this.options.getApplicationName()))
-                    .setApplicationUri(this.options.getApplicationUri())
-                    .setRequestTimeout(UInteger.valueOf(this.options.getRequestTimeout()))
-                    .setSessionTimeout(UInteger.valueOf(this.options.getSessionTimeout()))
-                    .setIdentityProvider(this.options.getIdentityProvider())
-                    .setKeyPair(this.certificateManager.getClientKeyPair())
-                    .setCertificate(this.certificateManager.getClientCertificate()).build();
-
-            final OpcUaClient cl = new OpcUaClient(clientConfigBuilder.build());
-
-            cl.connect().whenComplete((c, err) -> {
-                if (err != null) {
-                    logger.warn("failed to connect to endpoint", err);
-                    tryNextEndpoint();
-                    return;
-                }
-
-                if (!this.endpoints.hasNext() && !this.options.shouldForceEndpointUrl()) {
-                    logger.info(
-                            "Connection has been established by forcing endpoint URL from configuration, setting \"Force endpoint URL\" to true in driver configuration might reduce connection time for this server.");
-                }
-
-                this.future.complete(c);
-            });
-=======
             clientConfigBuilder.setEndpoint(endpoint).setCertificateValidator(certificateManager)
                     .setApplicationName(LocalizedText.english(options.getApplicationName()))
                     .setApplicationUri(options.getApplicationUri())
@@ -357,7 +311,6 @@
 
                         future.complete(c);
                     });
->>>>>>> e783039e
         }
 
     }
