--- conflicted
+++ resolved
@@ -65,10 +65,6 @@
 
     private Optional<ConnectionManager> connectionManager = Optional.empty();
     private Optional<CompletableFuture<ConnectionManager>> connectTask = Optional.empty();
-<<<<<<< HEAD
-    private final ListenerRegistrations registrations = new ListenerRegistrations();
-=======
->>>>>>> e783039e
 
     private final ListenerRegistrationRegistry nodeListeneresRegistrations = new ListenerRegistrationRegistry();
     private final ListenerRegistrationRegistry subtreeListenerRegistrations = new ListenerRegistrationRegistry();
@@ -109,12 +105,8 @@
         this.connectAttempt++;
         final long currentConnectAttempt = this.connectAttempt;
         final CompletableFuture<ConnectionManager> currentConnectTask = ConnectionManager
-<<<<<<< HEAD
-                .connect(this.options, this::onFailure, this.registrations).thenApply(manager -> {
-=======
                 .connect(options, this::onFailure, nodeListeneresRegistrations, subtreeListenerRegistrations)
                 .thenApply(manager -> {
->>>>>>> e783039e
                     synchronized (this) {
                         if (this.connectAttempt != currentConnectAttempt) {
                             manager.close();
@@ -231,7 +223,7 @@
      * OSGi service component callback while updating.
      *
      * @param properties
-     *            the properties
+     *                       the properties
      */
     public synchronized void updated(final Map<String, Object> properties) {
         logger.info("Updating OPC-UA Driver...");
