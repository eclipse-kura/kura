/*******************************************************************************
 * Copyright (c) 2011, 2017 Eurotech and others
 *
 * All rights reserved. This program and the accompanying materials
 * are made available under the terms of the Eclipse Public License v1.0
 * which accompanies this distribution, and is available at
 * http://www.eclipse.org/legal/epl-v10.html
 *
 * Contributors:
 *     Eurotech
 *     Red Hat Inc - fix build warnigns
 *******************************************************************************/
package org.eclipse.kura.linux.clock;

import java.io.IOException;
import java.util.Date;
import java.util.Dictionary;
import java.util.Hashtable;
import java.util.Map;
import java.util.concurrent.Executors;
import java.util.concurrent.ScheduledExecutorService;
import java.util.concurrent.TimeUnit;

import org.eclipse.kura.KuraErrorCode;
import org.eclipse.kura.KuraException;
import org.eclipse.kura.core.util.ProcessUtil;
import org.eclipse.kura.core.util.SafeProcess;
import org.eclipse.kura.position.PositionLockedEvent;
import org.eclipse.kura.position.PositionService;
import org.osgi.framework.BundleContext;
import org.osgi.framework.FrameworkUtil;
import org.osgi.framework.ServiceReference;
import org.osgi.service.event.Event;
import org.osgi.service.event.EventConstants;
import org.osgi.service.event.EventHandler;
import org.slf4j.Logger;
import org.slf4j.LoggerFactory;

public class GpsClockSyncProvider implements ClockSyncProvider, EventHandler {

    private static final Logger logger = LoggerFactory.getLogger(GpsClockSyncProvider.class);

    private PositionService positionService;
    protected Map<String, Object> properties;
    protected ClockSyncListener listener;
    protected int refreshInterval;
    protected Date lastSync;
    protected boolean waitForLocked;
    protected ScheduledExecutorService scheduler;

    public GpsClockSyncProvider() {
    }

    // ----------------------------------------------------------------
    //
    // Wait for GPS locked event if single clock update
    //
    // ----------------------------------------------------------------

    @Override
    public void handleEvent(Event event) {
        if (PositionLockedEvent.POSITION_LOCKED_EVENT_TOPIC.equals(event.getTopic())) {
            if (this.waitForLocked && this.refreshInterval == 0) {
                logger.info("Received Position Locked event");
                try {
                    synchClock();
                } catch (KuraException e) {
                    logger.error("Error Synchronizing Clock", e);
                }
            }
        }
    }

    @Override
    public void init(Map<String, Object> properties, ClockSyncListener listener) throws KuraException {
        logger.debug("initing the GPS clock sync provider");
        this.properties = properties;
        this.listener = listener;

        this.waitForLocked = false;

        this.refreshInterval = 0;
        // FIXME? is it weird, that GPS provider uses NTP setting?
        if (this.properties.containsKey("clock.ntp.refresh-interval")) {
            this.refreshInterval = (Integer) this.properties.get("clock.ntp.refresh-interval");
        }

        try {
            // looking for a valid PositionService from SCR
            BundleContext bundleContext = getBundleContext();
            ServiceReference<PositionService> scrServiceRef = bundleContext.getServiceReference(PositionService.class);
            this.positionService = bundleContext.getService(scrServiceRef);

            // install event listener for GPS locked event
            Dictionary<String, Object> props = new Hashtable<String, Object>();
            String[] topic = { PositionLockedEvent.POSITION_LOCKED_EVENT_TOPIC };
            props.put(EventConstants.EVENT_TOPIC, topic);
            bundleContext.registerService(EventHandler.class.getName(), this, props);
        } catch (Exception e) {
            throw new KuraException(KuraErrorCode.INTERNAL_ERROR, e, "Failed to initialize the GpsClockSyncProvider");
        }

        logger.debug("done initiing the GPS clock sync provider");
    }

    @Override
    public void start() throws KuraException {

        if (this.refreshInterval < 0) {
            // Never do any update. So Nothing to do.
            logger.info("No clock update required");
        } else if (this.refreshInterval == 0) {
            // Perform a single clock update.
            logger.info("Perform single clock update.");
            try {
                synchClock();
            } catch (KuraException e) {
                logger.error("Error Synchronizing Clock", e);
            }
        } else {
            // Perform periodic clock updates.
            logger.info("Perform periodic clock updates every {} sec", this.refreshInterval);
            if (this.scheduler != null) {
                this.scheduler.shutdown();
                this.scheduler = null;
            }
            this.scheduler = Executors.newSingleThreadScheduledExecutor();
            this.scheduler.scheduleAtFixedRate(new Runnable() {

                @Override
                public void run() {
                    Thread.currentThread().setName("GpsClockSyncProvider");
                    try {
                        synchClock();
                    } catch (KuraException e) {
                        logger.error("Error Synchronizing Clock", e);
                    }
                }
            }, 0, this.refreshInterval, TimeUnit.SECONDS);
        }
    }

    @Override
    public void stop() throws KuraException {
        if (this.scheduler != null) {
            this.scheduler.shutdown();
            this.scheduler = null;
        }
        this.positionService = null;
    }

    @Override
    public Date getLastSync() {
        return this.lastSync;
    }

    protected BundleContext getBundleContext() {
        BundleContext bundleContext = FrameworkUtil.getBundle(this.getClass()).getBundleContext();
        return bundleContext;
    }

    // ----------------------------------------------------------------
    //
    // The actual time sync method
    // The GPS can give time but not date
    //
    // ----------------------------------------------------------------

    protected void synchClock() throws KuraException {
        SafeProcess procDate = null;
        SafeProcess procTime = null;
        try {
            if (this.positionService != null) {
                if (this.positionService.isLocked()) {
                    String gpsTime = this.positionService.getNmeaTime();
                    String gpsDate = this.positionService.getNmeaDate();
                    // Execute a native Linux command to perform the set time and date.
                    if (!gpsDate.isEmpty()) {
                        String YY = gpsDate.substring(4, 6);
                        String MM = gpsDate.substring(2, 4);
                        String DD = gpsDate.substring(0, 2);
                        String commandDate = "date +%Y%m%d -s \"20" + YY + MM + DD + "\"";
                        procDate = exec(commandDate);
                        procDate.waitFor();
                        if (procDate.exitValue() == 0) {
                            logger.info("System Clock Synchronized with GPS, date = {} ", gpsDate);
                            this.lastSync = new Date();
                            if (!gpsTime.isEmpty()) {
                                String hh = gpsTime.substring(0, 2);
                                String mm = gpsTime.substring(2, 4);
                                String ss = gpsTime.substring(4, 6);

                                // time is in UTC => -u
                                String commandTime = "date +%T -u -s \"" + hh + ":" + mm + ":" + ss + "\"";
                                procTime = exec(commandTime);
                                procTime.waitFor();
                                if (procTime.exitValue() == 0) {
                                    logger.info("System Clock Synchronized with GPS, time = {}", gpsTime);
                                    this.lastSync = new Date();
                                    this.waitForLocked = false;
                                } else {
                                    logger.error("Unexpected error while Synchronizing System Clock with GPS");
<<<<<<< HEAD
                                    // FIXME? this value gets overwritten immediately and it likely makes no sense as
                                    // the date command failed, not GPS
=======
>>>>>>> 7550cf0b
                                    this.waitForLocked = true;
                                }
                            }
                            this.waitForLocked = false;
                            // Call update method with 0 offset to ensure the clock event gets fired and the HW clock
                            // is updated if desired.
                            this.listener.onClockUpdate(0);
                        } else {
                            logger.error("Unexpected error while Synchronizing System Clock with GPS");
                            this.waitForLocked = true;
                        }
                    }
                } else {
                    this.waitForLocked = true;
                }
            }
        } catch (Exception e) {
            throw new KuraException(KuraErrorCode.INTERNAL_ERROR, e);
        } finally {
            if (procDate != null) {
                ProcessUtil.destroy(procDate);
            }
            if (procTime != null) {
                ProcessUtil.destroy(procTime);
            }
        }
    }

    protected SafeProcess exec(String command) throws IOException {
        return ProcessUtil.exec(command);
    }
}<|MERGE_RESOLUTION|>--- conflicted
+++ resolved
@@ -200,11 +200,8 @@
                                     this.waitForLocked = false;
                                 } else {
                                     logger.error("Unexpected error while Synchronizing System Clock with GPS");
-<<<<<<< HEAD
                                     // FIXME? this value gets overwritten immediately and it likely makes no sense as
                                     // the date command failed, not GPS
-=======
->>>>>>> 7550cf0b
                                     this.waitForLocked = true;
                                 }
                             }
