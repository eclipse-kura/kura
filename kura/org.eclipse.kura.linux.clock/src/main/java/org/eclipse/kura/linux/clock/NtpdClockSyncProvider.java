--- conflicted
+++ resolved
@@ -38,11 +38,7 @@
         try {
             // Execute a native Linux command to perform the NTP time sync.
             int ntpTimeout = this.ntpTimeout / 1000;
-<<<<<<< HEAD
             proc = exec("ntpdate -t " + ntpTimeout + " " + this.ntpHost);
-=======
-            proc = ProcessUtil.exec("ntpdate -t " + ntpTimeout + " " + this.ntpHost);
->>>>>>> 7550cf0b
             proc.waitFor();
             if (proc.exitValue() == 0) {
                 logger.info("System Clock Synchronized with " + this.ntpHost);
