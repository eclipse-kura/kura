--- conflicted
+++ resolved
@@ -50,7 +50,6 @@
         this.m_SystemService = null;
     }
 
-<<<<<<< HEAD
     /**
      * Test if a file is available for loading
      *
@@ -100,20 +99,10 @@
                 s_logger.debug("Kura Home relative location: {}", configFile);
             }
 
-=======
-    protected void activate(ComponentContext componentContext) {
-        s_logger.debug("activating jdk.dio GPIOService");
-
-        File dioPropsFile = null;
-        FileReader fr = null;
-        try {
-            String configFile = System.getProperty("jdk.dio.registry");
->>>>>>> db0c56a8
             if (configFile == null) {
                 // Emulator?
                 configFile = this.m_SystemService.getProperties().getProperty(SystemService.KURA_CONFIG)
                         .replace("kura.properties", "jdk.dio.properties");
-<<<<<<< HEAD
             }
 
             s_logger.debug("Final location: {}", configFile);
@@ -121,52 +110,26 @@
             File dioPropsFile = new File(new URL(configFile).toURI());
             if (dioPropsFile.exists()) {
                 final Properties dioDefaults = new Properties();
-=======
-            } else {
-                configFile = "file:" + configFile;
-            }
-
-            dioPropsFile = new File(new URL(configFile).toURI());
-            if (dioPropsFile.exists()) {
-                Properties dioDefaults = new Properties();
->>>>>>> db0c56a8
                 fr = new FileReader(dioPropsFile);
                 dioDefaults.load(fr);
 
+
                 pins.clear();
 
-<<<<<<< HEAD
                 for (final Map.Entry<Object, Object> entry : dioDefaults.entrySet()) {
                     final Object k = entry.getKey();
                     // s_logger.info("{} -> {}", k, dioDefaults.get(k));
                     final String line = (String) entry.getValue();
 
                     final JdkDioPin p = JdkDioPin.parseFromProperty(k, line);
-=======
-                for (Map.Entry<Object, Object> entry : dioDefaults.entrySet()) {
-                    Object k = entry.getKey();
-                    // s_logger.info("{} -> {}", k, dioDefaults.get(k));
-                    String line = (String) entry.getValue();
-
-                    JdkDioPin p = JdkDioPin.parseFromProperty(k, line);
->>>>>>> db0c56a8
                     if (p != null) {
                         pins.add(p);
                     }
                 }
-<<<<<<< HEAD
                 s_logger.info("Loaded File jdk.dio.properties: {}", dioPropsFile);
             } else {
                 s_logger.warn("File does not exist: {}", dioPropsFile);
             }
-=======
-                s_logger.info("Loaded File jdk.dio.properties: " + dioPropsFile);
-            } else {
-                s_logger.warn("File does not exist: " + dioPropsFile);
-            }
-        } catch (FileNotFoundException e) {
-            s_logger.error("Exception while accessing resource!", e);
->>>>>>> db0c56a8
         } catch (IOException e) {
             s_logger.error("Exception while accessing resource!", e);
         } catch (URISyntaxException e) {
