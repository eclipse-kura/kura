--- conflicted
+++ resolved
@@ -19,19 +19,6 @@
 
 public enum SupportedUsbModemInfo {
 
-<<<<<<< HEAD
-			// device name,     vendor, product, ttyDevs, blockDevs, AT Port, Data Port, GPS Port, technology types, device driver
-	Telit_HE910_DG   ("HE910-DG",  "1bc7", "0021", 6, 0, 3, 0, 3, Arrays.asList(ModemTechnologyType.HSPA, ModemTechnologyType.UMTS), Arrays.asList(new UsbModemDriver("cdc_acm", "1bc7", "0021")), "6 CDC-ACM"),
-    Telit_HE910_D   ("HE910-D",  "1bc7", "0021", 7, 0, 3, 0, 3, Arrays.asList(ModemTechnologyType.HSPA, ModemTechnologyType.UMTS), Arrays.asList(new UsbModemDriver("cdc_acm", "1bc7", "0021")), ""),
-    Telit_GE910		("GE910", "1bc7", "0022", 2, 0, 0, 1, 0, Arrays.asList(ModemTechnologyType.GSM_GPRS), Arrays.asList(new UsbModemDriver("cdc_acm", "1bc7", "0022")), ""),
-    Telit_DE910_DUAL("DE910-DUAL",  "1bc7", "1010", 4, 0, 2, 3, 1, Arrays.asList(ModemTechnologyType.EVDO, ModemTechnologyType.CDMA), Arrays.asList(new De910ModemDriver()), ""),
-    Telit_LE910		("LE910", "1bc7", "1201", 5, 0, 2, 3, 1, Arrays.asList(ModemTechnologyType.LTE, ModemTechnologyType.HSPA, ModemTechnologyType.UMTS), Arrays.asList(new Le910ModemDriver()), ""), 
-    Telit_CE910_DUAL("CE910-DUAL", "1bc7", "1011", 2, 0, 1, 1, -1, Arrays.asList(ModemTechnologyType.CDMA), Arrays.asList(new Ce910ModemDriver()), ""),
-    Sierra_MC8775   ("MC8775", "1199", "6812", 3, 0, 2, 0, -1, Arrays.asList(ModemTechnologyType.HSDPA), Arrays.asList(new UsbModemDriver("sierra", "1199", "6812")), ""),
-    Sierra_MC8790   ("MC8790", "1199", "683c", 7, 0, 3, 4, -1, Arrays.asList(ModemTechnologyType.HSDPA), Arrays.asList(new UsbModemDriver("sierra", "1199", "683c")), ""),
-    Sierra_USB598   ("USB598", "1199", "0025", 4, 1, 0, 0, -1, Arrays.asList(ModemTechnologyType.EVDO), Arrays.asList(new UsbModemDriver("sierra", "1199", "0025")), ""),
-    Ublox_SARA_U2   ("SARA-U2", "1546", "1102", 7, 0, 1, 0, -1, Arrays.asList(ModemTechnologyType.HSPA), Arrays.asList(new UsbModemDriver("cdc_acm", "1546", "1102")), "");
-=======
     // device name, vendor, product, ttyDevs, blockDevs, AT Port, Data Port, GPS Port, technology types, device driver
     Telit_HE910_DG("HE910-DG", "1bc7", "0021", 6, 0, 3, 0, 3,
             Arrays.asList(ModemTechnologyType.HSPA, ModemTechnologyType.UMTS),
@@ -68,7 +55,6 @@
                                                                                     Arrays.asList(new UsbModemDriver(
                                                                                             "cdc_acm", "1546", "1102")),
                                                                                     "");
->>>>>>> e3f74823
 
     private static final String TARGET_NAME = System.getProperty("target.device");
 
