/*******************************************************************************
 * Copyright (c) 2011, 2016 Eurotech and/or its affiliates
 *
 * All rights reserved. This program and the accompanying materials
 * are made available under the terms of the Eclipse Public License v1.0
 * which accompanies this distribution, and is available at
 * http://www.eclipse.org/legal/epl-v10.html
 *
 * Contributors:
 *     Eurotech
 *******************************************************************************/
package org.eclipse.kura.linux.net.wifi;

import java.io.File;

import org.eclipse.kura.KuraException;
import org.eclipse.kura.core.linux.util.LinuxProcessUtil;
import org.eclipse.kura.core.util.ProcessUtil;
import org.eclipse.kura.core.util.SafeProcess;
import org.eclipse.kura.linux.net.util.KuraConstants;
import org.eclipse.kura.linux.net.util.LinuxNetworkUtil;
import org.eclipse.kura.net.wifi.WifiMode;
import org.slf4j.Logger;
import org.slf4j.LoggerFactory;

public class WpaSupplicantManager {

<<<<<<< HEAD
	private static Logger s_logger = LoggerFactory.getLogger(WpaSupplicantManager.class);

	private static final String OS_VERSION = System.getProperty("kura.os.version");
	private static final File TEMP_CONFIG_FILE = new File("/tmp/wpa_supplicant.conf");
	
	private static String m_driver = null;
	
	private static boolean s_isIntelEdison = false;
	static {
		StringBuilder sb = new StringBuilder(KuraConstants.Intel_Edison.getImageName());
		sb.append('_').append(KuraConstants.Intel_Edison.getImageVersion()).append('_').append(KuraConstants.Intel_Edison.getTargetName());
		if(OS_VERSION.equals(sb.toString())) {
			s_isIntelEdison = true;
		}
	}

	public static void start(String interfaceName, final WifiMode mode, String driver) throws KuraException {
	    start (interfaceName, mode, driver, new File(getWpaSupplicantConfigFilename(interfaceName)));
	}

	public static void startTemp(String interfaceName, final WifiMode mode, String driver) throws KuraException {
	    start (interfaceName, mode, driver, TEMP_CONFIG_FILE);
	}

	private static synchronized void start(String interfaceName, final WifiMode mode, String driver, File configFile) throws KuraException {
		s_logger.debug("enable WPA Supplicant");

		try {
			if(WpaSupplicantManager.isRunning(interfaceName)) {
				stop(interfaceName);
			}

			String drv = WpaSupplicant.getDriver(interfaceName);
			if (drv != null) {
				if (s_isIntelEdison) {
					m_driver = driver;
				} else {
					m_driver =  drv;
				}
			} else {
				m_driver = driver;
			}

			// start wpa_supplicant
			String wpaSupplicantCommand = formSupplicantStartCommand(interfaceName, configFile);
			s_logger.info("starting wpa_supplicant for the {} interface -> {}", interfaceName, wpaSupplicantCommand);
			int stat = LinuxProcessUtil.start(wpaSupplicantCommand);
			if(stat != 0) {
				s_logger.error("failed to start wpa_supplicant for the {} interface for unknown reason - errorCode={}", interfaceName, stat);
				throw KuraException.internalError("failed to start hostapd for unknown reason");
			}
		} catch (Exception e) {
			s_logger.error("Exception while enabling WPA Supplicant!", e);
			throw KuraException.internalError(e);
		}
	}


	/*
	 * This method forms wpa_supplicant start command
	 */
	private static String formSupplicantStartCommand(String ifaceName, File configFile) {
		StringBuilder sb = new StringBuilder();
		if (s_isIntelEdison) {
			sb.append("systemctl start wpa_supplicant");
		} else {
			sb.append("wpa_supplicant -B -D ");
			sb.append(m_driver);
			sb.append(" -i ");
			sb.append(ifaceName);
			sb.append(" -c ");
			sb.append(configFile);
		}

		return sb.toString();
	}

	/**
	 * Reports if wpa_supplicant is running
	 * 
	 * @return {@link boolean}
	 */
	public static boolean isRunning(String ifaceName) throws KuraException {
		try {
			boolean ret = false;
			if (getPid(ifaceName) > 0) {
				ret = true;
			}
			s_logger.trace("isRunning() :: --> {}", ret);
			return ret;
		} catch (Exception e) {
			throw KuraException.internalError(e);
		}
	}
	
	public static int getPid(String ifaceName) throws KuraException {
		try {	
			String [] tokens = {"-i " + ifaceName};
			int pid = LinuxProcessUtil.getPid("wpa_supplicant", tokens);
			s_logger.trace("getPid() :: pid={}", pid);
			return pid;
		} catch (Exception e) {
			throw KuraException.internalError(e);
		}
	}

	public static boolean isTempRunning() throws KuraException {
		try {
			String [] tokens = {"-c " + TEMP_CONFIG_FILE};
			int pid = LinuxProcessUtil.getPid("wpa_supplicant", tokens);
			return (pid > -1);
		} catch (Exception e) {
			throw KuraException.internalError(e);
		}
	}

	/**
	 * Stops all instances of wpa_supplicant
	 * 
	 * @throws Exception
	 */
	public static void stop(String ifaceName) throws KuraException {
		SafeProcess proc = null;
		try {
			if (!s_isIntelEdison) {
				int pid = getPid(ifaceName);
				if (pid >= 0) {
		    		s_logger.info("stopping wpa_suplicant for the {} interface, pid={}", ifaceName, pid);
		    		
		    		boolean exists = LinuxProcessUtil.stop(pid);
		    		if (!exists) {
		    			s_logger.warn("stopping wpa_supplicant for the {} inetrface, pid={} has failed", ifaceName, pid);
		    		} else {
		    			exists = waitProcess(pid, 500, 5000);
		    		}
		    		
		    		if (exists) {
		    			s_logger.info("stopping wpa_supplicant for the {} interface - killing pid={}", ifaceName, pid);
		    			exists = LinuxProcessUtil.kill(pid);
		    			if (!exists) {
		    				s_logger.warn("stopping wpa_supplicant for the {} interface - killing pid={} has failed", ifaceName, pid);
		    			} else {
		    				exists = waitProcess(pid, 500, 5000);
		    			}
		    		}
		    		
		    		if (exists) {
		    			s_logger.warn("Failed to stop hostapd for the {} interface", ifaceName);
		    		}
				} 
			} else {
				proc = ProcessUtil.exec("systemctl stop hostapd");
				proc.waitFor();
			}
			if(ifaceName != null) {
				LinuxNetworkUtil.disableInterface(ifaceName);
				Thread.sleep(1000);
			}
		} catch (Exception e) {
			throw KuraException.internalError(e);
		} finally {
			if (proc != null) {
				ProcessUtil.destroy(proc);
			}
		}
	}
		
	// Only call this method after a call to stop or kill.
	// FIXME: this is an utility method that should be moved in a suitable package.
	private static boolean waitProcess(int pid, long poll, long timeout) {
		boolean exists = true;
		try {
			final long startTime = System.currentTimeMillis();
			long now;
			do {
				Thread.sleep(poll);
				exists = LinuxProcessUtil.stop(pid);
				now = System.currentTimeMillis();
			} while (exists && (now - startTime) < timeout);
		} catch (InterruptedException e) {
			Thread.currentThread().interrupt();
			s_logger.warn("Interrupted waiting for pid {} to exit", pid);
		}
				
		return exists;
	}
	
	public static String getWpaSupplicantConfigFilename(String ifaceName) {
		StringBuilder sb = new StringBuilder();
		if (s_isIntelEdison) {
			sb.append("/etc/wpa_supplicant/wpa_supplicant.conf");
		} else {
		    sb.append("/etc/wpa_supplicant-").append(ifaceName).append(".conf");
		}
		return sb.toString();
	}
=======
    private static Logger s_logger = LoggerFactory.getLogger(WpaSupplicantManager.class);

    private static final String OS_VERSION = System.getProperty("kura.os.version");
    private static final File TEMP_CONFIG_FILE = new File("/tmp/wpa_supplicant.conf");

    private static String m_driver = null;

    private static boolean s_isIntelEdison = false;

    static {
        StringBuilder sb = new StringBuilder(KuraConstants.Intel_Edison.getImageName());
        sb.append('_').append(KuraConstants.Intel_Edison.getImageVersion()).append('_')
                .append(KuraConstants.Intel_Edison.getTargetName());
        if (OS_VERSION.equals(sb.toString())) {
            s_isIntelEdison = true;
        }
    }

    public static void start(String interfaceName, final WifiMode mode, String driver) throws KuraException {
        start(interfaceName, mode, driver, new File(getWpaSupplicantConfigFilename(interfaceName)));
    }

    public static void startTemp(String interfaceName, final WifiMode mode, String driver) throws KuraException {
        start(interfaceName, mode, driver, TEMP_CONFIG_FILE);
    }

    private static synchronized void start(String interfaceName, final WifiMode mode, String driver, File configFile)
            throws KuraException {
        s_logger.debug("enable WPA Supplicant");

        try {
            if (WpaSupplicantManager.isRunning(interfaceName)) {
                stop(interfaceName);
            }

            String drv = WpaSupplicant.getDriver(interfaceName);
            if (drv != null) {
                if (s_isIntelEdison) {
                    m_driver = driver;
                } else {
                    m_driver = drv;
                }
            } else {
                m_driver = driver;
            }

            // start wpa_supplicant
            String wpaSupplicantCommand = formSupplicantStartCommand(interfaceName, configFile);
            s_logger.info("starting wpa_supplicant for the {} interface -> {}", interfaceName, wpaSupplicantCommand);
            int stat = LinuxProcessUtil.start(wpaSupplicantCommand);
            if (stat != 0 && stat != 255) {
                s_logger.error("failed to start wpa_supplicant for the {} interface for unknown reason - errorCode={}",
                        interfaceName, stat);
                throw KuraException.internalError("failed to start hostapd for unknown reason");
            }
        } catch (Exception e) {
            s_logger.error("Exception while enabling WPA Supplicant!", e);
            throw KuraException.internalError(e);
        }
    }

    /*
     * This method forms wpa_supplicant start command
     */
    private static String formSupplicantStartCommand(String ifaceName, File configFile) {
        StringBuilder sb = new StringBuilder();
        if (s_isIntelEdison) {
            sb.append("systemctl start wpa_supplicant");
        } else {
            sb.append("wpa_supplicant -B -D ");
            sb.append(m_driver);
            sb.append(" -i ");
            sb.append(ifaceName);
            sb.append(" -c ");
            sb.append(configFile);
        }

        return sb.toString();
    }

    /**
     * Reports if wpa_supplicant is running
     *
     * @return {@link boolean}
     */
    public static boolean isRunning(String ifaceName) throws KuraException {
        try {
            boolean ret = false;
            if (getPid(ifaceName) > 0) {
                ret = true;
            }
            s_logger.trace("isRunning() :: --> {}", ret);
            return ret;
        } catch (Exception e) {
            throw KuraException.internalError(e);
        }
    }

    public static int getPid(String ifaceName) throws KuraException {
        try {
            String[] tokens = { "-i " + ifaceName };
            int pid = LinuxProcessUtil.getPid("wpa_supplicant", tokens);
            s_logger.trace("getPid() :: pid={}", pid);
            return pid;
        } catch (Exception e) {
            throw KuraException.internalError(e);
        }
    }

    public static boolean isTempRunning() throws KuraException {
        try {
            String[] tokens = { "-c " + TEMP_CONFIG_FILE };
            int pid = LinuxProcessUtil.getPid("wpa_supplicant", tokens);
            return pid > -1;
        } catch (Exception e) {
            throw KuraException.internalError(e);
        }
    }

    /**
     * Stops all instances of wpa_supplicant
     * 
     * @throws Exception
     */
    public static void stop(String ifaceName) throws KuraException {
        try {
            if (!s_isIntelEdison) {
                LinuxProcessUtil.stopAndKill(getPid(ifaceName));
            } else {
                LinuxProcessUtil.start("systemctl stop hostapd");
            }
            if (ifaceName != null) {
                LinuxNetworkUtil.disableInterface(ifaceName);
                Thread.sleep(1000);
            }
        } catch (Exception e) {
            throw KuraException.internalError(e);
        }
    }

    public static String getWpaSupplicantConfigFilename(String ifaceName) {
        StringBuilder sb = new StringBuilder();
        if (s_isIntelEdison) {
            sb.append("/etc/wpa_supplicant/wpa_supplicant.conf");
        } else {
            sb.append("/etc/wpa_supplicant-").append(ifaceName).append(".conf");
        }
        return sb.toString();
    }
>>>>>>> e3f74823
}<|MERGE_RESOLUTION|>--- conflicted
+++ resolved
@@ -15,8 +15,6 @@
 
 import org.eclipse.kura.KuraException;
 import org.eclipse.kura.core.linux.util.LinuxProcessUtil;
-import org.eclipse.kura.core.util.ProcessUtil;
-import org.eclipse.kura.core.util.SafeProcess;
 import org.eclipse.kura.linux.net.util.KuraConstants;
 import org.eclipse.kura.linux.net.util.LinuxNetworkUtil;
 import org.eclipse.kura.net.wifi.WifiMode;
@@ -25,204 +23,6 @@
 
 public class WpaSupplicantManager {
 
-<<<<<<< HEAD
-	private static Logger s_logger = LoggerFactory.getLogger(WpaSupplicantManager.class);
-
-	private static final String OS_VERSION = System.getProperty("kura.os.version");
-	private static final File TEMP_CONFIG_FILE = new File("/tmp/wpa_supplicant.conf");
-	
-	private static String m_driver = null;
-	
-	private static boolean s_isIntelEdison = false;
-	static {
-		StringBuilder sb = new StringBuilder(KuraConstants.Intel_Edison.getImageName());
-		sb.append('_').append(KuraConstants.Intel_Edison.getImageVersion()).append('_').append(KuraConstants.Intel_Edison.getTargetName());
-		if(OS_VERSION.equals(sb.toString())) {
-			s_isIntelEdison = true;
-		}
-	}
-
-	public static void start(String interfaceName, final WifiMode mode, String driver) throws KuraException {
-	    start (interfaceName, mode, driver, new File(getWpaSupplicantConfigFilename(interfaceName)));
-	}
-
-	public static void startTemp(String interfaceName, final WifiMode mode, String driver) throws KuraException {
-	    start (interfaceName, mode, driver, TEMP_CONFIG_FILE);
-	}
-
-	private static synchronized void start(String interfaceName, final WifiMode mode, String driver, File configFile) throws KuraException {
-		s_logger.debug("enable WPA Supplicant");
-
-		try {
-			if(WpaSupplicantManager.isRunning(interfaceName)) {
-				stop(interfaceName);
-			}
-
-			String drv = WpaSupplicant.getDriver(interfaceName);
-			if (drv != null) {
-				if (s_isIntelEdison) {
-					m_driver = driver;
-				} else {
-					m_driver =  drv;
-				}
-			} else {
-				m_driver = driver;
-			}
-
-			// start wpa_supplicant
-			String wpaSupplicantCommand = formSupplicantStartCommand(interfaceName, configFile);
-			s_logger.info("starting wpa_supplicant for the {} interface -> {}", interfaceName, wpaSupplicantCommand);
-			int stat = LinuxProcessUtil.start(wpaSupplicantCommand);
-			if(stat != 0) {
-				s_logger.error("failed to start wpa_supplicant for the {} interface for unknown reason - errorCode={}", interfaceName, stat);
-				throw KuraException.internalError("failed to start hostapd for unknown reason");
-			}
-		} catch (Exception e) {
-			s_logger.error("Exception while enabling WPA Supplicant!", e);
-			throw KuraException.internalError(e);
-		}
-	}
-
-
-	/*
-	 * This method forms wpa_supplicant start command
-	 */
-	private static String formSupplicantStartCommand(String ifaceName, File configFile) {
-		StringBuilder sb = new StringBuilder();
-		if (s_isIntelEdison) {
-			sb.append("systemctl start wpa_supplicant");
-		} else {
-			sb.append("wpa_supplicant -B -D ");
-			sb.append(m_driver);
-			sb.append(" -i ");
-			sb.append(ifaceName);
-			sb.append(" -c ");
-			sb.append(configFile);
-		}
-
-		return sb.toString();
-	}
-
-	/**
-	 * Reports if wpa_supplicant is running
-	 * 
-	 * @return {@link boolean}
-	 */
-	public static boolean isRunning(String ifaceName) throws KuraException {
-		try {
-			boolean ret = false;
-			if (getPid(ifaceName) > 0) {
-				ret = true;
-			}
-			s_logger.trace("isRunning() :: --> {}", ret);
-			return ret;
-		} catch (Exception e) {
-			throw KuraException.internalError(e);
-		}
-	}
-	
-	public static int getPid(String ifaceName) throws KuraException {
-		try {	
-			String [] tokens = {"-i " + ifaceName};
-			int pid = LinuxProcessUtil.getPid("wpa_supplicant", tokens);
-			s_logger.trace("getPid() :: pid={}", pid);
-			return pid;
-		} catch (Exception e) {
-			throw KuraException.internalError(e);
-		}
-	}
-
-	public static boolean isTempRunning() throws KuraException {
-		try {
-			String [] tokens = {"-c " + TEMP_CONFIG_FILE};
-			int pid = LinuxProcessUtil.getPid("wpa_supplicant", tokens);
-			return (pid > -1);
-		} catch (Exception e) {
-			throw KuraException.internalError(e);
-		}
-	}
-
-	/**
-	 * Stops all instances of wpa_supplicant
-	 * 
-	 * @throws Exception
-	 */
-	public static void stop(String ifaceName) throws KuraException {
-		SafeProcess proc = null;
-		try {
-			if (!s_isIntelEdison) {
-				int pid = getPid(ifaceName);
-				if (pid >= 0) {
-		    		s_logger.info("stopping wpa_suplicant for the {} interface, pid={}", ifaceName, pid);
-		    		
-		    		boolean exists = LinuxProcessUtil.stop(pid);
-		    		if (!exists) {
-		    			s_logger.warn("stopping wpa_supplicant for the {} inetrface, pid={} has failed", ifaceName, pid);
-		    		} else {
-		    			exists = waitProcess(pid, 500, 5000);
-		    		}
-		    		
-		    		if (exists) {
-		    			s_logger.info("stopping wpa_supplicant for the {} interface - killing pid={}", ifaceName, pid);
-		    			exists = LinuxProcessUtil.kill(pid);
-		    			if (!exists) {
-		    				s_logger.warn("stopping wpa_supplicant for the {} interface - killing pid={} has failed", ifaceName, pid);
-		    			} else {
-		    				exists = waitProcess(pid, 500, 5000);
-		    			}
-		    		}
-		    		
-		    		if (exists) {
-		    			s_logger.warn("Failed to stop hostapd for the {} interface", ifaceName);
-		    		}
-				} 
-			} else {
-				proc = ProcessUtil.exec("systemctl stop hostapd");
-				proc.waitFor();
-			}
-			if(ifaceName != null) {
-				LinuxNetworkUtil.disableInterface(ifaceName);
-				Thread.sleep(1000);
-			}
-		} catch (Exception e) {
-			throw KuraException.internalError(e);
-		} finally {
-			if (proc != null) {
-				ProcessUtil.destroy(proc);
-			}
-		}
-	}
-		
-	// Only call this method after a call to stop or kill.
-	// FIXME: this is an utility method that should be moved in a suitable package.
-	private static boolean waitProcess(int pid, long poll, long timeout) {
-		boolean exists = true;
-		try {
-			final long startTime = System.currentTimeMillis();
-			long now;
-			do {
-				Thread.sleep(poll);
-				exists = LinuxProcessUtil.stop(pid);
-				now = System.currentTimeMillis();
-			} while (exists && (now - startTime) < timeout);
-		} catch (InterruptedException e) {
-			Thread.currentThread().interrupt();
-			s_logger.warn("Interrupted waiting for pid {} to exit", pid);
-		}
-				
-		return exists;
-	}
-	
-	public static String getWpaSupplicantConfigFilename(String ifaceName) {
-		StringBuilder sb = new StringBuilder();
-		if (s_isIntelEdison) {
-			sb.append("/etc/wpa_supplicant/wpa_supplicant.conf");
-		} else {
-		    sb.append("/etc/wpa_supplicant-").append(ifaceName).append(".conf");
-		}
-		return sb.toString();
-	}
-=======
     private static Logger s_logger = LoggerFactory.getLogger(WpaSupplicantManager.class);
 
     private static final String OS_VERSION = System.getProperty("kura.os.version");
@@ -372,5 +172,4 @@
         }
         return sb.toString();
     }
->>>>>>> e3f74823
 }