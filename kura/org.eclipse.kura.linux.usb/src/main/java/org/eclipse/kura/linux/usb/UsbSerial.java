/*******************************************************************************
 * Copyright (c) 2011, 2018 Eurotech and/or its affiliates
 *
 * All rights reserved. This program and the accompanying materials
 * are made available under the terms of the Eclipse Public License v1.0
 * which accompanies this distribution, and is available at
 * http://www.eclipse.org/legal/epl-v10.html
 *
 * Contributors:
 *     Eurotech
 *******************************************************************************/
package org.eclipse.kura.linux.usb;

import java.io.BufferedReader;
import java.io.FileReader;
import java.io.IOException;
import java.util.ArrayList;
import java.util.StringTokenizer;

public class UsbSerial {

    private static final String FILENAME = "/proc/tty/driver/usbserial";

    private static ArrayList<UsbSerialEntry> entries = null;

    private UsbSerial() {

    }

    /*
     * (non-Javadoc)
     *
     * @see org.eclipse.kura.device.usb.usbmanager.usbserial.service.IUsbSerialService#getInfo()
     */
<<<<<<< HEAD
    private static void getInfo() throws Exception {

        BufferedReader in = new BufferedReader(new FileReader(FILENAME));
        s_entries = new ArrayList<>();

        int ttyUsbNo = 0;
        String vendor = null;
        String product = null;
        int numPorts = 0;
        int portEnum = 0;
        String path = null;

        String line = in.readLine(); // read first line (do not need to parse it)
        while ((line = in.readLine()) != null) {

            ttyUsbNo = Integer.parseInt(line.substring(0, line.indexOf(':')));
            line = line.substring(line.indexOf("vendor:"));
            StringTokenizer st = new StringTokenizer(line, " ");
            while (st.hasMoreTokens()) {
                String token = st.nextToken();
                if (token.startsWith("vendor:")) {
                    vendor = token.substring(token.indexOf(":") + 1).trim();
                }
                if (token.startsWith("product:")) {
                    product = token.substring(token.indexOf(":") + 1).trim();
                }
                if (token.startsWith("num_ports:")) {
                    numPorts = Integer.parseInt(token.substring(token.indexOf(":") + 1).trim());
                }
                if (token.startsWith("port:")) {
                    portEnum = Integer.parseInt(token.substring(token.indexOf(":") + 1).trim());
                }
                if (token.startsWith("path:")) {
                    path = token.substring(token.indexOf(":") + 1).trim();
=======
    private static void getInfo() throws IOException {

        try (FileReader fr = new FileReader(FILENAME);
                BufferedReader in = new BufferedReader(fr);) {
            entries = new ArrayList<>();

            int ttyUsbNo = 0;
            String vendor = null;
            String product = null;
            int numPorts = 0;
            int portEnum = 0;
            String path = null;

            String line = in.readLine(); // read first line (do not need to parse it)
            while ((line = in.readLine()) != null) {

                ttyUsbNo = Integer.parseInt(line.substring(0, line.indexOf(':')));
                line = line.substring(line.indexOf("vendor:"));
                StringTokenizer st = new StringTokenizer(line, " ");
                while (st.hasMoreTokens()) {
                    String token = st.nextToken();
                    if (token.startsWith("vendor:")) {
                        vendor = token.substring(token.indexOf(':') + 1).trim();
                    }
                    if (token.startsWith("product:")) {
                        product = token.substring(token.indexOf(':') + 1).trim();
                    }
                    if (token.startsWith("num_ports:")) {
                        numPorts = Integer.parseInt(token.substring(token.indexOf(':') + 1).trim());
                    }
                    if (token.startsWith("port:")) {
                        portEnum = Integer.parseInt(token.substring(token.indexOf(':') + 1).trim());
                    }
                    if (token.startsWith("path:")) {
                        path = token.substring(token.indexOf(':') + 1).trim();
                    }
>>>>>>> f4cc5293
                }
                entries.add(new UsbSerialEntry(ttyUsbNo, vendor, product, numPorts, portEnum, path));
            }
        }
    }

    /*
     * (non-Javadoc)
     *
     * @see
     * org.eclipse.kura.device.usb.usbmanager.usbserial.service.IUsbSerialService#getUsbSerialEntries(java.lang.String,
     * java.lang.String)
     */
    public static ArrayList<UsbSerialEntry> getUsbSerialEntries(String vendor, String product) throws Exception {

        getInfo();

        UsbSerialEntry entry = null;
        ArrayList<UsbSerialEntry> matches = new ArrayList<>();

        for (int i = 0; i < entries.size(); i++) {
            entry = entries.get(i);
            if (entry.getVendorID().compareTo(vendor) == 0 && entry.getProductID().compareTo(product) == 0) {
                matches.add(entry);
            }
        }

        return matches;
    }
}<|MERGE_RESOLUTION|>--- conflicted
+++ resolved
@@ -32,42 +32,6 @@
      *
      * @see org.eclipse.kura.device.usb.usbmanager.usbserial.service.IUsbSerialService#getInfo()
      */
-<<<<<<< HEAD
-    private static void getInfo() throws Exception {
-
-        BufferedReader in = new BufferedReader(new FileReader(FILENAME));
-        s_entries = new ArrayList<>();
-
-        int ttyUsbNo = 0;
-        String vendor = null;
-        String product = null;
-        int numPorts = 0;
-        int portEnum = 0;
-        String path = null;
-
-        String line = in.readLine(); // read first line (do not need to parse it)
-        while ((line = in.readLine()) != null) {
-
-            ttyUsbNo = Integer.parseInt(line.substring(0, line.indexOf(':')));
-            line = line.substring(line.indexOf("vendor:"));
-            StringTokenizer st = new StringTokenizer(line, " ");
-            while (st.hasMoreTokens()) {
-                String token = st.nextToken();
-                if (token.startsWith("vendor:")) {
-                    vendor = token.substring(token.indexOf(":") + 1).trim();
-                }
-                if (token.startsWith("product:")) {
-                    product = token.substring(token.indexOf(":") + 1).trim();
-                }
-                if (token.startsWith("num_ports:")) {
-                    numPorts = Integer.parseInt(token.substring(token.indexOf(":") + 1).trim());
-                }
-                if (token.startsWith("port:")) {
-                    portEnum = Integer.parseInt(token.substring(token.indexOf(":") + 1).trim());
-                }
-                if (token.startsWith("path:")) {
-                    path = token.substring(token.indexOf(":") + 1).trim();
-=======
     private static void getInfo() throws IOException {
 
         try (FileReader fr = new FileReader(FILENAME);
@@ -104,7 +68,6 @@
                     if (token.startsWith("path:")) {
                         path = token.substring(token.indexOf(':') + 1).trim();
                     }
->>>>>>> f4cc5293
                 }
                 entries.add(new UsbSerialEntry(ttyUsbNo, vendor, product, numPorts, portEnum, path));
             }
