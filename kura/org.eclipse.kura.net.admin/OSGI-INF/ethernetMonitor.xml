--- conflicted
+++ resolved
@@ -17,34 +17,8 @@
    <service>
       <provide interface="org.eclipse.kura.net.EthernetMonitorService"/>
    </service>
-<<<<<<< HEAD
-   <reference bind="setEventAdmin" 
-   			  cardinality="1..1" 
-   			  interface="org.osgi.service.event.EventAdmin" 
-   			  name="EventAdmin" policy="static"  
-   			  unbind="unsetEventAdmin" />
-   <reference bind="setNetworkAdminService" 
-   			  cardinality="1..1" 
-   			  interface="org.eclipse.kura.net.NetworkAdminService" 
-   			  name="NetworkAdminService" 
-   			  policy="static" 
-   			  unbind="unsetNetworkAdminService"/>
-   <reference bind="setNetworkConfigurationService" 
-   			  cardinality="1..1" 
-   			  interface="org.eclipse.kura.net.admin.NetworkConfigurationService" 
-   			  name="NetworkConfigurationService" 
-   			  policy="static" 
-   			  unbind="unsetNetworkConfigurationService"/>
-   <reference name="SystemService"
-              bind="setSystemService"
-              unbind="unsetSystemService"
-              cardinality="1..1"
-              policy="static"
-              interface="org.eclipse.kura.system.SystemService"/>
-=======
    <reference bind="setEventAdmin" cardinality="1..1" interface="org.osgi.service.event.EventAdmin" name="EventAdmin" policy="static"  unbind="unsetEventAdmin" />
    <reference bind="setNetworkAdminService" cardinality="1..1" interface="org.eclipse.kura.net.NetworkAdminService" name="NetworkAdminService" policy="static" unbind="unsetNetworkAdminService"/>
    <reference bind="setNetworkConfigurationService" cardinality="1..1" interface="org.eclipse.kura.net.admin.NetworkConfigurationService" name="NetworkConfigurationService" policy="static" unbind="unsetNetworkConfigurationService"/>
    <reference bind="setExecutorService" cardinality="1..1" interface="org.eclipse.kura.executor.PrivilegedExecutorService" name="PrivilegedExecutorService" policy="static" unbind="unsetExecutorService"/>
->>>>>>> 11fea532
 </scr:component>