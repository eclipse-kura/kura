--- conflicted
+++ resolved
@@ -1,9 +1,5 @@
 /*******************************************************************************
-<<<<<<< HEAD
- * Copyright (c) 2020 Eurotech, Sterwen Technology and/or its affiliates
-=======
  * Copyright (c) 2020 Eurotech and/or its affiliates
->>>>>>> 39721c40
  *
  * All rights reserved. This program and the accompanying materials
  * are made available under the terms of the Eclipse Public License v1.0
