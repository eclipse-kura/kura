--- conflicted
+++ resolved
@@ -119,12 +119,7 @@
             logger.error("Could not get initial network configuration", e);
         }
 
-<<<<<<< HEAD
         // this.dnsUtil = LinuxDns.getInstance();
-=======
-        this.dnsUtil = LinuxDns.getInstance();
-        this.linuxNetworkUtil = new LinuxNetworkUtil(this.executorService);
->>>>>>> 11fea532
 
         stopThread = new AtomicBoolean();
 
