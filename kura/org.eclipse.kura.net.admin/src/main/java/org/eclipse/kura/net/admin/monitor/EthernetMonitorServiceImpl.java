--- conflicted
+++ resolved
@@ -48,7 +48,6 @@
 import org.eclipse.kura.net.dhcp.DhcpServerConfigIP4;
 import org.eclipse.kura.net.firewall.FirewallAutoNatConfig;
 import org.eclipse.kura.net.route.RouteConfig;
-import org.eclipse.kura.system.SystemService;
 import org.osgi.service.component.ComponentContext;
 import org.osgi.service.event.Event;
 import org.osgi.service.event.EventAdmin;
@@ -76,11 +75,7 @@
     private NetworkAdminService netAdminService;
     private NetworkConfigurationService netConfigService;
     private RouteService routeService;
-<<<<<<< HEAD
-    private SystemService systemService;
-=======
     private CommandExecutorService executorService;
->>>>>>> 11fea532
 
     private final Map<String, InterfaceState> interfaceState = new HashMap<>();
     private final Map<String, NetInterfaceConfig<NetInterfaceAddressConfig>> networkConfiguration = new HashMap<>();
@@ -118,15 +113,6 @@
         this.netConfigService = null;
     }
 
-<<<<<<< HEAD
-    public void setSystemService(SystemService systemService) {
-        this.systemService = systemService;
-    }
-
-    public void unsetSystemService(SystemService systemService) {
-        this.systemService = null;
-    }
-=======
     public void setExecutorService(CommandExecutorService executorService) {
         this.executorService = executorService;
     }
@@ -135,7 +121,6 @@
         this.executorService = null;
     }
 
->>>>>>> 11fea532
     // ----------------------------------------------------------------
     //
     // Activation APIs
@@ -378,20 +363,6 @@
                             this.netAdminService.disableInterface(interfaceName);
                             this.netAdminService.enableInterface(interfaceName, isDhcpClient);
                         }
-<<<<<<< HEAD
-                    } else if (netInterfaceStatus == NetInterfaceStatus.netIPv4StatusEnabledLAN) {
-                        if (isDhcpClient) {
-                            RouteConfig rconf = this.routeService.getDefaultRoute(interfaceName);
-                            if (rconf != null) {
-                                logger.debug("{} is configured for LAN/DHCP - removing GATEWAY route ...",
-                                        rconf.getInterfaceName());
-                                Boolean isRemoveStaticRoute = Boolean.valueOf(this.systemService.getProperties()
-                                        .getProperty("kura.net.removestaticroute", "true"));
-                                if (isRemoveStaticRoute)
-                                    this.routeService.removeStaticRoute(rconf.getDestination(), rconf.getGateway(),
-                                            rconf.getNetmask(), rconf.getInterfaceName());
-                            }
-=======
                     } else if (netInterfaceStatus == NetInterfaceStatus.netIPv4StatusEnabledLAN && isDhcpClient) {
                         RouteConfig rconf = this.routeService.getDefaultRoute(interfaceName);
                         if (rconf != null) {
@@ -399,7 +370,6 @@
                                     rconf.getInterfaceName());
                             this.routeService.removeStaticRoute(rconf.getDestination(), rconf.getGateway(),
                                     rconf.getNetmask(), rconf.getInterfaceName());
->>>>>>> 11fea532
                         }
                     }
 
