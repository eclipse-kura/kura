--- conflicted
+++ resolved
@@ -73,7 +73,6 @@
 import org.slf4j.LoggerFactory;
 
 public class WifiMonitorServiceImpl implements WifiClientMonitorService, EventHandler {
-<<<<<<< HEAD
 
 	private static final Logger s_logger = LoggerFactory.getLogger(WifiMonitorServiceImpl.class);
 
@@ -94,7 +93,6 @@
 	private boolean m_first;
 
 	private NetworkService m_networkService;
-	private SystemService m_systemService;
 	private EventAdmin m_eventAdmin;
 	private NetworkAdminService m_netAdminService;
 	private NetworkConfigurationService m_netConfigService;
@@ -121,14 +119,6 @@
 
 	public void unsetNetworkService(NetworkService networkService) {
 		m_networkService = null;
-	}
-
-	public void setSystemService(SystemService systemService) {
-		m_systemService = systemService;
-	}
-
-	public void unsetSystemService(SystemService systemService) {
-		m_systemService = null;
 	}
 
 	public void setEventAdmin(EventAdmin eventAdmin) {
@@ -203,128 +193,6 @@
 			s_logger.debug("Terminating WifiMonitor Thread ...");
 			m_executor.shutdownNow();
 			try {
-=======
-	
-    private static final Logger s_logger = LoggerFactory.getLogger(WifiMonitorServiceImpl.class);
-    
-    //private static final String OS_VERSION = System.getProperty("kura.os.version");
-    
-    private final static String[] EVENT_TOPICS = new String[] {
-        NetworkConfigurationChangeEvent.NETWORK_EVENT_CONFIG_CHANGE_TOPIC,
-    };
-    
-    private static Object s_lock = new Object();
-    
-    private final static long THREAD_INTERVAL = /*30000*/10000;
-    private final static long THREAD_TERMINATION_TOUT = 1; // in seconds
-    
-    private static Future<?> monitorTask;
-    private static AtomicBoolean stopThread;
-    
-    private boolean m_first;
-    
-    private NetworkService m_networkService;
-    private EventAdmin m_eventAdmin;
-    private NetworkAdminService m_netAdminService;
-    private NetworkConfigurationService m_netConfigService;
-    private List<WifiClientMonitorListener>m_listeners;
-    
-    private Set<String> m_enabledInterfaces;
-    private Set<String> m_disabledInterfaces;
-    private Map<String, InterfaceState> m_interfaceStatuses;
-    private ExecutorService m_executor;
-		
-	private NetworkConfiguration m_currentNetworkConfiguration;
-	private NetworkConfiguration m_newNetConfiguration;
-	
-	
-    // ----------------------------------------------------------------
-    //
-    //   Dependencies
-    //
-    // ----------------------------------------------------------------
-
-    public void setNetworkService(NetworkService networkService) {
-        m_networkService = networkService;
-    }
-    
-    public void unsetNetworkService(NetworkService networkService) {
-        m_networkService = null;
-    }
-    
-    public void setEventAdmin(EventAdmin eventAdmin) {
-        m_eventAdmin = eventAdmin;
-    }
-
-    public void unsetEventAdmin(EventAdmin eventAdmin) {
-        m_eventAdmin = null;
-    }
-    
-    public void setNetworkAdminService(NetworkAdminService netAdminService) {
-        m_netAdminService = netAdminService;
-    }
-    
-    public void unsetNetworkAdminService(NetworkAdminService netAdminService) {
-        m_netAdminService = null;
-    }
-    
-    public void setNetworkConfigurationService(NetworkConfigurationService netConfigService) {
-        m_netConfigService = netConfigService;
-    }
-    
-    public void unsetNetworkConfigurationService(NetworkConfigurationService netConfigService) {
-        m_netConfigService = null;
-    }
-    
-    // ----------------------------------------------------------------
-    //
-    //   Activation APIs
-    //
-    // ----------------------------------------------------------------
-
-    protected void activate(ComponentContext componentContext) {
-
-        s_logger.debug("Activating WifiMonitor Service...");
-
-        m_first = true;
-        
-        m_enabledInterfaces = new HashSet<String>();
-        m_disabledInterfaces = new HashSet<String>();
-        m_interfaceStatuses = new HashMap<String, InterfaceState>();
-        
-        m_executor = Executors.newSingleThreadExecutor();
-        
-        stopThread = new AtomicBoolean();
-		
-        Dictionary<String, String[]> d = new Hashtable<String, String[]>();
-        d.put(EventConstants.EVENT_TOPIC, EVENT_TOPICS);
-        componentContext.getBundleContext().registerService(EventHandler.class.getName(), this, d);
-        m_listeners = new ArrayList<WifiClientMonitorListener>();
-        try {
-        	m_currentNetworkConfiguration = m_netConfigService.getNetworkConfiguration();
-            initializeMonitoredInterfaces(m_currentNetworkConfiguration);
-        	
-        } catch (KuraException e) {
-            s_logger.error("Could not update list of interfaces", e);
-        }
-    }
-
-    protected void deactivate(ComponentContext componentContext) {
-    	m_listeners = null;
-        if ((monitorTask != null) && (!monitorTask.isDone())) {
-        	stopThread.set(true);
-        	monitorNotify();
-        	s_logger.debug("Cancelling WifiMonitor task ...");
-        	monitorTask.cancel(true);
-    		s_logger.info("WifiMonitor task cancelled? = {}", monitorTask.isDone());
-            monitorTask = null;
-        }
-        
-        if (m_executor != null) {
-        	s_logger.debug("Terminating WifiMonitor Thread ...");
-        	m_executor.shutdownNow();
-    		try {
->>>>>>> 49fee2ab
 				m_executor.awaitTermination(THREAD_TERMINATION_TOUT, TimeUnit.SECONDS);
 			} catch (InterruptedException e) {
 				s_logger.warn("Interrupted", e);
@@ -927,7 +795,7 @@
 						// don't consider FirewallAutoNatConfig
 						continue;
 					}
-					
+
 					for (int j = 0; j < newNetConfigs.size(); j++) {
 						NetConfig newNetConfig = newNetConfigs.get(j);
 						if (newNetConfig instanceof FirewallAutoNatConfig) {
