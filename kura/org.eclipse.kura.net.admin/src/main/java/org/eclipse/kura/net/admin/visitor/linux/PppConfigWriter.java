--- conflicted
+++ resolved
@@ -92,13 +92,8 @@
         List<NetInterfaceConfig<? extends NetInterfaceAddressConfig>> netInterfaceConfigs = config.getModifiedNetInterfaceConfigs();
         boolean foundModemInterfaceConfigImpl = false;
         for(NetInterfaceConfig<? extends NetInterfaceAddressConfig> netInterfaceConfig : netInterfaceConfigs) {
-<<<<<<< HEAD
             if(netInterfaceConfig instanceof ModemInterfaceConfigImpl) {
             	foundModemInterfaceConfigImpl = true;
-=======
-        	if(netInterfaceConfig instanceof ModemInterfaceConfigImpl) {
-        		foundModemInterfaceConfigImpl = true;
->>>>>>> e9401ce5
                 writeConfig((ModemInterfaceConfigImpl)netInterfaceConfig);
             }
         }
