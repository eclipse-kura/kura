--- conflicted
+++ resolved
@@ -342,11 +342,7 @@
         }
 
         final String clientCertString = String.format("net.interface.%s.config.802-1x.client-cert-name", interfaceName);
-<<<<<<< HEAD
-        final String caCertString = String.format("net.interface.%s.config.802-1x.802-1x.ca-cert-name", interfaceName);
-=======
         final String caCertString = String.format("net.interface.%s.config.802-1x.ca-cert-name", interfaceName);
->>>>>>> f82c4903
         final String privateKeyString = String.format("net.interface.%s.config.802-1x.private-key-name", interfaceName);
         final List<String> keyCertStrings = Arrays.asList(clientCertString, caCertString, privateKeyString);
 
@@ -371,11 +367,7 @@
     }
 
     private boolean isCertificate(String key) {
-<<<<<<< HEAD
-        return key.contains("cert");
-=======
         return key.contains("802-1x.client-cert-name") || key.contains("802-1x.ca-cert-name");
->>>>>>> f82c4903
     }
 
     private Certificate getTrustedCertificateFromKeystore(String certificateName, KeystoreService keystoreService)
@@ -388,27 +380,18 @@
             return cert.getCertificate();
         } else {
             throw new KuraException(KuraErrorCode.CONFIGURATION_ERROR,
-<<<<<<< HEAD
-                    String.format("Certificate %s is not expected key type or not found.", certificateName));
-=======
-                    String.format("Certificate \"%s\" is not of the expected key type or not found.", certificateName));
->>>>>>> f82c4903
+            String.format("Certificate \"%s\" is not of the expected key type or not found.", certificateName));
         }
     }
 
     private PrivateKey getTrustedPrivateKeyFromKeystore(String privateKeyName, KeystoreService keystoreService)
             throws KuraException {
-<<<<<<< HEAD
-        PrivateKeyEntry key = (PrivateKeyEntry) keystoreService.getEntry(privateKeyName);
-
-=======
         if (!(keystoreService.getEntry(privateKeyName) instanceof PrivateKeyEntry)) {
             throw new KuraException(KuraErrorCode.CONFIGURATION_ERROR,
                     String.format("Private key \"%s\" is not of the expected key type or not found.", privateKeyName));
         }
 
         PrivateKeyEntry key = (PrivateKeyEntry) keystoreService.getEntry(privateKeyName);
->>>>>>> f82c4903
         return key.getPrivateKey();
     }
 
