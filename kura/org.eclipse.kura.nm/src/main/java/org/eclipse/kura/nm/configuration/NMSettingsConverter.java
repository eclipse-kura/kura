/*******************************************************************************
 * Copyright (c) 2023 Eurotech and/or its affiliates and others
 *
 * This program and the accompanying materials are made
 * available under the terms of the Eclipse Public License 2.0
 * which is available at https://www.eclipse.org/legal/epl-2.0/
 *
 * SPDX-License-Identifier: EPL-2.0
 *
 * Contributors:
 *  Eurotech
 *  Areti
 *******************************************************************************/
package org.eclipse.kura.nm.configuration;

import java.net.InetAddress;
import java.net.UnknownHostException;
import java.nio.charset.StandardCharsets;
import java.util.ArrayList;
import java.util.Arrays;
import java.util.HashMap;
import java.util.List;
import java.util.Map;
import java.util.Optional;

import org.eclipse.kura.configuration.Password;
import org.eclipse.kura.nm.Kura8021xEAP;
import org.eclipse.kura.nm.Kura8021xInnerAuth;
import org.eclipse.kura.nm.KuraIp6AddressGenerationMode;
import org.eclipse.kura.nm.KuraIp6ConfigurationMethod;
import org.eclipse.kura.nm.KuraIp6Privacy;
import org.eclipse.kura.nm.KuraIpStatus;
import org.eclipse.kura.nm.KuraWifiSecurityType;
import org.eclipse.kura.nm.NetworkProperties;
import org.eclipse.kura.nm.NMVersion;
import org.eclipse.kura.nm.enums.NM8021xEAP;
import org.eclipse.kura.nm.enums.NM8021xPhase2Auth;
import org.eclipse.kura.nm.enums.NMDeviceType;
import org.freedesktop.dbus.types.DBusListType;
import org.freedesktop.dbus.types.UInt32;
import org.freedesktop.dbus.types.Variant;
import org.freedesktop.networkmanager.settings.Connection;
import org.slf4j.Logger;
import org.slf4j.LoggerFactory;

public class NMSettingsConverter {

    private static final Logger logger = LoggerFactory.getLogger(NMSettingsConverter.class);

    private static final String NM_SETTINGS_CONNECTION = "connection";
    private static final String NM_SETTINGS_80211_KEY_MANAGEMENT = "key-mgmt";
    private static final String NM_SETTINGS_IPV4_METHOD = "method";
    private static final String NM_SETTINGS_IPV6_METHOD = "method";
    private static final String NM_SETTINGS_IPV4_IGNORE_AUTO_DNS = "ignore-auto-dns";
    private static final String NM_SETTINGS_IPV6_IGNORE_AUTO_DNS = "ignore-auto-dns";

    private static final String PPP_REFUSE_EAP = "refuse-eap";
    private static final String PPP_REFUSE_CHAP = "refuse-chap";
    private static final String PPP_REFUSE_PAP = "refuse-pap";
    private static final String PPP_REFUSE_MSCHAP = "refuse-mschap";
    private static final String PPP_REFUSE_MSCHAPV2 = "refuse-mschapv2";

    private static final int NM_WEP_KEY_TYPE_KEY = 1;

    private static final String KURA_PROPS_KEY_WIFI_MODE = "net.interface.%s.config.wifi.mode";
    private static final String KURA_PROPS_KEY_WIFI_SECURITY_TYPE = "net.interface.%s.config.wifi.%s.securityType";

    private NMSettingsConverter() {
        throw new IllegalStateException("Utility class");
    }

    public static Map<String, Map<String, Variant<?>>> buildSettings(NetworkProperties properties,
            Optional<Connection> oldConnection, String deviceId, String iface, NMDeviceType deviceType,
            NMVersion nmVersion) {
        Map<String, Map<String, Variant<?>>> newConnectionSettings = new HashMap<>();

        Map<String, Variant<?>> connectionMap = buildConnectionSettings(oldConnection, iface, deviceType);
        newConnectionSettings.put(NM_SETTINGS_CONNECTION, connectionMap);

        Map<String, Variant<?>> ipv4Map = NMSettingsConverter.buildIpv4Settings(properties, deviceId);
        Map<String, Variant<?>> ipv6Map = NMSettingsConverter.buildIpv6Settings(properties, deviceId, nmVersion);
        newConnectionSettings.put("ipv4", ipv4Map);
        newConnectionSettings.put("ipv6", ipv6Map);

        if (deviceType == NMDeviceType.NM_DEVICE_TYPE_WIFI) {
            Map<String, Variant<?>> wifiSettingsMap = NMSettingsConverter.build80211WirelessSettings(properties,
                    deviceId);
            newConnectionSettings.put("802-11-wireless", wifiSettingsMap);

            String propMode = properties.get(String.class, KURA_PROPS_KEY_WIFI_MODE, deviceId);
            KuraWifiSecurityType securityType = KuraWifiSecurityType.fromString(
                    properties.get(String.class, KURA_PROPS_KEY_WIFI_SECURITY_TYPE, deviceId, propMode.toLowerCase()));

            if (securityType != KuraWifiSecurityType.SECURITY_NONE) {
                // Only populate "802-11-wireless-security" field if security is enabled
                Map<String, Variant<?>> wifiSecuritySettingsMap = NMSettingsConverter
                        .build80211WirelessSecuritySettings(properties, deviceId);
                newConnectionSettings.put("802-11-wireless-security", wifiSecuritySettingsMap);

                if (securityType == KuraWifiSecurityType.SECURITY_WPA2_WPA3_ENTERPRISE) {
                    newConnectionSettings.put("802-1x", NMSettingsConverter.build8021xSettings(properties, deviceId));
                }

            }
        } else if (deviceType == NMDeviceType.NM_DEVICE_TYPE_MODEM) {
            Map<String, Variant<?>> gsmSettingsMap = NMSettingsConverter.buildGsmSettings(properties, deviceId);
            Map<String, Variant<?>> pppSettingsMap = NMSettingsConverter.buildPPPSettings(properties, deviceId);
            newConnectionSettings.put("gsm", gsmSettingsMap);
            newConnectionSettings.put("ppp", pppSettingsMap);
        } else if (deviceType == NMDeviceType.NM_DEVICE_TYPE_VLAN) {
<<<<<<< HEAD
            Map<String, Variant<?>> vlanSettingsMap = NMSettingsConverter.buildVlanSettings(properties, deviceId);
            Map<String, Variant<?>> ethSettingsMap = NMSettingsConverter.buildEthernetSettings(properties, deviceId);
            newConnectionSettings.put("vlan", vlanSettingsMap);
            newConnectionSettings.put("802-3-ethernet", ethSettingsMap);
        } else if (deviceType == NMDeviceType.NM_DEVICE_TYPE_ETHERNET) {
            Map<String, Variant<?>> ethSettingsMap = NMSettingsConverter.buildEthernetSettings(properties, deviceId);
            newConnectionSettings.put("802-3-ethernet", ethSettingsMap);
        } else if (deviceType == NMDeviceType.NM_DEVICE_TYPE_LOOPBACK) {
            Map<String, Variant<?>> loopSettingsMap = NMSettingsConverter.buildLoopbackSettings(properties, deviceId);
            newConnectionSettings.put("loopback", loopSettingsMap);
=======
            Map<String, Variant<?>> vlanSettingsMap = buildVlanSettings(properties, deviceId);
            newConnectionSettings.put("vlan", vlanSettingsMap);
>>>>>>> 9c91aa28
        }

        return newConnectionSettings;
    }

    public static Map<String, Variant<?>> build8021xSettings(NetworkProperties props, String deviceId) {

        String eap = props.get(String.class, "net.interface.%s.config.802-1x.eap", deviceId);
        Optional<String> phase2 = props.getOpt(String.class, "net.interface.%s.config.802-1x.innerAuth", deviceId);

        Map<String, Variant<?>> settings = new HashMap<>();

        switch (Kura8021xEAP.fromString(eap)) {
        case KURA_8021X_EAP_TTLS:
            create8021xTunneledTls(props, deviceId, settings);
            break;
        case KURA_8021X_EAP_PEAP:
            create8021xProtectedEap(props, deviceId, settings);
            break;
        case KURA_8021X_EAP_TLS:
            create8021xTls(props, deviceId, settings);
            break;
        default:
            throw new IllegalArgumentException(String.format("Security type 802-1x EAP \"%s\" is not supported.", eap));
        }

        if (!phase2.isPresent()) {
            return settings;
        }

        switch (Kura8021xInnerAuth.fromString(phase2.get())) {
        case KURA_8021X_INNER_AUTH_NONE:
            break;
        case KURA_8021X_INNER_AUTH_MSCHAPV2:
            create8021xMschapV2(props, deviceId, settings);
            break;
        default:
            throw new IllegalArgumentException(
                    String.format("Security type 802-1x InnerAuth (Phase2) \"%s\" is not supported.", phase2));
        }

        return settings;
    }

    private static void create8021xTunneledTls(NetworkProperties props, String deviceId,
            Map<String, Variant<?>> settings) {
        settings.put("eap", new Variant<>(new String[] { NM8021xEAP.TTLS.getValue() }));
        create8021xOptionalCaCertAndAnonIdentity(props, deviceId, settings);
    }

    private static void create8021xProtectedEap(NetworkProperties props, String deviceId,
            Map<String, Variant<?>> settings) {
        settings.put("eap", new Variant<>(new String[] { NM8021xEAP.PEAP.getValue() }));
        create8021xOptionalCaCertAndAnonIdentity(props, deviceId, settings);
    }

    private static void create8021xTls(NetworkProperties props, String deviceId, Map<String, Variant<?>> settings) {
        settings.put("eap", new Variant<>(new String[] { NM8021xEAP.TLS.getValue() }));
        create8021xOptionalCaCertAndAnonIdentity(props, deviceId, settings);

        String identity = props.get(String.class, "net.interface.%s.config.802-1x.identity", deviceId);
        settings.put("identity", new Variant<>(identity));

        String clientCert = props.get(String.class, "net.interface.%s.config.802-1x.client-cert", deviceId);
        settings.put("client-cert", new Variant<>(clientCert.getBytes(StandardCharsets.UTF_8)));

        String privateKey = props.get(String.class, "net.interface.%s.config.802-1x.private-key", deviceId);
        settings.put("private-key", new Variant<>(privateKey.getBytes(StandardCharsets.UTF_8)));

        String privateKeyPassword = props
                .get(Password.class, "net.interface.%s.config.802-1x.private-key-password", deviceId).toString();
        settings.put("private-key-password", new Variant<>(privateKeyPassword));

    }

    private static void create8021xOptionalCaCertAndAnonIdentity(NetworkProperties props, String deviceId,
            Map<String, Variant<?>> settings) {
        Optional<String> anonymousIdentity = props.getOpt(String.class,
                "net.interface.%s.config.802-1x.anonymous-identity", deviceId);
        if (anonymousIdentity.isPresent()) {
            settings.put("anonymous-identity", new Variant<>(anonymousIdentity.get()));
        }

        Optional<String> caCert = props.getOpt(String.class, "net.interface.%s.config.802-1x.ca-cert", deviceId);
        if (caCert.isPresent()) {
            settings.put("ca-cert", new Variant<>(caCert.get().getBytes(StandardCharsets.UTF_8)));
        }

        Optional<Password> caCertPassword = props.getOpt(Password.class,
                "net.interface.%s.config.802-1x.ca-cert-password", deviceId);
        if (caCertPassword.isPresent()) {
            settings.put("ca-cert-password", new Variant<>(caCertPassword.get().toString()));
        }
    }

    private static void create8021xMschapV2(NetworkProperties props, String deviceId,
            Map<String, Variant<?>> settings) {
        settings.put("phase2-auth", new Variant<>(NM8021xPhase2Auth.MSCHAPV2.getValue()));

        String identity = props.get(String.class, "net.interface.%s.config.802-1x.identity", deviceId);
        settings.put("identity", new Variant<>(identity));

        String password = props.get(Password.class, "net.interface.%s.config.802-1x.password", deviceId).toString();
        settings.put("password", new Variant<>(password));

    }

    public static Map<String, Variant<?>> buildIpv4Settings(NetworkProperties props, String deviceId) {
        KuraIpStatus ip4Status = KuraIpStatus
                .fromString(props.get(String.class, "net.interface.%s.config.ip4.status", deviceId));

        if (ip4Status == KuraIpStatus.UNMANAGED || ip4Status == KuraIpStatus.UNKNOWN) {
            throw new IllegalArgumentException("IPv4 status is not supported: " + ip4Status
                    + ". Build settings should be called only for managed interfaces.");
        }

        Map<String, Variant<?>> settings = new HashMap<>();
        if (ip4Status == KuraIpStatus.DISABLED) {
            settings.put(NM_SETTINGS_IPV4_METHOD, new Variant<>("disabled"));
            return settings;
        }

        Boolean dhcpClient4Enabled = props.get(Boolean.class, "net.interface.%s.config.dhcpClient4.enabled", deviceId);

        if (Boolean.FALSE.equals(dhcpClient4Enabled)) {
            settings.put(NM_SETTINGS_IPV4_METHOD, new Variant<>("manual"));

            String address = props.get(String.class, "net.interface.%s.config.ip4.address", deviceId);
            Short prefix = props.get(Short.class, "net.interface.%s.config.ip4.prefix", deviceId);

            Map<String, Variant<?>> addressEntry = new HashMap<>();
            addressEntry.put("address", new Variant<>(address));
            addressEntry.put("prefix", new Variant<>(new UInt32(prefix)));

            if (ip4Status.equals(KuraIpStatus.ENABLEDWAN)) {
                Optional<String> gateway = props.getOpt(String.class, "net.interface.%s.config.ip4.gateway", deviceId);
                gateway.ifPresent(gatewayAddress -> settings.put("gateway", new Variant<>(gatewayAddress)));
            }

            List<Map<String, Variant<?>>> addressData = Arrays.asList(addressEntry);
            settings.put("address-data", new Variant<>(addressData, "aa{sv}"));
        } else {
            settings.put(NM_SETTINGS_IPV4_METHOD, new Variant<>("auto"));
        }

        if (ip4Status.equals(KuraIpStatus.ENABLEDLAN)) {
            settings.put(NM_SETTINGS_IPV4_IGNORE_AUTO_DNS, new Variant<>(true));
            settings.put("ignore-auto-routes", new Variant<>(true));
        } else if (ip4Status.equals(KuraIpStatus.ENABLEDWAN)) {
            Optional<List<String>> dnsServers = props.getOptStringList("net.interface.%s.config.ip4.dnsServers",
                    deviceId);
            if (dnsServers.isPresent()) {
                settings.put("dns", new Variant<>(convertIp4(dnsServers.get()), "au"));
                settings.put(NM_SETTINGS_IPV4_IGNORE_AUTO_DNS, new Variant<>(true));
            }

            Optional<Integer> wanPriority = props.getOpt(Integer.class, "net.interface.%s.config.ip4.wan.priority",
                    deviceId);
            if (wanPriority.isPresent()) {
                Long supportedByNM = wanPriority.get().longValue();
                settings.put("route-metric", new Variant<>(supportedByNM));
            }
        } else {
            logger.warn("Unexpected ip status received: \"{}\". Ignoring", ip4Status);
        }

        return settings;
    }

    public static Map<String, Variant<?>> buildIpv6Settings(NetworkProperties props, String deviceId, NMVersion nmVersion) {

        // buildIpv6Settings doesn't support Unmanaged status. Therefore if ip6.status
        // property is not set, it assumes
        // it is disabled.

        Optional<KuraIpStatus> ip6OptStatus = KuraIpStatus
                .fromString(props.getOpt(String.class, "net.interface.%s.config.ip6.status", deviceId));

        KuraIpStatus ip6Status = ip6OptStatus.isPresent() ? ip6OptStatus.get() : KuraIpStatus.DISABLED;

        if (ip6Status == KuraIpStatus.UNMANAGED || ip6Status == KuraIpStatus.UNKNOWN) {
            throw new IllegalArgumentException("IPv6 status is not supported: " + ip6Status
                    + ". Build settings should be called only for managed interfaces.");
        }

        Map<String, Variant<?>> settings = new HashMap<>();

        if (ip6Status == KuraIpStatus.DISABLED) {
            settings.put(NM_SETTINGS_IPV6_METHOD, new Variant<>("disabled"));
            return settings;
        }

        KuraIp6ConfigurationMethod ip6ConfigMethod = KuraIp6ConfigurationMethod
                .fromString(props.get(String.class, "net.interface.%s.config.ip6.address.method", deviceId));

        if (ip6ConfigMethod.equals(KuraIp6ConfigurationMethod.AUTO)) {

            settings.put(NM_SETTINGS_IPV6_METHOD, new Variant<>("auto"));

            Optional<String> addressGenerationMode = props.getOpt(String.class,
                    "net.interface.%s.config.ip6.addr.gen.mode", deviceId);

            addressGenerationMode.ifPresent(value -> {
                KuraIp6AddressGenerationMode ipv6AddressGenerationMode = KuraIp6AddressGenerationMode
                        .fromString(addressGenerationMode.get());
                settings.put("addr-gen-mode", new Variant<>(KuraIp6AddressGenerationMode
                        .toNMSettingIP6ConfigAddrGenMode(ipv6AddressGenerationMode).toInt32()));
            });

            Optional<String> privacy = props.getOpt(String.class, "net.interface.%s.config.ip6.privacy", deviceId);
            privacy.ifPresent(value -> {
                KuraIp6Privacy ip6Privacy = KuraIp6Privacy.fromString(privacy.get());
                settings.put("ip6-privacy",
                        new Variant<>(KuraIp6Privacy.toNMSettingIP6ConfigPrivacy(ip6Privacy).toInt32()));
            });

        } else if (ip6ConfigMethod.equals(KuraIp6ConfigurationMethod.DHCP)) {

            settings.put(NM_SETTINGS_IPV6_METHOD, new Variant<>("dhcp"));

        } else if (ip6ConfigMethod.equals(KuraIp6ConfigurationMethod.MANUAL)) {

            settings.put(NM_SETTINGS_IPV6_METHOD, new Variant<>("manual"));

            String address = props.get(String.class, "net.interface.%s.config.ip6.address", deviceId);
            Short prefix = props.get(Short.class, "net.interface.%s.config.ip6.prefix", deviceId);

            Map<String, Variant<?>> addressEntry = new HashMap<>();
            addressEntry.put("address", new Variant<>(address));
            addressEntry.put("prefix", new Variant<>(new UInt32(prefix)));

            if (ip6Status.equals(KuraIpStatus.ENABLEDWAN)) {
                Optional<String> gateway = props.getOpt(String.class, "net.interface.%s.config.ip6.gateway", deviceId);
                gateway.ifPresent(gatewayAddress -> settings.put("gateway", new Variant<>(gatewayAddress)));
            }

            List<Map<String, Variant<?>>> addressData = Arrays.asList(addressEntry);
            settings.put("address-data", new Variant<>(addressData, "aa{sv}"));

        } else {
            throw new IllegalArgumentException(
                    String.format("Unsupported IPv6 address generation mode: \"%s\"", ip6ConfigMethod));
        }

        if (ip6Status.equals(KuraIpStatus.ENABLEDLAN)) {
            settings.put(NM_SETTINGS_IPV6_IGNORE_AUTO_DNS, new Variant<>(true));
            settings.put("ignore-auto-routes", new Variant<>(true));

        } else if (ip6Status.equals(KuraIpStatus.ENABLEDWAN)) {
            Optional<List<String>> dnsServers = props.getOptStringList("net.interface.%s.config.ip6.dnsServers",
                    deviceId);

            dnsServers.ifPresent(value -> {
                settings.put("dns", new Variant<>(convertIp6(value), "aay"));
                settings.put(NM_SETTINGS_IPV6_IGNORE_AUTO_DNS, new Variant<>(true));
            });

            Optional<Integer> wanPriority = props.getOpt(Integer.class, "net.interface.%s.config.ip6.wan.priority",
                    deviceId);

            wanPriority.ifPresent(value -> settings.put("route-metric", new Variant<>(value.longValue())));

        } else {
            logger.warn("Unexpected ip status received: \"{}\". Ignoring", ip6Status);
        }
        
        Optional<Integer> mtu = props.getOpt(Integer.class, "net.interface.%s.config.ip6.mtu", deviceId);
        logger.info("REMOVEME-- ip6mtu is {}", mtu);

        //ipv6.mtu only supported in networkManager 1.40 and above
        logger.info("--REMOVEME; {} > 1.40? {}", nmVersion, nmVersion.isGreaterEqualThan("1.40"));
        if (nmVersion.isGreaterEqualThan("1.40")) {
            mtu.ifPresent(value -> settings.put("mtu", new Variant<>(new UInt32(value))));
        }

        return settings;
    }

    public static Map<String, Variant<?>> build80211WirelessSettings(NetworkProperties props, String deviceId) {
        Map<String, Variant<?>> settings = new HashMap<>();

        String propMode = props.get(String.class, KURA_PROPS_KEY_WIFI_MODE, deviceId);

        String mode = wifiModeConvert(propMode);
        settings.put("mode", new Variant<>(mode));

        String ssid = props.get(String.class, "net.interface.%s.config.wifi.%s.ssid", deviceId, propMode.toLowerCase());
        settings.put("ssid", new Variant<>(ssid.getBytes(StandardCharsets.UTF_8)));

        short channel = Short.parseShort(
                props.get(String.class, "net.interface.%s.config.wifi.%s.channel", deviceId, propMode.toLowerCase()));
        settings.put("channel", new Variant<>(new UInt32(channel)));

        Optional<String> band = wifiBandConvert(
                props.get(String.class, "net.interface.%s.config.wifi.%s.radioMode", deviceId, propMode.toLowerCase()),
                channel);
        band.ifPresent(bandString -> settings.put("band", new Variant<>(bandString)));

        Optional<Boolean> hidden = props.getOpt(Boolean.class, "net.interface.%s.config.wifi.%s.ignoreSSID", deviceId,
                propMode.toLowerCase());
        hidden.ifPresent(hiddenString -> settings.put("hidden", new Variant<>(hiddenString)));

        settings.put("mtu", new Variant<>(getIp4MtuFromProperties(props, deviceId)));

        return settings;
    }

    public static Map<String, Variant<?>> build80211WirelessSecuritySettings(NetworkProperties props, String deviceId) {
        String propMode = props.get(String.class, KURA_PROPS_KEY_WIFI_MODE, deviceId);
        KuraWifiSecurityType securityType = KuraWifiSecurityType.fromString(
                props.get(String.class, KURA_PROPS_KEY_WIFI_SECURITY_TYPE, deviceId, propMode.toLowerCase()));

        switch (securityType) {
        case SECURITY_WEP:
            return createWEPSettings(props, deviceId, propMode);
        case SECURITY_WPA:
        case SECURITY_WPA2:
        case SECURITY_WPA_WPA2:
            return createWPAWPA2Settings(props, deviceId, propMode);
        case SECURITY_WPA2_WPA3_ENTERPRISE:
            return createWPA2WPA3EnterpriseSettings();
        default:
            throw new IllegalArgumentException(String.format("Security type \"%s\" is not supported.", securityType));
        }
    }

    private static Map<String, Variant<?>> createWEPSettings(NetworkProperties props, String deviceId,
            String propMode) {
        Map<String, Variant<?>> settings = new HashMap<>();

        settings.put(NM_SETTINGS_80211_KEY_MANAGEMENT, new Variant<>("none"));
        settings.put("wep-key-type", new Variant<>(NM_WEP_KEY_TYPE_KEY));

        String wepKey = props
                .get(Password.class, "net.interface.%s.config.wifi.%s.passphrase", deviceId, propMode.toLowerCase())
                .toString();
        settings.put("wep-key0", new Variant<>(wepKey));

        return settings;
    }

    private static Map<String, Variant<?>> createWPAWPA2Settings(NetworkProperties props, String deviceId,
            String propMode) {
        Map<String, Variant<?>> settings = new HashMap<>();

        settings.put(NM_SETTINGS_80211_KEY_MANAGEMENT, new Variant<>("wpa-psk"));

        String psk = props
                .get(Password.class, "net.interface.%s.config.wifi.%s.passphrase", deviceId, propMode.toLowerCase())
                .toString();
        settings.put("psk", new Variant<>(psk));

        KuraWifiSecurityType securityType = KuraWifiSecurityType.fromString(
                props.get(String.class, KURA_PROPS_KEY_WIFI_SECURITY_TYPE, deviceId, propMode.toLowerCase()));
        List<String> proto = wifiProtoConvert(securityType);
        settings.put("proto", new Variant<>(proto, "as"));

        Optional<String> group = props.getOpt(String.class, "net.interface.%s.config.wifi.%s.groupCiphers", deviceId,
                propMode.toLowerCase());
        if (group.isPresent()) {
            List<String> nmGroup = wifiCipherConvert(group.get());
            settings.put("group", new Variant<>(nmGroup, "as"));
        }

        Optional<String> pairwise = props.getOpt(String.class, "net.interface.%s.config.wifi.%s.pairwiseCiphers",
                deviceId, propMode.toLowerCase());
        if (pairwise.isPresent()) {
            List<String> nmPairwise = wifiCipherConvert(pairwise.get());
            settings.put("pairwise", new Variant<>(nmPairwise, "as"));
        }

        return settings;
    }

    private static Map<String, Variant<?>> createWPA2WPA3EnterpriseSettings() {
        Map<String, Variant<?>> settings = new HashMap<>();

        settings.put(NM_SETTINGS_80211_KEY_MANAGEMENT, new Variant<>("wpa-eap"));

        return settings;
    }

    public static Map<String, Variant<?>> buildGsmSettings(NetworkProperties props, String deviceId) {
        Map<String, Variant<?>> settings = new HashMap<>();

        String apn = props.get(String.class, "net.interface.%s.config.apn", deviceId);
        settings.put("apn", new Variant<>(apn));

        Optional<String> username = props.getOpt(String.class, "net.interface.%s.config.username", deviceId);
        username.ifPresent(usernameString -> settings.put("username", new Variant<>(usernameString)));

        Optional<Password> password = props.getOpt(Password.class, "net.interface.%s.config.password", deviceId);
        password.ifPresent(passwordString -> settings.put("password", new Variant<>(passwordString.toString())));

        Optional<String> number = props.getOpt(String.class, "net.interface.%s.config.dialString", deviceId);
        number.ifPresent(numberString -> settings.put("number", new Variant<>(numberString)));
        
        settings.put("mtu", new Variant<>(getIp4MtuFromProperties(props, deviceId)));

        return settings;
    }

    public static Map<String, Variant<?>> buildPPPSettings(NetworkProperties props, String deviceId) {
        Map<String, Variant<?>> settings = new HashMap<>();

        Optional<Integer> lcpEchoInterval = props.getOpt(Integer.class, "net.interface.%s.config.lcpEchoInterval",
                deviceId);
        lcpEchoInterval.ifPresent(interval -> settings.put("lcp-echo-interval", new Variant<>(interval)));
        Optional<Integer> lcpEchoFailure = props.getOpt(Integer.class, "net.interface.%s.config.lcpEchoFailure",
                deviceId);
        lcpEchoFailure.ifPresent(failure -> settings.put("lcp-echo-failure", new Variant<>(failure)));

        Optional<String> authType = props.getOpt(String.class, "net.interface.%s.config.authType", deviceId);
        authType.ifPresent(authenticationType -> setAuthenticationType(authenticationType, settings));

        settings.put("mtu", new Variant<>(getIp4MtuFromProperties(props, deviceId)));
        
        return settings;
    }
    
    public static Map<String, Variant<?>> buildVlanSettings(NetworkProperties props, String deviceId) {
        Map<String, Variant<?>> settings = new HashMap<>();
        settings.put("interface-name", new Variant<>(deviceId));
        String parent = props.get(String.class, "net.interface.%s.config.vlan.parent", deviceId);
        settings.put("parent", new Variant<>(parent));
        Integer vlanId = props.get(Integer.class, "net.interface.%s.config.vlan.id", deviceId);
        settings.put("id", new Variant<>(new UInt32(vlanId)));
        Optional<Integer> vlanFlags = props.getOpt(Integer.class, "net.interface.%s.config.vlan.flags", deviceId);
        settings.put("flags", new Variant<>(new UInt32(vlanFlags.orElse(1))));
        DBusListType listType = new DBusListType(String.class);
        Optional<List<String>> ingressMap = props.getOptStringList("net.interface.%s.config.vlan.ingress", deviceId);
        settings.put("ingress-priority-map", new Variant<>(ingressMap
                .orElse(new ArrayList<String>()), listType));
        Optional<List<String>> egressMap = props.getOptStringList("net.interface.%s.config.vlan.egress", deviceId);
        settings.put("egress-priority-map", new Variant<>(egressMap
                .orElse(new ArrayList<String>()), listType));
        return settings;
    }
    
    public static Map<String, Variant<?>> buildEthernetSettings(NetworkProperties props, String deviceId) {
        Map<String, Variant<?>> settings = new HashMap<>();
        Integer mtu = getIp4MtuFromProperties(props, deviceId);
        logger.info("REMOVEME-- eth mtu {}", mtu);
        settings.put("mtu", new Variant<>(new UInt32(mtu)));
        return settings;        
    }

    public static Map<String, Variant<?>> buildLoopbackSettings(NetworkProperties props, String deviceId) {
        Map<String, Variant<?>> settings = new HashMap<>();
        Integer mtu = getIp4MtuFromProperties(props, deviceId);
        logger.info("REMOVEME-- lo mtu {}", mtu);
        settings.put("mtu", new Variant<>(new UInt32(mtu)));
        return settings;
    }
    
    public static Map<String, Variant<?>> buildVlanSettings(NetworkProperties props, String deviceId) {
        Map<String, Variant<?>> settings = new HashMap<>();
        settings.put("interface-name", new Variant<>(deviceId));
        String parent = props.get(String.class, "net.interface.%s.config.vlan.parent", deviceId);
        settings.put("parent", new Variant<>(parent));
        Integer vlanId = props.get(Integer.class, "net.interface.%s.config.vlan.id", deviceId);
        settings.put("id", new Variant<>(new UInt32(vlanId)));
        Optional<Integer> vlanFlags = props.getOpt(Integer.class, "net.interface.%s.config.vlan.flags", deviceId);
        settings.put("flags", new Variant<>(new UInt32(vlanFlags.orElse(1))));
        DBusListType listType = new DBusListType(String.class);
        Optional<List<String>> ingressMap = props.getOptStringList("net.interface.%s.config.vlan.ingress", deviceId);
        settings.put("ingress-priority-map", new Variant<>(ingressMap
                .orElse(new ArrayList<String>()), listType));
        Optional<List<String>> egressMap = props.getOptStringList("net.interface.%s.config.vlan.egress", deviceId);
        settings.put("egress-priority-map", new Variant<>(egressMap
                .orElse(new ArrayList<String>()), listType));
        return settings;
    }

    public static Map<String, Variant<?>> buildConnectionSettings(Optional<Connection> connection, String iface,
            NMDeviceType deviceType) {
        Map<String, Variant<?>> connectionMap = new HashMap<>();

        if (!connection.isPresent()) {
            connectionMap = createConnectionSettings(iface);
            connectionMap.put("type", new Variant<>(connectionTypeConvert(deviceType)));
        } else {
            Map<String, Map<String, Variant<?>>> connectionSettings = connection.get().GetSettings();
            for (String key : connectionSettings.get(NM_SETTINGS_CONNECTION).keySet()) {
                connectionMap.put(key, connectionSettings.get(NM_SETTINGS_CONNECTION).get(key));
            }
        }

        connectionMap.put("autoconnect-retries", new Variant<>(1)); // Prevent retries on failure to avoid
                                                                    // triggering the configuration
                                                                    // enforcement mechanism

        return connectionMap;
    }
    
    private static Map<String, Variant<?>> createConnectionSettings(String iface) {
        Map<String, Variant<?>> connectionMap = new HashMap<>();

        String connectionName = String.format("kura-%s-connection", iface);
        connectionMap.put("id", new Variant<>(connectionName));
        connectionMap.put("interface-name", new Variant<>(iface));

        return connectionMap;
    }

    private static void setAuthenticationType(String authenticationType, Map<String, Variant<?>> settings) {
        if (authenticationType.equals("AUTO")) {
            return;
        }

        if (authenticationType.equals("NONE")) {
            settings.put(PPP_REFUSE_EAP, new Variant<>(true));
            settings.put(PPP_REFUSE_CHAP, new Variant<>(true));
            settings.put(PPP_REFUSE_PAP, new Variant<>(true));
            settings.put(PPP_REFUSE_MSCHAP, new Variant<>(true));
            settings.put(PPP_REFUSE_MSCHAPV2, new Variant<>(true));
        } else if (authenticationType.equals("CHAP")) {
            settings.put(PPP_REFUSE_EAP, new Variant<>(true));
            settings.put(PPP_REFUSE_CHAP, new Variant<>(false));
            settings.put(PPP_REFUSE_PAP, new Variant<>(true));
            settings.put(PPP_REFUSE_MSCHAP, new Variant<>(true));
            settings.put(PPP_REFUSE_MSCHAPV2, new Variant<>(true));
        } else if (authenticationType.equals("PAP")) {
            settings.put(PPP_REFUSE_EAP, new Variant<>(true));
            settings.put(PPP_REFUSE_CHAP, new Variant<>(true));
            settings.put(PPP_REFUSE_PAP, new Variant<>(false));
            settings.put(PPP_REFUSE_MSCHAP, new Variant<>(true));
            settings.put(PPP_REFUSE_MSCHAPV2, new Variant<>(true));
        } else {
            throw new IllegalArgumentException(
                    String.format("Unsupported PPP authentication method: \"%s\"", authenticationType));
        }
    }

    private static List<UInt32> convertIp4(List<String> ipAddrList) {
        List<UInt32> uint32Addresses = new ArrayList<>();
        for (String address : ipAddrList) {
            try {
                UInt32 uint32Addr = convertIp4(address);
                uint32Addresses.add(uint32Addr);
            } catch (UnknownHostException e) {
                logger.warn("Cannot convert ip address \"{}\" because: ", address, e);
            }
        }
        return uint32Addresses;
    }

    private static UInt32 convertIp4(String ipAddrString) throws UnknownHostException {
        InetAddress address = InetAddress.getByName(ipAddrString);
        byte[] addrBytes = address.getAddress();

        long result = 0;
        result = result << 8 | addrBytes[3] & 0xFF;
        result = result << 8 | addrBytes[2] & 0xFF;
        result = result << 8 | addrBytes[1] & 0xFF;
        result = result << 8 | addrBytes[0] & 0xFF;

        return new UInt32(result);
    }

    private static List<List<Byte>> convertIp6(List<String> ipAddrList) {
        List<List<Byte>> uint32Addresses = new ArrayList<>();
        for (String address : ipAddrList) {
            try {
                uint32Addresses.add(convertIp6(address));
            } catch (UnknownHostException e) {
                logger.warn("Cannot convert ip address \"{}\" because: ", address, e);
            }
        }
        return uint32Addresses;
    }

    private static List<Byte> convertIp6(String ipAddrString) throws UnknownHostException {
        InetAddress address = InetAddress.getByName(ipAddrString);

        byte[] dnsByteArray = address.getAddress();

        List<Byte> dnsAddress = new ArrayList<>();
        for (int i = 0; i < dnsByteArray.length; i++) {
            dnsAddress.add(dnsByteArray[i]);
        }

        return dnsAddress;
    }

    private static String wifiModeConvert(String kuraMode) {
        switch (kuraMode) {
        case "INFRA":
            return "infrastructure";
        case "MASTER":
            return "ap";
        default:
            throw new IllegalArgumentException(String.format("Unsupported WiFi mode \"%s\"", kuraMode));
        }
    }

    private static Optional<String> wifiBandConvert(String kuraBand, short channel) {
        List<String> bothFrequencyBands = Arrays.asList("RADIO_MODE_80211nHT20", "RADIO_MODE_80211nHT40below",
                "RADIO_MODE_80211nHT40above");
        boolean automaticChannelSelection = channel == 0;
        boolean automaticBandSelection = bothFrequencyBands.contains(kuraBand);

        if (automaticBandSelection && automaticChannelSelection) {
            // Omit band if full-auto
            return Optional.empty();
        }

        if (automaticBandSelection && !automaticChannelSelection) {
            // Our own interpretation of the Wifi standard
            return channel < 32 ? Optional.of("bg") : Optional.of("a");
        }

        switch (kuraBand) {
        case "RADIO_MODE_80211a":
        case "RADIO_MODE_80211_AC":
            return Optional.of("a");
        case "RADIO_MODE_80211b":
        case "RADIO_MODE_80211g":
            return Optional.of("bg");
        default:
            throw new IllegalArgumentException(String.format("Unsupported WiFi band \"%s\"", kuraBand));
        }
    }

    private static List<String> wifiCipherConvert(String kuraCipher) {
        switch (kuraCipher) {
        case "CCMP":
            return Arrays.asList("ccmp");
        case "TKIP":
            return Arrays.asList("tkip");
        case "CCMP_TKIP":
            return Arrays.asList("tkip", "ccmp");
        default:
            throw new IllegalArgumentException(String.format("Unsupported WiFi cipher \"%s\"", kuraCipher));
        }
    }

    private static List<String> wifiProtoConvert(KuraWifiSecurityType securityType) {
        switch (securityType) {
        case SECURITY_WPA:
            return Arrays.asList("wpa");
        case SECURITY_WPA2:
            return Arrays.asList("rsn");
        case SECURITY_WPA_WPA2:
            return Arrays.asList();
        default:
            throw new IllegalArgumentException(String.format("Unsupported WiFi proto \"%s\"", securityType));
        }
    }

    private static String connectionTypeConvert(NMDeviceType deviceType) {
        switch (deviceType) {
        case NM_DEVICE_TYPE_ETHERNET:
            return "802-3-ethernet";
        case NM_DEVICE_TYPE_WIFI:
            return "802-11-wireless";
        case NM_DEVICE_TYPE_MODEM:
            return "gsm";
        case NM_DEVICE_TYPE_VLAN:
            return "vlan";
        // ... WIP
        default:
            throw new IllegalArgumentException(String
                    .format("Unsupported connection type conversion from NMDeviceType \"%s\"", deviceType.toString()));
        }
    }
    
    private static Integer getIp4MtuFromProperties(NetworkProperties properties, String deviceId) {
        Optional<Integer> mtu = properties.getOpt(Integer.class, "net.interface.%s.config.ip4.mtu", deviceId);
        return mtu.orElse(0);
    }

}<|MERGE_RESOLUTION|>--- conflicted
+++ resolved
@@ -108,7 +108,6 @@
             newConnectionSettings.put("gsm", gsmSettingsMap);
             newConnectionSettings.put("ppp", pppSettingsMap);
         } else if (deviceType == NMDeviceType.NM_DEVICE_TYPE_VLAN) {
-<<<<<<< HEAD
             Map<String, Variant<?>> vlanSettingsMap = NMSettingsConverter.buildVlanSettings(properties, deviceId);
             Map<String, Variant<?>> ethSettingsMap = NMSettingsConverter.buildEthernetSettings(properties, deviceId);
             newConnectionSettings.put("vlan", vlanSettingsMap);
@@ -119,10 +118,6 @@
         } else if (deviceType == NMDeviceType.NM_DEVICE_TYPE_LOOPBACK) {
             Map<String, Variant<?>> loopSettingsMap = NMSettingsConverter.buildLoopbackSettings(properties, deviceId);
             newConnectionSettings.put("loopback", loopSettingsMap);
-=======
-            Map<String, Variant<?>> vlanSettingsMap = buildVlanSettings(properties, deviceId);
-            newConnectionSettings.put("vlan", vlanSettingsMap);
->>>>>>> 9c91aa28
         }
 
         return newConnectionSettings;
@@ -578,25 +573,6 @@
         return settings;
     }
     
-    public static Map<String, Variant<?>> buildVlanSettings(NetworkProperties props, String deviceId) {
-        Map<String, Variant<?>> settings = new HashMap<>();
-        settings.put("interface-name", new Variant<>(deviceId));
-        String parent = props.get(String.class, "net.interface.%s.config.vlan.parent", deviceId);
-        settings.put("parent", new Variant<>(parent));
-        Integer vlanId = props.get(Integer.class, "net.interface.%s.config.vlan.id", deviceId);
-        settings.put("id", new Variant<>(new UInt32(vlanId)));
-        Optional<Integer> vlanFlags = props.getOpt(Integer.class, "net.interface.%s.config.vlan.flags", deviceId);
-        settings.put("flags", new Variant<>(new UInt32(vlanFlags.orElse(1))));
-        DBusListType listType = new DBusListType(String.class);
-        Optional<List<String>> ingressMap = props.getOptStringList("net.interface.%s.config.vlan.ingress", deviceId);
-        settings.put("ingress-priority-map", new Variant<>(ingressMap
-                .orElse(new ArrayList<String>()), listType));
-        Optional<List<String>> egressMap = props.getOptStringList("net.interface.%s.config.vlan.egress", deviceId);
-        settings.put("egress-priority-map", new Variant<>(egressMap
-                .orElse(new ArrayList<String>()), listType));
-        return settings;
-    }
-
     public static Map<String, Variant<?>> buildConnectionSettings(Optional<Connection> connection, String iface,
             NMDeviceType deviceType) {
         Map<String, Variant<?>> connectionMap = new HashMap<>();
