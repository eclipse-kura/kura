/*******************************************************************************
 * Copyright (c) 2023 Eurotech and/or its affiliates and others
 *
 * This program and the accompanying materials are made
 * available under the terms of the Eclipse Public License 2.0
 * which is available at https://www.eclipse.org/legal/epl-2.0/
 *
 * SPDX-License-Identifier: EPL-2.0
 *
 * Contributors:
 *  Eurotech
 *  Areti
 *******************************************************************************/
package org.eclipse.kura.nm.configuration;

import java.net.InetAddress;
import java.net.UnknownHostException;
import java.nio.charset.StandardCharsets;
import java.security.PrivateKey;
import java.security.cert.Certificate;
import java.security.cert.CertificateEncodingException;
import java.util.ArrayList;
import java.util.Arrays;
import java.util.HashMap;
import java.util.List;
import java.util.Map;
import java.util.Optional;

import org.eclipse.kura.configuration.Password;
import org.eclipse.kura.nm.Kura8021xEAP;
import org.eclipse.kura.nm.Kura8021xInnerAuth;
import org.eclipse.kura.nm.KuraIp6AddressGenerationMode;
import org.eclipse.kura.nm.KuraIp6ConfigurationMethod;
import org.eclipse.kura.nm.KuraIp6Privacy;
import org.eclipse.kura.nm.KuraIpStatus;
import org.eclipse.kura.nm.KuraWifiSecurityType;
import org.eclipse.kura.nm.NetworkProperties;
import org.eclipse.kura.nm.SemanticVersion;
import org.eclipse.kura.nm.enums.NM8021xEAP;
import org.eclipse.kura.nm.enums.NM8021xPhase2Auth;
import org.eclipse.kura.nm.enums.NMDeviceType;
import org.freedesktop.dbus.types.DBusListType;
import org.freedesktop.dbus.types.UInt32;
import org.freedesktop.dbus.types.Variant;
import org.freedesktop.networkmanager.settings.Connection;
import org.slf4j.Logger;
import org.slf4j.LoggerFactory;

public class NMSettingsConverter {

    private static final Logger logger = LoggerFactory.getLogger(NMSettingsConverter.class);

    private static final String NM_SETTINGS_CONNECTION = "connection";
    private static final String NM_SETTINGS_80211_KEY_MANAGEMENT = "key-mgmt";
    private static final String NM_SETTINGS_IPV4_METHOD = "method";
    private static final String NM_SETTINGS_IPV6_METHOD = "method";
    private static final String NM_SETTINGS_IPV4_IGNORE_AUTO_DNS = "ignore-auto-dns";
    private static final String NM_SETTINGS_IPV6_IGNORE_AUTO_DNS = "ignore-auto-dns";
    private static final String NM_SETTINGS_ETHERNET = "802-3-ethernet";

    private static final String PPP_REFUSE_EAP = "refuse-eap";
    private static final String PPP_REFUSE_CHAP = "refuse-chap";
    private static final String PPP_REFUSE_PAP = "refuse-pap";
    private static final String PPP_REFUSE_MSCHAP = "refuse-mschap";
    private static final String PPP_REFUSE_MSCHAPV2 = "refuse-mschapv2";

    private static final int NM_WEP_KEY_TYPE_KEY = 1;

    private static final String KURA_PROPS_KEY_WIFI_MODE = "net.interface.%s.config.wifi.mode";
    private static final String KURA_PROPS_KEY_WIFI_SECURITY_TYPE = "net.interface.%s.config.wifi.%s.securityType";
    private static final String KURA_PROPS_IPV4_MTU = "net.interface.%s.config.ip4.mtu";

    private static final UInt32 NM_SECRET_FLAGS_NOT_REQUIRED = new UInt32(4);

    private NMSettingsConverter() {
        throw new IllegalStateException("Utility class");
    }

    public static Map<String, Map<String, Variant<?>>> buildSettings(NetworkProperties properties,
            Optional<Connection> oldConnection, String deviceId, String iface, NMDeviceType deviceType,
            SemanticVersion nmVersion) {
        Map<String, Map<String, Variant<?>>> newConnectionSettings = new HashMap<>();

        Map<String, Variant<?>> connectionMap = buildConnectionSettings(oldConnection, iface, deviceType);
        newConnectionSettings.put(NM_SETTINGS_CONNECTION, connectionMap);

        Map<String, Variant<?>> ipv4Map = NMSettingsConverter.buildIpv4Settings(properties, deviceId);
        Map<String, Variant<?>> ipv6Map = NMSettingsConverter.buildIpv6Settings(properties, deviceId, nmVersion);
        newConnectionSettings.put("ipv4", ipv4Map);
        newConnectionSettings.put("ipv6", ipv6Map);

        if (deviceType == NMDeviceType.NM_DEVICE_TYPE_WIFI) {
            Map<String, Variant<?>> wifiSettingsMap = NMSettingsConverter.build80211WirelessSettings(properties,
                    deviceId);
            newConnectionSettings.put("802-11-wireless", wifiSettingsMap);

            String propMode = properties.get(String.class, KURA_PROPS_KEY_WIFI_MODE, deviceId);
            KuraWifiSecurityType securityType = KuraWifiSecurityType.fromString(
                    properties.get(String.class, KURA_PROPS_KEY_WIFI_SECURITY_TYPE, deviceId, propMode.toLowerCase()));

            if (securityType != KuraWifiSecurityType.SECURITY_NONE) {
                // Only populate "802-11-wireless-security" field if security is enabled
                Map<String, Variant<?>> wifiSecuritySettingsMap = NMSettingsConverter
                        .build80211WirelessSecuritySettings(properties, deviceId);
                newConnectionSettings.put("802-11-wireless-security", wifiSecuritySettingsMap);

                if (securityType == KuraWifiSecurityType.SECURITY_WPA2_WPA3_ENTERPRISE) {
                    newConnectionSettings.put("802-1x", NMSettingsConverter.build8021xSettings(properties, deviceId));
                }

            }
        } else if (deviceType == NMDeviceType.NM_DEVICE_TYPE_MODEM) {
            Map<String, Variant<?>> gsmSettingsMap = NMSettingsConverter.buildGsmSettings(properties, deviceId);
            Map<String, Variant<?>> pppSettingsMap = NMSettingsConverter.buildPPPSettings(properties, deviceId);
            newConnectionSettings.put("gsm", gsmSettingsMap);
            newConnectionSettings.put("ppp", pppSettingsMap);
        } else if (deviceType == NMDeviceType.NM_DEVICE_TYPE_VLAN) {
            Map<String, Variant<?>> vlanSettingsMap = buildVlanSettings(properties, deviceId);
            Map<String, Variant<?>> ethSettingsMap = NMSettingsConverter.buildEthernetSettings(properties, deviceId, nmVersion);
            newConnectionSettings.put("vlan", vlanSettingsMap);
            newConnectionSettings.put(NM_SETTINGS_ETHERNET, ethSettingsMap);
        } else if (deviceType == NMDeviceType.NM_DEVICE_TYPE_ETHERNET) {
            Map<String, Variant<?>> ethSettingsMap = NMSettingsConverter.buildEthernetSettings(properties, deviceId, nmVersion);
            newConnectionSettings.put(NM_SETTINGS_ETHERNET, ethSettingsMap);
        }

        return newConnectionSettings;
    }

    public static Map<String, Variant<?>> build8021xSettings(NetworkProperties props, String deviceId) {

        String eap = props.get(String.class, "net.interface.%s.config.802-1x.eap", deviceId);
        Optional<String> phase2 = props.getOpt(String.class, "net.interface.%s.config.802-1x.innerAuth", deviceId);

        Map<String, Variant<?>> settings = new HashMap<>();

        switch (Kura8021xEAP.fromString(eap)) {
        case KURA_8021X_EAP_TTLS:
            create8021xTunneledTls(props, deviceId, settings);
            break;
        case KURA_8021X_EAP_PEAP:
            create8021xProtectedEap(props, deviceId, settings);
            break;
        case KURA_8021X_EAP_TLS:
            create8021xTls(props, deviceId, settings);
            break;
        default:
            throw new IllegalArgumentException(String.format("Security type 802-1x EAP \"%s\" is not supported.", eap));
        }

        if (!phase2.isPresent()) {
            return settings;
        }

        switch (Kura8021xInnerAuth.fromString(phase2.get())) {
        case KURA_8021X_INNER_AUTH_NONE:
            break;
        case KURA_8021X_INNER_AUTH_MSCHAPV2:
            create8021xMschapV2(props, deviceId, settings);
            break;
        default:
            throw new IllegalArgumentException(
                    String.format("Security type 802-1x InnerAuth (Phase2) \"%s\" is not supported.", phase2));
        }

        return settings;
    }

    private static void create8021xTunneledTls(NetworkProperties props, String deviceId,
            Map<String, Variant<?>> settings) {
        settings.put("eap", new Variant<>(new String[] { NM8021xEAP.TTLS.getValue() }));
        create8021xOptionalCaCertAndAnonIdentity(props, deviceId, settings);
    }

    private static void create8021xProtectedEap(NetworkProperties props, String deviceId,
            Map<String, Variant<?>> settings) {
        settings.put("eap", new Variant<>(new String[] { NM8021xEAP.PEAP.getValue() }));
        create8021xOptionalCaCertAndAnonIdentity(props, deviceId, settings);
    }

    private static void create8021xTls(NetworkProperties props, String deviceId, Map<String, Variant<?>> settings) {
        settings.put("eap", new Variant<>(new String[] { NM8021xEAP.TLS.getValue() }));
        create8021xOptionalCaCertAndAnonIdentity(props, deviceId, settings);

        String identity = props.get(String.class, "net.interface.%s.config.802-1x.identity", deviceId);
        settings.put("identity", new Variant<>(identity));

        try {
            Certificate clientCert = props.get(Certificate.class, "net.interface.%s.config.802-1x.client-cert-name",
                    deviceId);
            settings.put("client-cert", new Variant<>(clientCert.getEncoded()));
        } catch (CertificateEncodingException e) {
            logger.error("Unable to decode Client Certificate");
        } catch (ClassCastException e) {
            logger.error("Unable to find Client Certificate");
        }

        try {
            PrivateKey privateKey = props.get(PrivateKey.class, "net.interface.%s.config.802-1x.private-key-name",
                    deviceId);
            if (privateKey.getEncoded() != null) {
                settings.put("private-key", new Variant<>(privateKey.getEncoded()));
            } else {
                logger.error("Unable to find or decode Private Key");
            }
        } catch (ClassCastException e) {
            logger.error("Unable to find Private Key");
        }

        Optional<Password> privateKeyPassword = props.getOpt(Password.class,
                "net.interface.%s.config.802-1x.private-key-password", deviceId);

        privateKeyPassword.ifPresent(value -> settings.put("private-key-password", new Variant<>(value.toString())));

        settings.put("private-key-password-flags", new Variant<>(NM_SECRET_FLAGS_NOT_REQUIRED));

    }

    private static void create8021xOptionalCaCertAndAnonIdentity(NetworkProperties props, String deviceId,
            Map<String, Variant<?>> settings) {

        Optional<String> anonymousIdentity = props.getOpt(String.class,
                "net.interface.%s.config.802-1x.anonymous-identity", deviceId);

        anonymousIdentity.ifPresent(value -> settings.put("anonymous-identity", new Variant<>(value)));

        try {
            Certificate caCert = props.get(Certificate.class, "net.interface.%s.config.802-1x.ca-cert-name", deviceId);
            settings.put("ca-cert", new Variant<>(caCert.getEncoded()));
        } catch (Exception e) {
            logger.error(String.format("Unable to find or decode CA Certificate for interface %s", deviceId));
        }

        Optional<Password> caCertPassword = props.getOpt(Password.class,
                "net.interface.%s.config.802-1x.ca-cert-password", deviceId);

        caCertPassword.ifPresent(value -> settings.put("ca-cert-password", new Variant<>(value.toString())));
    }

    private static void create8021xMschapV2(NetworkProperties props, String deviceId,
            Map<String, Variant<?>> settings) {
        settings.put("phase2-auth", new Variant<>(NM8021xPhase2Auth.MSCHAPV2.getValue()));

        String identity = props.get(String.class, "net.interface.%s.config.802-1x.identity", deviceId);
        settings.put("identity", new Variant<>(identity));

        String password = props.get(Password.class, "net.interface.%s.config.802-1x.password", deviceId).toString();
        settings.put("password", new Variant<>(password));

    }

    public static Map<String, Variant<?>> buildIpv4Settings(NetworkProperties props, String deviceId) {
        KuraIpStatus ip4Status = KuraIpStatus
                .fromString(props.get(String.class, "net.interface.%s.config.ip4.status", deviceId));

        if (ip4Status == KuraIpStatus.UNMANAGED || ip4Status == KuraIpStatus.UNKNOWN) {
            throw new IllegalArgumentException("IPv4 status is not supported: " + ip4Status
                    + ". Build settings should be called only for managed interfaces.");
        }

        Map<String, Variant<?>> settings = new HashMap<>();
        if (ip4Status == KuraIpStatus.DISABLED) {
            settings.put(NM_SETTINGS_IPV4_METHOD, new Variant<>("disabled"));
            return settings;
        }

        Boolean dhcpClient4Enabled = props.get(Boolean.class, "net.interface.%s.config.dhcpClient4.enabled", deviceId);

        if (Boolean.FALSE.equals(dhcpClient4Enabled)) {
            settings.put(NM_SETTINGS_IPV4_METHOD, new Variant<>("manual"));

            String address = props.get(String.class, "net.interface.%s.config.ip4.address", deviceId);
            Short prefix = props.get(Short.class, "net.interface.%s.config.ip4.prefix", deviceId);

            Map<String, Variant<?>> addressEntry = new HashMap<>();
            addressEntry.put("address", new Variant<>(address));
            addressEntry.put("prefix", new Variant<>(new UInt32(prefix)));

            if (ip4Status.equals(KuraIpStatus.ENABLEDWAN)) {
                Optional<String> gateway = props.getOpt(String.class, "net.interface.%s.config.ip4.gateway", deviceId);
                gateway.ifPresent(gatewayAddress -> settings.put("gateway", new Variant<>(gatewayAddress)));
            }

            List<Map<String, Variant<?>>> addressData = Arrays.asList(addressEntry);
            settings.put("address-data", new Variant<>(addressData, "aa{sv}"));
        } else {
            settings.put(NM_SETTINGS_IPV4_METHOD, new Variant<>("auto"));
        }

        if (ip4Status.equals(KuraIpStatus.ENABLEDLAN)) {
            settings.put(NM_SETTINGS_IPV4_IGNORE_AUTO_DNS, new Variant<>(true));
            settings.put("ignore-auto-routes", new Variant<>(true));
        } else if (ip4Status.equals(KuraIpStatus.ENABLEDWAN)) {
            Optional<List<String>> dnsServers = props.getOptStringList("net.interface.%s.config.ip4.dnsServers",
                    deviceId);
            if (dnsServers.isPresent()) {
                settings.put("dns", new Variant<>(convertIp4(dnsServers.get()), "au"));
                settings.put(NM_SETTINGS_IPV4_IGNORE_AUTO_DNS, new Variant<>(true));
            }

            Optional<Integer> wanPriority = props.getOpt(Integer.class, "net.interface.%s.config.ip4.wan.priority",
                    deviceId);
            if (wanPriority.isPresent()) {
                Long supportedByNM = wanPriority.get().longValue();
                settings.put("route-metric", new Variant<>(supportedByNM));
            }
        } else {
            logger.warn("Unexpected ip status received: \"{}\". Ignoring", ip4Status);
        }

        return settings;
    }

    public static Map<String, Variant<?>> buildIpv6Settings(NetworkProperties props, String deviceId,
            SemanticVersion nmVersion) {

        // buildIpv6Settings doesn't support Unmanaged status. Therefore if ip6.status
        // property is not set, it assumes
        // it is disabled.

        Optional<KuraIpStatus> ip6OptStatus = KuraIpStatus
                .fromString(props.getOpt(String.class, "net.interface.%s.config.ip6.status", deviceId));

        KuraIpStatus ip6Status = ip6OptStatus.isPresent() ? ip6OptStatus.get() : KuraIpStatus.DISABLED;

        if (ip6Status == KuraIpStatus.UNMANAGED || ip6Status == KuraIpStatus.UNKNOWN) {
            throw new IllegalArgumentException("IPv6 status is not supported: " + ip6Status
                    + ". Build settings should be called only for managed interfaces.");
        }

        Map<String, Variant<?>> settings = new HashMap<>();

        if (ip6Status == KuraIpStatus.DISABLED) {
            settings.put(NM_SETTINGS_IPV6_METHOD, new Variant<>("disabled"));
            return settings;
        }

        KuraIp6ConfigurationMethod ip6ConfigMethod = KuraIp6ConfigurationMethod
                .fromString(props.get(String.class, "net.interface.%s.config.ip6.address.method", deviceId));

        if (ip6ConfigMethod.equals(KuraIp6ConfigurationMethod.AUTO)) {

            settings.put(NM_SETTINGS_IPV6_METHOD, new Variant<>("auto"));

            Optional<String> addressGenerationMode = props.getOpt(String.class,
                    "net.interface.%s.config.ip6.addr.gen.mode", deviceId);

            addressGenerationMode.ifPresent(value -> {
                KuraIp6AddressGenerationMode ipv6AddressGenerationMode = KuraIp6AddressGenerationMode
                        .fromString(addressGenerationMode.get());
                settings.put("addr-gen-mode", new Variant<>(KuraIp6AddressGenerationMode
                        .toNMSettingIP6ConfigAddrGenMode(ipv6AddressGenerationMode).toInt32()));
            });

            Optional<String> privacy = props.getOpt(String.class, "net.interface.%s.config.ip6.privacy", deviceId);
            privacy.ifPresent(value -> {
                KuraIp6Privacy ip6Privacy = KuraIp6Privacy.fromString(privacy.get());
                settings.put("ip6-privacy",
                        new Variant<>(KuraIp6Privacy.toNMSettingIP6ConfigPrivacy(ip6Privacy).toInt32()));
            });

        } else if (ip6ConfigMethod.equals(KuraIp6ConfigurationMethod.DHCP)) {

            settings.put(NM_SETTINGS_IPV6_METHOD, new Variant<>("dhcp"));

        } else if (ip6ConfigMethod.equals(KuraIp6ConfigurationMethod.MANUAL)) {

            settings.put(NM_SETTINGS_IPV6_METHOD, new Variant<>("manual"));

            String address = props.get(String.class, "net.interface.%s.config.ip6.address", deviceId);
            Short prefix = props.get(Short.class, "net.interface.%s.config.ip6.prefix", deviceId);

            Map<String, Variant<?>> addressEntry = new HashMap<>();
            addressEntry.put("address", new Variant<>(address));
            addressEntry.put("prefix", new Variant<>(new UInt32(prefix)));

            if (ip6Status.equals(KuraIpStatus.ENABLEDWAN)) {
                Optional<String> gateway = props.getOpt(String.class, "net.interface.%s.config.ip6.gateway", deviceId);
                gateway.ifPresent(gatewayAddress -> settings.put("gateway", new Variant<>(gatewayAddress)));
            }

            List<Map<String, Variant<?>>> addressData = Arrays.asList(addressEntry);
            settings.put("address-data", new Variant<>(addressData, "aa{sv}"));

        } else {
            throw new IllegalArgumentException(
                    String.format("Unsupported IPv6 address generation mode: \"%s\"", ip6ConfigMethod));
        }

        if (ip6Status.equals(KuraIpStatus.ENABLEDLAN)) {
            settings.put(NM_SETTINGS_IPV6_IGNORE_AUTO_DNS, new Variant<>(true));
            settings.put("ignore-auto-routes", new Variant<>(true));

        } else if (ip6Status.equals(KuraIpStatus.ENABLEDWAN)) {
            Optional<List<String>> dnsServers = props.getOptStringList("net.interface.%s.config.ip6.dnsServers",
                    deviceId);

            dnsServers.ifPresent(value -> {
                settings.put("dns", new Variant<>(convertIp6(value), "aay"));
                settings.put(NM_SETTINGS_IPV6_IGNORE_AUTO_DNS, new Variant<>(true));
            });

            Optional<Integer> wanPriority = props.getOpt(Integer.class, "net.interface.%s.config.ip6.wan.priority",
                    deviceId);

            wanPriority.ifPresent(value -> settings.put("route-metric", new Variant<>(value.longValue())));

        } else {
            logger.warn("Unexpected ip status received: \"{}\". Ignoring", ip6Status);
        }

        Optional<Integer> mtu = props.getOpt(Integer.class, "net.interface.%s.config.ip6.mtu", deviceId);
        if (nmVersion.isGreaterEqualThan("1.40")) {
            // ipv6.mtu only supported in NetworkManager 1.40 and above
            mtu.ifPresent(value -> settings.put("mtu", new Variant<>(new UInt32(value))));
        } else {
            logger.warn("Ignoring parameter ipv6.mtu: NetworkManager 1.40 or above is required");
        }
        return settings;
    }

    public static Map<String, Variant<?>> build80211WirelessSettings(NetworkProperties props, String deviceId) {
        Map<String, Variant<?>> settings = new HashMap<>();

        String propMode = props.get(String.class, KURA_PROPS_KEY_WIFI_MODE, deviceId);

        String mode = wifiModeConvert(propMode);
        settings.put("mode", new Variant<>(mode));

        String ssid = props.get(String.class, "net.interface.%s.config.wifi.%s.ssid", deviceId, propMode.toLowerCase());
        settings.put("ssid", new Variant<>(ssid.getBytes(StandardCharsets.UTF_8)));

        short channel = Short.parseShort(
                props.get(String.class, "net.interface.%s.config.wifi.%s.channel", deviceId, propMode.toLowerCase()));
        settings.put("channel", new Variant<>(new UInt32(channel)));

        Optional<String> band = wifiBandConvert(
                props.get(String.class, "net.interface.%s.config.wifi.%s.radioMode", deviceId, propMode.toLowerCase()),
                channel);
        band.ifPresent(bandString -> settings.put("band", new Variant<>(bandString)));

        Optional<Boolean> hidden = props.getOpt(Boolean.class, "net.interface.%s.config.wifi.%s.ignoreSSID", deviceId,
                propMode.toLowerCase());
        hidden.ifPresent(hiddenString -> settings.put("hidden", new Variant<>(hiddenString)));

        Optional<Integer> mtu = props.getOpt(Integer.class, KURA_PROPS_IPV4_MTU, deviceId);
        mtu.ifPresent(value -> settings.put("mtu", new Variant<>(new UInt32(value))));

        return settings;
    }

    public static Map<String, Variant<?>> build80211WirelessSecuritySettings(NetworkProperties props, String deviceId) {
        String propMode = props.get(String.class, KURA_PROPS_KEY_WIFI_MODE, deviceId);
        KuraWifiSecurityType securityType = KuraWifiSecurityType.fromString(
                props.get(String.class, KURA_PROPS_KEY_WIFI_SECURITY_TYPE, deviceId, propMode.toLowerCase()));

        switch (securityType) {
        case SECURITY_WEP:
            return createWEPSettings(props, deviceId, propMode);
        case SECURITY_WPA:
        case SECURITY_WPA2:
        case SECURITY_WPA_WPA2:
            return createWPAWPA2Settings(props, deviceId, propMode);
        case SECURITY_WPA2_WPA3_ENTERPRISE:
            return createWPA2WPA3EnterpriseSettings();
        default:
            throw new IllegalArgumentException(String.format("Security type \"%s\" is not supported.", securityType));
        }
    }

    private static Map<String, Variant<?>> createWEPSettings(NetworkProperties props, String deviceId,
            String propMode) {
        Map<String, Variant<?>> settings = new HashMap<>();

        settings.put(NM_SETTINGS_80211_KEY_MANAGEMENT, new Variant<>("none"));
        settings.put("wep-key-type", new Variant<>(NM_WEP_KEY_TYPE_KEY));

        String wepKey = props
                .get(Password.class, "net.interface.%s.config.wifi.%s.passphrase", deviceId, propMode.toLowerCase())
                .toString();
        settings.put("wep-key0", new Variant<>(wepKey));

        return settings;
    }

    private static Map<String, Variant<?>> createWPAWPA2Settings(NetworkProperties props, String deviceId,
            String propMode) {
        Map<String, Variant<?>> settings = new HashMap<>();

        settings.put(NM_SETTINGS_80211_KEY_MANAGEMENT, new Variant<>("wpa-psk"));

        String psk = props
                .get(Password.class, "net.interface.%s.config.wifi.%s.passphrase", deviceId, propMode.toLowerCase())
                .toString();
        settings.put("psk", new Variant<>(psk));

        KuraWifiSecurityType securityType = KuraWifiSecurityType.fromString(
                props.get(String.class, KURA_PROPS_KEY_WIFI_SECURITY_TYPE, deviceId, propMode.toLowerCase()));
        List<String> proto = wifiProtoConvert(securityType);
        settings.put("proto", new Variant<>(proto, "as"));

        Optional<String> group = props.getOpt(String.class, "net.interface.%s.config.wifi.%s.groupCiphers", deviceId,
                propMode.toLowerCase());
        if (group.isPresent()) {
            List<String> nmGroup = wifiCipherConvert(group.get());
            settings.put("group", new Variant<>(nmGroup, "as"));
        }

        Optional<String> pairwise = props.getOpt(String.class, "net.interface.%s.config.wifi.%s.pairwiseCiphers",
                deviceId, propMode.toLowerCase());
        if (pairwise.isPresent()) {
            List<String> nmPairwise = wifiCipherConvert(pairwise.get());
            settings.put("pairwise", new Variant<>(nmPairwise, "as"));
        }

        return settings;
    }

    private static Map<String, Variant<?>> createWPA2WPA3EnterpriseSettings() {
        Map<String, Variant<?>> settings = new HashMap<>();

        settings.put(NM_SETTINGS_80211_KEY_MANAGEMENT, new Variant<>("wpa-eap"));

        return settings;
    }

    public static Map<String, Variant<?>> buildGsmSettings(NetworkProperties props, String deviceId) {
        Map<String, Variant<?>> settings = new HashMap<>();

        String apn = props.get(String.class, "net.interface.%s.config.apn", deviceId);
        settings.put("apn", new Variant<>(apn));

        Optional<String> username = props.getOpt(String.class, "net.interface.%s.config.username", deviceId);
        username.ifPresent(usernameString -> settings.put("username", new Variant<>(usernameString)));

        Optional<Password> password = props.getOpt(Password.class, "net.interface.%s.config.password", deviceId);
        password.ifPresent(passwordString -> settings.put("password", new Variant<>(passwordString.toString())));

        Optional<String> number = props.getOpt(String.class, "net.interface.%s.config.dialString", deviceId);
        number.ifPresent(numberString -> settings.put("number", new Variant<>(numberString)));

        Optional<Integer> mtu = props.getOpt(Integer.class, KURA_PROPS_IPV4_MTU, deviceId);
        mtu.ifPresent(value -> settings.put("mtu", new Variant<>(new UInt32(value))));

        return settings;
    }

    public static Map<String, Variant<?>> buildPPPSettings(NetworkProperties props, String deviceId) {
        Map<String, Variant<?>> settings = new HashMap<>();

        Optional<Integer> lcpEchoInterval = props.getOpt(Integer.class, "net.interface.%s.config.lcpEchoInterval",
                deviceId);
        lcpEchoInterval.ifPresent(interval -> settings.put("lcp-echo-interval", new Variant<>(interval)));
        Optional<Integer> lcpEchoFailure = props.getOpt(Integer.class, "net.interface.%s.config.lcpEchoFailure",
                deviceId);
        lcpEchoFailure.ifPresent(failure -> settings.put("lcp-echo-failure", new Variant<>(failure)));

        Optional<String> authType = props.getOpt(String.class, "net.interface.%s.config.authType", deviceId);
        authType.ifPresent(authenticationType -> setAuthenticationType(authenticationType, settings));

        return settings;
    }

    public static Map<String, Variant<?>> buildVlanSettings(NetworkProperties props, String deviceId) {
        Map<String, Variant<?>> settings = new HashMap<>();
        settings.put("interface-name", new Variant<>(deviceId));
        String parent = props.get(String.class, "net.interface.%s.config.vlan.parent", deviceId);
        settings.put("parent", new Variant<>(parent));
        Integer vlanId = props.get(Integer.class, "net.interface.%s.config.vlan.id", deviceId);
        settings.put("id", new Variant<>(new UInt32(vlanId)));
        Optional<Integer> vlanFlags = props.getOpt(Integer.class, "net.interface.%s.config.vlan.flags", deviceId);
        settings.put("flags", new Variant<>(new UInt32(vlanFlags.orElse(1))));
        DBusListType listType = new DBusListType(String.class);
        Optional<List<String>> ingressMap = props.getOptStringList("net.interface.%s.config.vlan.ingress", deviceId);
        settings.put("ingress-priority-map", new Variant<>(ingressMap.orElse(new ArrayList<>()), listType));
        Optional<List<String>> egressMap = props.getOptStringList("net.interface.%s.config.vlan.egress", deviceId);
        settings.put("egress-priority-map", new Variant<>(egressMap.orElse(new ArrayList<>()), listType));
        return settings;
    }
<<<<<<< HEAD
    
    public static Map<String, Variant<?>> buildEthernetSettings(NetworkProperties props, String deviceId, SemanticVersion nmVersion) {
        Map<String, Variant<?>> settings = new HashMap<>();
        Optional<Integer> mtu = props.getOpt(Integer.class, KURA_PROPS_IPV4_MTU, deviceId);
        mtu.ifPresent(value -> settings.put("mtu", new Variant<>(new UInt32(value))));
        
        Optional<Integer> promisc = props.getOpt(Integer.class, "net.interface.%s.config.promisc", deviceId);
        if (nmVersion.isGreaterEqualThan("1.32")) {
            //ethernet.accept-all-mac-addresses only supported in NetworkManager 1.32 and above
            promisc.ifPresent(value -> settings.put("accept-all-mac-addresses", new Variant<>(value)));
        } else {
            promisc.ifPresent(value -> 
                logger.warn("Ignoring parameter accept-all-mac-addresses [{}]: NetworkManager 1.32 or above is required", value));
        }
        return settings;        
=======

    public static Map<String, Variant<?>> buildEthernetSettings(NetworkProperties props, String deviceId) {
        Map<String, Variant<?>> settings = new HashMap<>();
        Optional<Integer> mtu = props.getOpt(Integer.class, KURA_PROPS_IPV4_MTU, deviceId);
        mtu.ifPresent(value -> settings.put("mtu", new Variant<>(new UInt32(value))));
        return settings;
>>>>>>> 5aada0ca
    }

    public static Map<String, Variant<?>> buildConnectionSettings(Optional<Connection> connection, String iface,
            NMDeviceType deviceType) {
        Map<String, Variant<?>> connectionMap = new HashMap<>();

        if (!connection.isPresent()) {
            connectionMap = createConnectionSettings(iface);
            connectionMap.put("type", new Variant<>(connectionTypeConvert(deviceType)));
        } else {
            Map<String, Map<String, Variant<?>>> connectionSettings = connection.get().GetSettings();
            for (String key : connectionSettings.get(NM_SETTINGS_CONNECTION).keySet()) {
                connectionMap.put(key, connectionSettings.get(NM_SETTINGS_CONNECTION).get(key));
            }
        }

        connectionMap.put("autoconnect-retries", new Variant<>(1)); // Prevent retries on failure to avoid
                                                                    // triggering the configuration
                                                                    // enforcement mechanism

        return connectionMap;
    }

    private static Map<String, Variant<?>> createConnectionSettings(String iface) {
        Map<String, Variant<?>> connectionMap = new HashMap<>();

        String connectionName = String.format("kura-%s-connection", iface);
        connectionMap.put("id", new Variant<>(connectionName));
        connectionMap.put("interface-name", new Variant<>(iface));

        return connectionMap;
    }

    private static void setAuthenticationType(String authenticationType, Map<String, Variant<?>> settings) {
        if (authenticationType.equals("AUTO")) {
            return;
        }

        if (authenticationType.equals("NONE")) {
            settings.put(PPP_REFUSE_EAP, new Variant<>(true));
            settings.put(PPP_REFUSE_CHAP, new Variant<>(true));
            settings.put(PPP_REFUSE_PAP, new Variant<>(true));
            settings.put(PPP_REFUSE_MSCHAP, new Variant<>(true));
            settings.put(PPP_REFUSE_MSCHAPV2, new Variant<>(true));
        } else if (authenticationType.equals("CHAP")) {
            settings.put(PPP_REFUSE_EAP, new Variant<>(true));
            settings.put(PPP_REFUSE_CHAP, new Variant<>(false));
            settings.put(PPP_REFUSE_PAP, new Variant<>(true));
            settings.put(PPP_REFUSE_MSCHAP, new Variant<>(true));
            settings.put(PPP_REFUSE_MSCHAPV2, new Variant<>(true));
        } else if (authenticationType.equals("PAP")) {
            settings.put(PPP_REFUSE_EAP, new Variant<>(true));
            settings.put(PPP_REFUSE_CHAP, new Variant<>(true));
            settings.put(PPP_REFUSE_PAP, new Variant<>(false));
            settings.put(PPP_REFUSE_MSCHAP, new Variant<>(true));
            settings.put(PPP_REFUSE_MSCHAPV2, new Variant<>(true));
        } else {
            throw new IllegalArgumentException(
                    String.format("Unsupported PPP authentication method: \"%s\"", authenticationType));
        }
    }

    private static List<UInt32> convertIp4(List<String> ipAddrList) {
        List<UInt32> uint32Addresses = new ArrayList<>();
        for (String address : ipAddrList) {
            try {
                UInt32 uint32Addr = convertIp4(address);
                uint32Addresses.add(uint32Addr);
            } catch (UnknownHostException e) {
                logger.warn("Cannot convert ip address \"{}\" because: ", address, e);
            }
        }
        return uint32Addresses;
    }

    private static UInt32 convertIp4(String ipAddrString) throws UnknownHostException {
        InetAddress address = InetAddress.getByName(ipAddrString);
        byte[] addrBytes = address.getAddress();

        long result = 0;
        result = result << 8 | addrBytes[3] & 0xFF;
        result = result << 8 | addrBytes[2] & 0xFF;
        result = result << 8 | addrBytes[1] & 0xFF;
        result = result << 8 | addrBytes[0] & 0xFF;

        return new UInt32(result);
    }

    private static List<List<Byte>> convertIp6(List<String> ipAddrList) {
        List<List<Byte>> uint32Addresses = new ArrayList<>();
        for (String address : ipAddrList) {
            try {
                uint32Addresses.add(convertIp6(address));
            } catch (UnknownHostException e) {
                logger.warn("Cannot convert ip address \"{}\" because: ", address, e);
            }
        }
        return uint32Addresses;
    }

    private static List<Byte> convertIp6(String ipAddrString) throws UnknownHostException {
        InetAddress address = InetAddress.getByName(ipAddrString);

        byte[] dnsByteArray = address.getAddress();

        List<Byte> dnsAddress = new ArrayList<>();
        for (int i = 0; i < dnsByteArray.length; i++) {
            dnsAddress.add(dnsByteArray[i]);
        }

        return dnsAddress;
    }

    private static String wifiModeConvert(String kuraMode) {
        switch (kuraMode) {
        case "INFRA":
            return "infrastructure";
        case "MASTER":
            return "ap";
        default:
            throw new IllegalArgumentException(String.format("Unsupported WiFi mode \"%s\"", kuraMode));
        }
    }

    private static Optional<String> wifiBandConvert(String kuraBand, short channel) {
        List<String> bothFrequencyBands = Arrays.asList("RADIO_MODE_80211nHT20", "RADIO_MODE_80211nHT40below",
                "RADIO_MODE_80211nHT40above");
        boolean automaticChannelSelection = channel == 0;
        boolean automaticBandSelection = bothFrequencyBands.contains(kuraBand);

        if (automaticBandSelection && automaticChannelSelection) {
            // Omit band if full-auto
            return Optional.empty();
        }

        if (automaticBandSelection && !automaticChannelSelection) {
            // Our own interpretation of the Wifi standard
            return channel < 32 ? Optional.of("bg") : Optional.of("a");
        }

        switch (kuraBand) {
        case "RADIO_MODE_80211a":
        case "RADIO_MODE_80211_AC":
            return Optional.of("a");
        case "RADIO_MODE_80211b":
        case "RADIO_MODE_80211g":
            return Optional.of("bg");
        default:
            throw new IllegalArgumentException(String.format("Unsupported WiFi band \"%s\"", kuraBand));
        }
    }

    private static List<String> wifiCipherConvert(String kuraCipher) {
        switch (kuraCipher) {
        case "CCMP":
            return Arrays.asList("ccmp");
        case "TKIP":
            return Arrays.asList("tkip");
        case "CCMP_TKIP":
            return Arrays.asList("tkip", "ccmp");
        default:
            throw new IllegalArgumentException(String.format("Unsupported WiFi cipher \"%s\"", kuraCipher));
        }
    }

    private static List<String> wifiProtoConvert(KuraWifiSecurityType securityType) {
        switch (securityType) {
        case SECURITY_WPA:
            return Arrays.asList("wpa");
        case SECURITY_WPA2:
            return Arrays.asList("rsn");
        case SECURITY_WPA_WPA2:
            return Arrays.asList();
        default:
            throw new IllegalArgumentException(String.format("Unsupported WiFi proto \"%s\"", securityType));
        }
    }

    private static String connectionTypeConvert(NMDeviceType deviceType) {
        switch (deviceType) {
        case NM_DEVICE_TYPE_ETHERNET:
            return "802-3-ethernet";
        case NM_DEVICE_TYPE_WIFI:
            return "802-11-wireless";
        case NM_DEVICE_TYPE_MODEM:
            return "gsm";
        case NM_DEVICE_TYPE_VLAN:
            return "vlan";
        // ... WIP
        default:
            throw new IllegalArgumentException(String
                    .format("Unsupported connection type conversion from NMDeviceType \"%s\"", deviceType.toString()));
        }
    }

}<|MERGE_RESOLUTION|>--- conflicted
+++ resolved
@@ -577,8 +577,7 @@
         settings.put("egress-priority-map", new Variant<>(egressMap.orElse(new ArrayList<>()), listType));
         return settings;
     }
-<<<<<<< HEAD
-    
+
     public static Map<String, Variant<?>> buildEthernetSettings(NetworkProperties props, String deviceId, SemanticVersion nmVersion) {
         Map<String, Variant<?>> settings = new HashMap<>();
         Optional<Integer> mtu = props.getOpt(Integer.class, KURA_PROPS_IPV4_MTU, deviceId);
@@ -593,14 +592,6 @@
                 logger.warn("Ignoring parameter accept-all-mac-addresses [{}]: NetworkManager 1.32 or above is required", value));
         }
         return settings;        
-=======
-
-    public static Map<String, Variant<?>> buildEthernetSettings(NetworkProperties props, String deviceId) {
-        Map<String, Variant<?>> settings = new HashMap<>();
-        Optional<Integer> mtu = props.getOpt(Integer.class, KURA_PROPS_IPV4_MTU, deviceId);
-        mtu.ifPresent(value -> settings.put("mtu", new Variant<>(new UInt32(value))));
-        return settings;
->>>>>>> 5aada0ca
     }
 
     public static Map<String, Variant<?>> buildConnectionSettings(Optional<Connection> connection, String iface,
