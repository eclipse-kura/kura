/*******************************************************************************
 * Copyright (c) 2011, 2016 Eurotech and/or its affiliates
 *
 * All rights reserved. This program and the accompanying materials
 * are made available under the terms of the Eclipse Public License v1.0
 * which accompanies this distribution, and is available at
 * http://www.eclipse.org/legal/epl-v10.html
 *
 * Contributors:
 *     Eurotech
 *******************************************************************************/
package org.eclipse.kura.protocol.can.test;

import java.io.IOException;
import java.util.Map;

import org.eclipse.kura.KuraException;
import org.eclipse.kura.configuration.ConfigurableComponent;
import org.eclipse.kura.protocol.can.CanConnectionService;
import org.eclipse.kura.protocol.can.CanMessage;
import org.osgi.service.component.ComponentContext;
import org.slf4j.Logger;
import org.slf4j.LoggerFactory;

public class CanSocketTest implements ConfigurableComponent {
<<<<<<< HEAD
	private static final Logger s_logger = LoggerFactory.getLogger(CanSocketTest.class);

	private CanConnectionService 	m_canConnection;
	private Map<String,Object>   	m_properties;
	private Thread 					m_pollThread;
	private boolean 				thread_done = false;
	private String					m_ifName;
	private int 					m_canId;
	private int						m_orig;
	private boolean					m_isMaster;
	private byte 					indice = 0;

	public void setCanConnectionService(CanConnectionService canConnection) {
		this.m_canConnection = canConnection;
	}

	public void unsetCanConnectionService(CanConnectionService canConnection) {
		this.m_canConnection = null;
	}

	protected void activate(ComponentContext componentContext, Map<String,Object> properties) {
		m_properties = properties;
		s_logger.info("activating can test");
		m_ifName="can0";
		m_canId=0;
		m_orig =0;
		m_isMaster = false;
		
		if(m_properties!=null){
			if(m_properties.get("can.name") != null) 
				m_ifName = (String) m_properties.get("can.name");
			if(m_properties.get("can.identifier") != null) 
				m_canId = (Integer) m_properties.get("can.identifier");
			if(m_properties.get("master") != null) 
				m_isMaster = (Boolean) m_properties.get("master");
		}

		if(m_pollThread!=null){
			m_pollThread.interrupt();
			try {
				m_pollThread.join(100);
			} catch (InterruptedException e) {
				// Ignore
			}
			m_pollThread=null;
		}

		m_pollThread = new Thread(new Runnable() {		
			@Override
			public void run() {
				if(m_canConnection!=null){
					while(!thread_done){
						thread_done=doCanTest();
					}
				}
			}
		});
		m_pollThread.start();
	}


	protected void deactivate(ComponentContext componentContext) {
		if(m_pollThread!=null){
			m_pollThread.interrupt();
			try {
				m_pollThread.join(100);
			} catch (InterruptedException e) {
				// Ignore
			}
		}
		m_pollThread=null;
	}

	public void updated(Map<String,Object> properties)
	{
		s_logger.debug("updated...");		
		
		m_properties = properties;
		if(m_properties!=null){
			if(m_properties.get("can.name") != null) 
				m_ifName = (String) m_properties.get("can.name");
			if(m_properties.get("can.identifier") != null) 
				m_canId = (Integer) m_properties.get("can.identifier");
			if(m_properties.get("master") != null) 
				m_isMaster = (Boolean) m_properties.get("master");
		}
	}

	public boolean doCanTest() {
		byte[] b; 
		CanMessage cm = null;
		if(m_isMaster){
			if(m_orig>=0){
				try {
					testSendImpl(m_ifName,m_canId,m_orig);
				} catch (KuraException e) {
					s_logger.warn("CanConnection Crash : {}",e.getMessage());			
					return false;
				} catch (IOException e) {
					s_logger.warn("CanConnection Crash : {}",e.getMessage());			
					return false;
				}
			}
			try {
				Thread.sleep(1000);
			} catch (InterruptedException e) {
			}
		}
		else{
			s_logger.info("Wait for a request");
			try {
				
				cm = m_canConnection.receiveCanMessage(-1,0x7FF);
				
			} catch (KuraException e) {
				s_logger.warn("CanConnection Crash : {}",e.getMessage());			
				return false;
			} catch (IOException e) {
				s_logger.warn("CanConnection Crash : {}",e.getMessage());			
				return false;
			}
			b = cm.getData();
			if(b!=null){
				StringBuilder sb = new StringBuilder("received : ");
				for(int i=0; i<b.length; i++){
					sb.append(b[i]);
					sb.append(";");
				}
				sb.append(" on id = ");
				sb.append(cm.getCanId());			
				s_logger.info(sb.toString());
			}
			else{
				s_logger.warn("receive=null");
			}			
		}
		return false;
	}



	public void testSendImpl(String ifName, int orig, int dest) throws KuraException, IOException
	{
		if((m_canConnection==null)||(orig<0)) 
			return;
		int id = 0x500 + (orig << 4) + dest;
		StringBuilder sb = new StringBuilder("Try to send can frame with message = ");
		byte btest[] = new byte[8];
		for(int i=0; i<8; i++){
			btest[i]=(byte) (indice+i);
			sb.append(btest[i]);
			sb.append(" ");
		}			
		sb.append(" and id = ");
		sb.append(id);
		s_logger.info(sb.toString());
		
		m_canConnection.sendCanMessage(ifName, id, btest);
		
		indice++;
		if(indice>14) indice=0;
	}
=======

    private static final Logger s_logger = LoggerFactory.getLogger(CanSocketTest.class);

    private CanConnectionService m_canConnection;
    private Map<String, Object> m_properties;
    private Thread m_pollThread;
    private boolean thread_done = false;
    private String m_ifName;
    private int m_canId;
    private int m_orig;
    private boolean m_isMaster;
    private byte indice = 0;

    public void setCanConnectionService(CanConnectionService canConnection) {
        this.m_canConnection = canConnection;
    }

    public void unsetCanConnectionService(CanConnectionService canConnection) {
        this.m_canConnection = null;
    }

    protected void activate(ComponentContext componentContext, Map<String, Object> properties) {
        this.m_properties = properties;
        s_logger.info("activating can test");
        this.m_ifName = "can0";
        this.m_canId = 0;
        this.m_orig = 0;
        this.m_isMaster = false;

        if (this.m_properties != null) {
            if (this.m_properties.get("can.name") != null) {
                this.m_ifName = (String) this.m_properties.get("can.name");
            }
            if (this.m_properties.get("can.identifier") != null) {
                this.m_canId = (Integer) this.m_properties.get("can.identifier");
            }
            if (this.m_properties.get("master") != null) {
                this.m_isMaster = (Boolean) this.m_properties.get("master");
            }
        }

        if (this.m_pollThread != null) {
            this.m_pollThread.interrupt();
            try {
                this.m_pollThread.join(100);
            } catch (InterruptedException e) {
                // Ignore
            }
            this.m_pollThread = null;
        }

        this.m_pollThread = new Thread(new Runnable() {

            @Override
            public void run() {
                if (CanSocketTest.this.m_canConnection != null) {
                    while (!CanSocketTest.this.thread_done) {
                        CanSocketTest.this.thread_done = doCanTest();
                    }
                }
            }
        });
        this.m_pollThread.start();
    }

    protected void deactivate(ComponentContext componentContext) {
        if (this.m_pollThread != null) {
            this.m_pollThread.interrupt();
            try {
                this.m_pollThread.join(100);
            } catch (InterruptedException e) {
                // Ignore
            }
        }
        this.m_pollThread = null;
    }

    public void updated(Map<String, Object> properties) {
        s_logger.debug("updated...");

        this.m_properties = properties;
        if (this.m_properties != null) {
            if (this.m_properties.get("can.name") != null) {
                this.m_ifName = (String) this.m_properties.get("can.name");
            }
            if (this.m_properties.get("can.identifier") != null) {
                this.m_canId = (Integer) this.m_properties.get("can.identifier");
            }
            if (this.m_properties.get("master") != null) {
                this.m_isMaster = (Boolean) this.m_properties.get("master");
            }
        }
    }

    public boolean doCanTest() {
        byte[] b;
        CanMessage cm = null;
        if (this.m_isMaster) {
            if (this.m_orig >= 0) {
                try {
                    testSendImpl(this.m_ifName, this.m_canId, this.m_orig);
                } catch (KuraException e) {
                    s_logger.warn("CanConnection Crash : {}", e.getMessage());
                    return false;
                } catch (IOException e) {
                    s_logger.warn("CanConnection Crash : {}", e.getMessage());
                    return false;
                }
            }
            try {
                Thread.sleep(1000);
            } catch (InterruptedException e) {
            }
        } else {
            s_logger.info("Wait for a request");
            try {

                cm = this.m_canConnection.receiveCanMessage(-1, 0x7FF);

            } catch (KuraException e) {
                s_logger.warn("CanConnection Crash : {}", e.getMessage());
                return false;
            } catch (IOException e) {
                s_logger.warn("CanConnection Crash : {}", e.getMessage());
                return false;
            }
            b = cm.getData();
            if (b != null) {
                StringBuilder sb = new StringBuilder("received : ");
                for (byte element : b) {
                    sb.append(element);
                    sb.append(";");
                }
                sb.append(" on id = ");
                sb.append(cm.getCanId());
                s_logger.info(sb.toString());
            } else {
                s_logger.warn("receive=null");
            }
        }
        return false;
    }

    public void testSendImpl(String ifName, int orig, int dest) throws KuraException, IOException {
        if (this.m_canConnection == null || orig < 0) {
            return;
        }
        int id = 0x500 + (orig << 4) + dest;
        StringBuilder sb = new StringBuilder("Try to send can frame with message = ");
        byte btest[] = new byte[8];
        for (int i = 0; i < 8; i++) {
            btest[i] = (byte) (this.indice + i);
            sb.append(btest[i]);
            sb.append(" ");
        }
        sb.append(" and id = ");
        sb.append(id);
        s_logger.info(sb.toString());

        this.m_canConnection.sendCanMessage(ifName, id, btest);

        this.indice++;
        if (this.indice > 14) {
            this.indice = 0;
        }
    }
>>>>>>> e3f74823
}<|MERGE_RESOLUTION|>--- conflicted
+++ resolved
@@ -23,170 +23,6 @@
 import org.slf4j.LoggerFactory;
 
 public class CanSocketTest implements ConfigurableComponent {
-<<<<<<< HEAD
-	private static final Logger s_logger = LoggerFactory.getLogger(CanSocketTest.class);
-
-	private CanConnectionService 	m_canConnection;
-	private Map<String,Object>   	m_properties;
-	private Thread 					m_pollThread;
-	private boolean 				thread_done = false;
-	private String					m_ifName;
-	private int 					m_canId;
-	private int						m_orig;
-	private boolean					m_isMaster;
-	private byte 					indice = 0;
-
-	public void setCanConnectionService(CanConnectionService canConnection) {
-		this.m_canConnection = canConnection;
-	}
-
-	public void unsetCanConnectionService(CanConnectionService canConnection) {
-		this.m_canConnection = null;
-	}
-
-	protected void activate(ComponentContext componentContext, Map<String,Object> properties) {
-		m_properties = properties;
-		s_logger.info("activating can test");
-		m_ifName="can0";
-		m_canId=0;
-		m_orig =0;
-		m_isMaster = false;
-		
-		if(m_properties!=null){
-			if(m_properties.get("can.name") != null) 
-				m_ifName = (String) m_properties.get("can.name");
-			if(m_properties.get("can.identifier") != null) 
-				m_canId = (Integer) m_properties.get("can.identifier");
-			if(m_properties.get("master") != null) 
-				m_isMaster = (Boolean) m_properties.get("master");
-		}
-
-		if(m_pollThread!=null){
-			m_pollThread.interrupt();
-			try {
-				m_pollThread.join(100);
-			} catch (InterruptedException e) {
-				// Ignore
-			}
-			m_pollThread=null;
-		}
-
-		m_pollThread = new Thread(new Runnable() {		
-			@Override
-			public void run() {
-				if(m_canConnection!=null){
-					while(!thread_done){
-						thread_done=doCanTest();
-					}
-				}
-			}
-		});
-		m_pollThread.start();
-	}
-
-
-	protected void deactivate(ComponentContext componentContext) {
-		if(m_pollThread!=null){
-			m_pollThread.interrupt();
-			try {
-				m_pollThread.join(100);
-			} catch (InterruptedException e) {
-				// Ignore
-			}
-		}
-		m_pollThread=null;
-	}
-
-	public void updated(Map<String,Object> properties)
-	{
-		s_logger.debug("updated...");		
-		
-		m_properties = properties;
-		if(m_properties!=null){
-			if(m_properties.get("can.name") != null) 
-				m_ifName = (String) m_properties.get("can.name");
-			if(m_properties.get("can.identifier") != null) 
-				m_canId = (Integer) m_properties.get("can.identifier");
-			if(m_properties.get("master") != null) 
-				m_isMaster = (Boolean) m_properties.get("master");
-		}
-	}
-
-	public boolean doCanTest() {
-		byte[] b; 
-		CanMessage cm = null;
-		if(m_isMaster){
-			if(m_orig>=0){
-				try {
-					testSendImpl(m_ifName,m_canId,m_orig);
-				} catch (KuraException e) {
-					s_logger.warn("CanConnection Crash : {}",e.getMessage());			
-					return false;
-				} catch (IOException e) {
-					s_logger.warn("CanConnection Crash : {}",e.getMessage());			
-					return false;
-				}
-			}
-			try {
-				Thread.sleep(1000);
-			} catch (InterruptedException e) {
-			}
-		}
-		else{
-			s_logger.info("Wait for a request");
-			try {
-				
-				cm = m_canConnection.receiveCanMessage(-1,0x7FF);
-				
-			} catch (KuraException e) {
-				s_logger.warn("CanConnection Crash : {}",e.getMessage());			
-				return false;
-			} catch (IOException e) {
-				s_logger.warn("CanConnection Crash : {}",e.getMessage());			
-				return false;
-			}
-			b = cm.getData();
-			if(b!=null){
-				StringBuilder sb = new StringBuilder("received : ");
-				for(int i=0; i<b.length; i++){
-					sb.append(b[i]);
-					sb.append(";");
-				}
-				sb.append(" on id = ");
-				sb.append(cm.getCanId());			
-				s_logger.info(sb.toString());
-			}
-			else{
-				s_logger.warn("receive=null");
-			}			
-		}
-		return false;
-	}
-
-
-
-	public void testSendImpl(String ifName, int orig, int dest) throws KuraException, IOException
-	{
-		if((m_canConnection==null)||(orig<0)) 
-			return;
-		int id = 0x500 + (orig << 4) + dest;
-		StringBuilder sb = new StringBuilder("Try to send can frame with message = ");
-		byte btest[] = new byte[8];
-		for(int i=0; i<8; i++){
-			btest[i]=(byte) (indice+i);
-			sb.append(btest[i]);
-			sb.append(" ");
-		}			
-		sb.append(" and id = ");
-		sb.append(id);
-		s_logger.info(sb.toString());
-		
-		m_canConnection.sendCanMessage(ifName, id, btest);
-		
-		indice++;
-		if(indice>14) indice=0;
-	}
-=======
 
     private static final Logger s_logger = LoggerFactory.getLogger(CanSocketTest.class);
 
@@ -353,5 +189,4 @@
             this.indice = 0;
         }
     }
->>>>>>> e3f74823
 }