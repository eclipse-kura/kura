/**
 * Copyright (c) 2011, 2014 Eurotech and/or its affiliates
 *
 *  All rights reserved. This program and the accompanying materials
 *  are made available under the terms of the Eclipse Public License v1.0
 *  which accompanies this distribution, and is available at
 *  http://www.eclipse.org/legal/epl-v10.html
 *
 * Contributors:
 *   Eurotech
 */
package org.eclipse.kura.web.client;

import java.util.List;

import org.eclipse.kura.web.client.messages.Messages;
import org.eclipse.kura.web.client.util.FailureHandler;
import org.eclipse.kura.web.shared.model.GwtGroupedNVPair;
import org.eclipse.kura.web.shared.model.GwtSession;
import org.eclipse.kura.web.shared.model.GwtXSRFToken;
import org.eclipse.kura.web.shared.service.GwtDeviceService;
import org.eclipse.kura.web.shared.service.GwtDeviceServiceAsync;
import org.eclipse.kura.web.shared.service.GwtSecurityService;
import org.eclipse.kura.web.shared.service.GwtSecurityServiceAsync;
import org.eclipse.kura.web.shared.service.GwtSecurityTokenService;
import org.eclipse.kura.web.shared.service.GwtSecurityTokenServiceAsync;

import com.allen_sauer.gwt.log.client.Log;
import com.extjs.gxt.ui.client.GXT;
import com.extjs.gxt.ui.client.Style.HorizontalAlignment;
import com.extjs.gxt.ui.client.Style.LayoutRegion;
import com.extjs.gxt.ui.client.data.ListLoadResult;
import com.extjs.gxt.ui.client.util.Margins;
import com.extjs.gxt.ui.client.util.Theme;
import com.extjs.gxt.ui.client.widget.ContentPanel;
import com.extjs.gxt.ui.client.widget.HorizontalPanel;
import com.extjs.gxt.ui.client.widget.Info;
import com.extjs.gxt.ui.client.widget.Viewport;
import com.extjs.gxt.ui.client.widget.layout.BorderLayout;
import com.extjs.gxt.ui.client.widget.layout.BorderLayoutData;
import com.extjs.gxt.ui.client.widget.layout.FitLayout;
import com.extjs.gxt.ui.client.widget.layout.TableData;
import com.google.gwt.core.client.EntryPoint;
import com.google.gwt.core.client.GWT;
import com.google.gwt.core.client.Scheduler;
import com.google.gwt.core.client.Scheduler.ScheduledCommand;
import com.google.gwt.core.client.ScriptInjector;
import com.google.gwt.user.client.rpc.AsyncCallback;
import com.google.gwt.user.client.ui.Label;
import com.google.gwt.user.client.ui.RootPanel;

/**
 * Entry point classes define <code>onModuleLoad()</code>.
 */
public class denali implements EntryPoint 
{
	private static final Messages MSGS = GWT.create(Messages.class);
	//private final boolean VIEW_LOG = true;
	private final GwtSecurityTokenServiceAsync gwtXSRFService = GWT.create(GwtSecurityTokenService.class);
	private final GwtDeviceServiceAsync gwtDeviceService = GWT.create(GwtDeviceService.class);
	private final GwtSecurityServiceAsync gwtSecurityService = GWT.create(GwtSecurityService.class);
	
	private boolean isDevelopMode = false;

	/**
	 * Note, we defer all application initialization code to
	 * {@link #onModuleLoad2()} so that the UncaughtExceptionHandler can catch
	 * any unexpected exceptions.
	 */
	public void onModuleLoad() 
	{
		/*
		 * Install an UncaughtExceptionHandler which will produce <code>FATAL</code> log messages
		 */
		Log.setUncaughtExceptionHandler();

		/*
	    // Disable the web UI log view unless VIEW_LOG is set to true
	    if (!VIEW_LOG) {
	    	Widget divLogger = Log.getLogger(DivLogger.class).getWidget();
	    	divLogger.setVisible(false);
	    }
		 */
		// use deferred command to catch initialization exceptions in
		// onModuleLoad2
		Scheduler.get().scheduleDeferred(new ScheduledCommand() {
			public void execute() {
				onModuleLoad2();
			}
		});
	}


	/**
	 * This is the 'real' entry point method.
	 */
	public void onModuleLoad2() {

		// set the default theme
		GXT.setDefaultTheme(Theme.GRAY, true);

		// load custom CSS/JS
		loadCss("denali/skin/skin.css");
		ScriptInjector.fromUrl("skin/skin.js?v=1").inject(); // Make sure this request is not cached

		gwtXSRFService.generateSecurityToken(new AsyncCallback<GwtXSRFToken> () {
			@Override
			public void onFailure(Throwable ex) {
				FailureHandler.handle(ex);
			}

			@Override
			public void onSuccess(GwtXSRFToken token) {	
				gwtDeviceService.findSystemProperties(token, new AsyncCallback<ListLoadResult<GwtGroupedNVPair>>() {    				
					public void onSuccess(ListLoadResult<GwtGroupedNVPair> results) {

						final GwtSession gwtSession = new GwtSession();

						if (results != null) {
							List<GwtGroupedNVPair> pairs = results.getData();
							if (pairs != null) {
								for (GwtGroupedNVPair pair : pairs) {
									String name = pair.getName();
									if (name != null && name.equals("kura.have.net.admin")) {
										Boolean value = Boolean.valueOf(pair.getValue());
										gwtSession.setNetAdminAvailable(value);
									}
									if (name != null && name.equals("kura.version")) {
										gwtSession.setKuraVersion(pair.getValue());
									}
									if (name != null && name.equals("kura.os.version")) {
										gwtSession.setOsVersion(pair.getValue());
									}
								}
							}
						}

						gwtSecurityService.isDebugMode(new AsyncCallback<Boolean>() {

							public void onFailure(Throwable caught) {
<<<<<<< HEAD
								Info.display("Bad", "Is debug mode error");
=======
>>>>>>> 1d5d9d74
								render(gwtSession);
							}

							public void onSuccess(Boolean result) {
								if(result){
									isDevelopMode= true;
								}
								render(gwtSession);
							}
						});
					}

					public void onFailure(Throwable caught) {
						FailureHandler.handle(caught);
						render( new GwtSession());
					}
				});
			}});
	}

	private static native void loadCss(String url) /*-{
		var l = $doc.createElement("link");
		l.setAttribute("id", url);
		l.setAttribute("rel", "stylesheet");
		l.setAttribute("type", "text/css");
		l.setAttribute("href", url + "?v=1"); // Make sure this request is not cached
		$doc.getElementsByTagName("head")[0].appendChild(l);
	}-*/;

	private void render(GwtSession gwtSession) 
	{    	
		Log.debug("Beginning page render");

		final Viewport viewport = new Viewport();

		final BorderLayout borderLayout = new BorderLayout();
		viewport.setLayout(borderLayout);
		viewport.setStyleAttribute("padding", "5px");

		//
		// north
		BorderLayoutData northData = new BorderLayoutData(LayoutRegion.NORTH, 52);  
		northData.setCollapsible(false);  
		northData.setFloatable(false);  
		northData.setHideCollapseTool(false);  
		northData.setSplit(false);
		northData.setMargins(new Margins(0, 0, 5, 0));  
		viewport.add(new NorthView(gwtSession), northData);

		//
		// center
		BorderLayoutData centerData = new BorderLayoutData(LayoutRegion.CENTER);  
		centerData.setMargins(new Margins(0));  

		ContentPanel center = new ContentPanel();
		center.setLayout(new FitLayout());
		center.setBorders(false);
		center.setBodyBorder(false);
		center.setId("center-panel-wrapper");
		viewport.add(center, centerData);

		//
		// west
		BorderLayoutData westData = new BorderLayoutData(LayoutRegion.WEST, 180);  
		westData.setSplit(true);  
		westData.setCollapsible(true);  
		westData.setMargins(new Margins(0,5,0,0));
		WestNavigationView westView = new WestNavigationView(gwtSession, center);
		viewport.add(westView, westData);

		//
		// south
		BorderLayoutData southData = new BorderLayoutData(LayoutRegion.SOUTH, 18);  
		southData.setCollapsible(false);  
		southData.setFloatable(false);  
		southData.setHideCollapseTool(false);  
		southData.setSplit(false);
		southData.setMargins(new Margins(3, 5, 0, 0));

		final HorizontalPanel south = new HorizontalPanel();
		south.setTableWidth("100%");
		south.setId("south-panel-wrapper");
		Label copyright = new Label(MSGS.copyright());
		copyright.setStyleName("x-form-label");
		TableData td = new TableData();
		td.setHorizontalAlign(HorizontalAlignment.LEFT);
		south.add(copyright, td);


		final Label developmentMode = new Label(MSGS.developmentMode());
		developmentMode.setStyleName("x-form-label");
		developmentMode.getElement().getStyle().setColor("red");
		final TableData tdExecMode = new TableData();
		tdExecMode.setHorizontalAlign(HorizontalAlignment.LEFT);
		
		if(isDevelopMode){
			south.add(developmentMode, tdExecMode);
		}

		Label version = new Label(gwtSession.getKuraVersion());
		version.setStyleName("x-form-label");
		TableData tdVersion = new TableData();
		tdVersion.setHorizontalAlign(HorizontalAlignment.RIGHT);
		south.add(version, tdVersion);

		viewport.add(south, southData);

		//
		// Initial Selection
		//        center.setIconAbstractImagePrototype.create(Resources.INSTANCE.alerts()));
		//        center.setHeading(MSGS.announcements());
		//        center.removeAll();                  
		//        center.add(new Overview(currentSession));
		//        center.layout();

		//
		// RootPanel
		RootPanel.get().add(viewport);
	}
}<|MERGE_RESOLUTION|>--- conflicted
+++ resolved
@@ -138,10 +138,6 @@
 						gwtSecurityService.isDebugMode(new AsyncCallback<Boolean>() {
 
 							public void onFailure(Throwable caught) {
-<<<<<<< HEAD
-								Info.display("Bad", "Is debug mode error");
-=======
->>>>>>> 1d5d9d74
 								render(gwtSession);
 							}
 
