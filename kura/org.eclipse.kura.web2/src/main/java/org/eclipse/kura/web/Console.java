/*******************************************************************************
 * Copyright (c) 2011, 2019 Eurotech and/or its affiliates and others
 *
 * All rights reserved. This program and the accompanying materials
 * are made available under the terms of the Eclipse Public License v1.0
 * which accompanies this distribution, and is available at
 * http://www.eclipse.org/legal/epl-v10.html
 *
 *******************************************************************************/
package org.eclipse.kura.web;

import static org.eclipse.kura.web.session.SecurityHandler.chain;

import java.io.UnsupportedEncodingException;
import java.security.NoSuchAlgorithmException;
import java.util.Arrays;
import java.util.HashMap;
import java.util.HashSet;
import java.util.Map;
import java.util.Optional;
import java.util.Set;
import java.util.concurrent.CopyOnWriteArraySet;

import javax.servlet.Servlet;
import javax.servlet.ServletException;
import javax.servlet.http.HttpServletRequest;
import javax.servlet.http.HttpSession;

import org.eclipse.kura.KuraErrorCode;
import org.eclipse.kura.KuraException;
import org.eclipse.kura.configuration.ConfigurableComponent;
import org.eclipse.kura.configuration.KuraConfigReadyEvent;
import org.eclipse.kura.crypto.CryptoService;
import org.eclipse.kura.system.SystemService;
import org.eclipse.kura.web.api.ClientExtensionBundle;
import org.eclipse.kura.web.server.GwtAssetServiceImpl;
import org.eclipse.kura.web.server.GwtBannerServiceImpl;
import org.eclipse.kura.web.server.GwtCertificatesServiceImpl;
import org.eclipse.kura.web.server.GwtCloudConnectionServiceImpl;
import org.eclipse.kura.web.server.GwtComponentServiceImpl;
import org.eclipse.kura.web.server.GwtDeviceServiceImpl;
import org.eclipse.kura.web.server.GwtEventServiceImpl;
import org.eclipse.kura.web.server.GwtExtensionServiceImpl;
import org.eclipse.kura.web.server.GwtNetworkServiceImpl;
import org.eclipse.kura.web.server.GwtPackageServiceImpl;
import org.eclipse.kura.web.server.GwtPasswordAuthenticationServiceImpl;
import org.eclipse.kura.web.server.GwtSecurityServiceImpl;
import org.eclipse.kura.web.server.GwtSecurityTokenServiceImpl;
import org.eclipse.kura.web.server.GwtSessionServiceImpl;
import org.eclipse.kura.web.server.GwtSnapshotServiceImpl;
import org.eclipse.kura.web.server.GwtStatusServiceImpl;
import org.eclipse.kura.web.server.GwtWireGraphServiceImpl;
import org.eclipse.kura.web.server.OsgiRemoteServiceServlet;
import org.eclipse.kura.web.server.servlet.ChannelServlet;
import org.eclipse.kura.web.server.servlet.DeviceSnapshotsServlet;
import org.eclipse.kura.web.server.servlet.FileServlet;
import org.eclipse.kura.web.server.servlet.LogServlet;
import org.eclipse.kura.web.server.servlet.RedirectServlet;
import org.eclipse.kura.web.server.servlet.SendStatusServlet;
import org.eclipse.kura.web.server.servlet.SkinServlet;
import org.eclipse.kura.web.server.servlet.WiresBlinkServlet;
import org.eclipse.kura.web.server.servlet.WiresSnapshotServlet;
import org.eclipse.kura.web.session.Attributes;
import org.eclipse.kura.web.session.BaseSecurityHandler;
import org.eclipse.kura.web.session.CreateSessionSecurityHandler;
import org.eclipse.kura.web.session.HttpContextImpl;
import org.eclipse.kura.web.session.RoutingSecurityHandler;
import org.eclipse.kura.web.session.SecurityHandler;
import org.eclipse.kura.web.session.SessionAutorizationSecurityHandler;
import org.eclipse.kura.web.session.SessionExpirationSecurityHandler;
import org.osgi.framework.BundleContext;
import org.osgi.service.component.ComponentContext;
import org.osgi.service.event.Event;
import org.osgi.service.event.EventAdmin;
import org.osgi.service.event.EventProperties;
import org.osgi.service.http.HttpContext;
import org.osgi.service.http.HttpService;
import org.osgi.service.http.NamespaceException;
import org.slf4j.Logger;
import org.slf4j.LoggerFactory;

public class Console implements ConfigurableComponent, org.eclipse.kura.web.api.Console {

    private static final String EVENT_PATH = "/event";

    public static final String ADMIN_ROOT = "/admin";

    private static final String LOGIN_MODULE_PATH = ADMIN_ROOT + "/login";
    private static final String DENALI_MODULE_PATH = ADMIN_ROOT + "/denali";

    private static final String AUTH_RESOURCE_PATH = ADMIN_ROOT + "/auth.html";
    private static final String CONSOLE_RESOURCE_PATH = ADMIN_ROOT + "/denali.html";

    private static final String AUTH_PATH = ADMIN_ROOT + "/auth";
    private static final String CONSOLE_PATH = ADMIN_ROOT + "/console";

    private static final String PASSWORD_AUTH_PATH = LOGIN_MODULE_PATH + "/password";

    private static final Logger logger = LoggerFactory.getLogger(Console.class);

    private HttpContext resourceContext;

    private String appRoot;
    private int sessionMaxInactiveInterval;
    private ComponentContext componentContext;

    private HttpService httpService;

    private SystemService systemService;
    private CryptoService cryptoService;

    private EventAdmin eventAdmin;
    private AuthenticationManager authMgr;
    private GwtEventServiceImpl eventService;

    private HttpContext sessionContext;

    private final Set<ServletRegistration> securedServlets = new CopyOnWriteArraySet<>();
    private final Set<ServletRegistration> loginServlets = new CopyOnWriteArraySet<>();
    private final Set<ClientExtensionBundle> consoleExtensions = new CopyOnWriteArraySet<>();
    private final Set<ClientExtensionBundle> loginExtensions = new CopyOnWriteArraySet<>();

    private static Console instance;

    private static ConsoleOptions consoleOptions;

    // ----------------------------------------------------------------
    //
    // Dependencies
    //
    // ----------------------------------------------------------------

    public void setHttpService(HttpService httpService) {
        this.httpService = httpService;
    }

    public void unsetHttpService(HttpService httpService) {
        this.httpService = null;
    }

    public void setSystemService(SystemService systemService) {
        this.systemService = systemService;
    }

    public void unsetSystemService(SystemService systemService) {
        this.systemService = null;
    }

    public void setCryptoService(CryptoService cryptoService) {
        this.cryptoService = cryptoService;
    }

    public void unsetCryptoService(CryptoService cryptoService) {
        this.cryptoService = null;
    }

    public void setEventAdminService(EventAdmin eventAdmin) {
        this.eventAdmin = eventAdmin;
    }

    public void unsetEventAdminService(EventAdmin eventAdmin) {
        this.eventAdmin = null;
    }

    // ----------------------------------------------------------------
    //
    // Activation APIs
    //
    // ----------------------------------------------------------------

    protected void activate(ComponentContext context, Map<String, Object> properties) {
        setInstance(this);
        // Check if web interface is enabled.
        boolean webEnabled = Boolean.parseBoolean(this.systemService.getKuraWebEnabled());

        if (!webEnabled) {
            logger.info("Web interface disabled in Kura properties file.");
            return;
        }

        logger.info("activate...");

        setComponentContext(context);
        this.authMgr = AuthenticationManager.getInstance();
        this.eventService = new GwtEventServiceImpl();

        doUpdate(properties);

        Map<String, Object> props = new HashMap<>();
        props.put("kura.version", this.systemService.getKuraVersion());
        EventProperties eventProps = new EventProperties(props);
        logger.info("postInstalledEvent() :: posting KuraConfigReadyEvent");
        this.eventAdmin.postEvent(new Event(KuraConfigReadyEvent.KURA_CONFIG_EVENT_READY_TOPIC, eventProps));
    }

    private void updateAuthenticationManager(String username, String password)
            throws KuraException, NoSuchAlgorithmException, UnsupportedEncodingException {

        char[] decryptedPassword = this.cryptoService.decryptAes(password.toCharArray());
        char[] propertyPassword = this.cryptoService.sha1Hash(new String(decryptedPassword)).toCharArray();

        this.authMgr.setUsername(username);
        this.authMgr.setPassword(propertyPassword);
    }

    private void setAppRoot(String propertiesAppRoot) {
        this.appRoot = propertiesAppRoot;
    }

    private void setSessionMaxInactiveInterval(int sessionMaxInactiveInterval) {
        this.sessionMaxInactiveInterval = sessionMaxInactiveInterval;
    }

    private void setComponentContext(ComponentContext context) {
        this.componentContext = context;
    }

    protected void updated(Map<String, Object> properties) throws ServletException, NamespaceException {
        boolean webEnabled = Boolean.parseBoolean(this.systemService.getKuraWebEnabled());
        if (!webEnabled) {
            return;
        }

        ConsoleOptions options = new ConsoleOptions(properties);

        Console.setConsoleOptions(options);

        try {
            updateAuthenticationManager(options.getUsername(), options.getUserPassword());
        } catch (Exception e) {
            logger.warn("Error Updating Web properties", e);
        }

        setAppRoot(options.getAppRoot());
        setSessionMaxInactiveInterval(options.getSessionMaxInactivityInterval());
        this.httpService.unregister("/");
        this.httpService.registerServlet("/", new RedirectServlet("/"::equals, this.appRoot), null,
                this.resourceContext);

    }

    private void doUpdate(Map<String, Object> properties) {
        ConsoleOptions options = new ConsoleOptions(properties);

        Console.setConsoleOptions(options);

        try {
            updateAuthenticationManager(options.getUsername(), options.getUserPassword());
        } catch (Exception e) {
            logger.warn("Error Updating Web properties", e);
        }

        setAppRoot(options.getAppRoot());
        setSessionMaxInactiveInterval(options.getSessionMaxInactivityInterval());

        try {
            initHTTPService();
        } catch (NamespaceException | ServletException e) {
            logger.warn("Error Registering Web Resources", e);
        }
    }

    protected void deactivate(BundleContext context) {
        logger.info("deactivate...");

        unregisterServlet();
    }

    // ----------------------------------------------------------------
    //
    // Private methods
    //
    // ----------------------------------------------------------------

    private synchronized void unregisterServlet() {
        this.httpService.unregister("/");
        this.httpService.unregister(ADMIN_ROOT);
        this.httpService.unregister(CONSOLE_PATH);
        this.httpService.unregister(AUTH_PATH);

        this.httpService.unregister(AUTH_RESOURCE_PATH);
        this.httpService.unregister(CONSOLE_RESOURCE_PATH);
        this.httpService.unregister(PASSWORD_AUTH_PATH);
        this.httpService.unregister(LOGIN_MODULE_PATH + "/banner");
        this.httpService.unregister(DENALI_MODULE_PATH + "/session");
        this.httpService.unregister(DENALI_MODULE_PATH + "/xsrf");
        this.httpService.unregister(DENALI_MODULE_PATH + "/status");
        this.httpService.unregister(DENALI_MODULE_PATH + "/device");
        this.httpService.unregister(DENALI_MODULE_PATH + "/network");
        this.httpService.unregister(DENALI_MODULE_PATH + "/component");
        this.httpService.unregister(DENALI_MODULE_PATH + "/package");
        this.httpService.unregister(DENALI_MODULE_PATH + "/snapshot");
        this.httpService.unregister(DENALI_MODULE_PATH + "/certificate");
        this.httpService.unregister(DENALI_MODULE_PATH + "/security");
        this.httpService.unregister(DENALI_MODULE_PATH + "/file");
        this.httpService.unregister(DENALI_MODULE_PATH + "/device_snapshots");
        this.httpService.unregister(DENALI_MODULE_PATH + "/assetsUpDownload");
        this.httpService.unregister(DENALI_MODULE_PATH + "/log");
        this.httpService.unregister(DENALI_MODULE_PATH + "/skin");
        this.httpService.unregister(DENALI_MODULE_PATH + "/cloudservices");
        this.httpService.unregister(DENALI_MODULE_PATH + "/wires");
        this.httpService.unregister(DENALI_MODULE_PATH + "/wiresSnapshot");
        this.httpService.unregister(DENALI_MODULE_PATH + "/assetservices");
        this.httpService.unregister(DENALI_MODULE_PATH + "/extension");
        this.httpService.unregister(LOGIN_MODULE_PATH + "/extension");
        this.httpService.unregister(ADMIN_ROOT + "/sse");
        this.eventService.stop();
        this.httpService.unregister(DENALI_MODULE_PATH + EVENT_PATH);

        for (final ServletRegistration reg : this.securedServlets) {
            this.httpService.unregister(reg.path);
        }

        for (final ServletRegistration reg : this.loginServlets) {
            this.httpService.unregister(reg.path);
        }
    }

    public static Console instance() {
        return instance;
    }

    private static void setInstance(final Console instance) {
        Console.instance = instance;
    }

    public static ConsoleOptions getConsoleOptions() {
        return consoleOptions;
    }

    private static void setConsoleOptions(final ConsoleOptions options) {
        Console.consoleOptions = options;
    }

    public BundleContext getBundleContext() {
        return this.componentContext.getBundleContext();
    }

    public String getApplicationRoot() {
        return this.appRoot;
    }

    public HttpSession createSession(final HttpServletRequest request) {
        final HttpSession session = request.getSession();

        session.setMaxInactiveInterval(this.sessionMaxInactiveInterval * 60);
        session.setAttribute(Attributes.LAST_ACTIVITY.getValue(), System.currentTimeMillis());

        return session;
    }

    final Set<String> authenticationPaths = new HashSet<>(Arrays.asList(AUTH_PATH, PASSWORD_AUTH_PATH));

    private HttpContext initSessionContext(final HttpContext defaultContext) {

        final Set<String> eventPaths = new HashSet<>(Arrays.asList(DENALI_MODULE_PATH + EVENT_PATH, "/sse"));

        final SecurityHandler baseHandler = chain(new BaseSecurityHandler());
        final SecurityHandler sessionAuthHandler = new SessionAutorizationSecurityHandler();
        final SecurityHandler sessionExpirationHandler = new SessionExpirationSecurityHandler();

        // default session handler requires an authenticated session and handles session expiration
        final SecurityHandler defaultHandler = chain(baseHandler, sessionAuthHandler, sessionExpirationHandler);

        final RoutingSecurityHandler routingHandler = new RoutingSecurityHandler(
                defaultHandler.sendErrorOnFailure(401));

        // exception on authentication paths, allow access without authenticaton but create a session
        routingHandler.addRouteHandler(
                p -> authenticationPaths.contains(p)
                        || this.loginServlets.stream().anyMatch(r -> r.path.contentEquals(p)),
                chain(baseHandler, new CreateSessionSecurityHandler()));

        // exception on event paths, activity on these paths does not count towards session expiration
        routingHandler.addRouteHandler(eventPaths::contains,
                chain(baseHandler, sessionAuthHandler).sendErrorOnFailure(401));

        // exception on admin console path, redirect to login page on failure instead of sending 401 status
        routingHandler.addRouteHandler(CONSOLE_PATH::equals, defaultHandler.redirectOnFailure(AUTH_PATH));

        return new HttpContextImpl(routingHandler, defaultContext);
    }

    private HttpContext initResourceContext(final HttpContext defaultContext) {
        return new HttpContextImpl(new BaseSecurityHandler(), defaultContext);
    }

    private synchronized void initHTTPService() throws NamespaceException, ServletException {

        final HttpContext defaultContext = this.httpService.createDefaultHttpContext();
<<<<<<< HEAD

        this.resourceContext = initResourceContext(defaultContext);
        final HttpContext sessionContext = initSessionContext(defaultContext);
=======
        final HttpContext resourceContext = initResourceContext(defaultContext);
        sessionContext = initSessionContext(defaultContext);
>>>>>>> 81aa260c

        this.httpService.registerResources(ADMIN_ROOT, "www", resourceContext);
        this.httpService.registerResources(AUTH_PATH, "www/auth.html", sessionContext);
        this.httpService.registerResources(CONSOLE_PATH, "www/denali.html", sessionContext);
        this.httpService.registerServlet(LOGIN_MODULE_PATH + "/banner", new GwtBannerServiceImpl(), null,
                resourceContext);

        this.httpService.registerServlet("/", new RedirectServlet("/"::equals, this.appRoot), null, resourceContext);
        this.httpService.registerServlet(AUTH_RESOURCE_PATH, new SendStatusServlet(404), null, resourceContext);
        this.httpService.registerServlet(CONSOLE_RESOURCE_PATH, new SendStatusServlet(404), null, resourceContext);

        this.httpService.registerServlet(PASSWORD_AUTH_PATH,
                new GwtPasswordAuthenticationServiceImpl(this.authMgr, CONSOLE_PATH), null, sessionContext);
        this.httpService.registerServlet(DENALI_MODULE_PATH + "/extension", new GwtExtensionServiceImpl(), null,
                resourceContext);
        this.httpService.registerServlet(LOGIN_MODULE_PATH + "/extension", new GwtExtensionServiceImpl(), null,
                resourceContext);
        this.httpService.registerServlet(DENALI_MODULE_PATH + "/session", new GwtSessionServiceImpl(), null,
                sessionContext);
        this.httpService.registerServlet(DENALI_MODULE_PATH + "/xsrf", new GwtSecurityTokenServiceImpl(), null,
                sessionContext);
        this.httpService.registerServlet(DENALI_MODULE_PATH + "/status", new GwtStatusServiceImpl(), null,
                sessionContext);
        this.httpService.registerServlet(DENALI_MODULE_PATH + "/device", new GwtDeviceServiceImpl(), null,
                sessionContext);
        this.httpService.registerServlet(DENALI_MODULE_PATH + "/network", new GwtNetworkServiceImpl(), null,
                sessionContext);
        this.httpService.registerServlet(DENALI_MODULE_PATH + "/component", new GwtComponentServiceImpl(), null,
                sessionContext);
        this.httpService.registerServlet(DENALI_MODULE_PATH + "/package", new GwtPackageServiceImpl(), null,
                sessionContext);
        this.httpService.registerServlet(DENALI_MODULE_PATH + "/snapshot", new GwtSnapshotServiceImpl(), null,
                sessionContext);
        this.httpService.registerServlet(DENALI_MODULE_PATH + "/certificate", new GwtCertificatesServiceImpl(), null,
                sessionContext);
        this.httpService.registerServlet(DENALI_MODULE_PATH + "/security", new GwtSecurityServiceImpl(), null,
                sessionContext);
        this.httpService.registerServlet(DENALI_MODULE_PATH + "/file", new FileServlet(), null, sessionContext);
        this.httpService.registerServlet(DENALI_MODULE_PATH + "/device_snapshots", new DeviceSnapshotsServlet(), null,
                sessionContext);
        this.httpService.registerServlet(DENALI_MODULE_PATH + "/assetsUpDownload", new ChannelServlet(), null,
                sessionContext);
        this.httpService.registerServlet(DENALI_MODULE_PATH + "/log", new LogServlet(), null, resourceContext);
        this.httpService.registerServlet(DENALI_MODULE_PATH + "/skin", new SkinServlet(), null, resourceContext);
        this.httpService.registerServlet(DENALI_MODULE_PATH + "/cloudservices", new GwtCloudConnectionServiceImpl(),
                null, sessionContext);
        this.httpService.registerServlet(DENALI_MODULE_PATH + "/wires", new GwtWireGraphServiceImpl(), null,
                sessionContext);
        this.httpService.registerServlet(DENALI_MODULE_PATH + "/wiresSnapshot", new WiresSnapshotServlet(), null,
                sessionContext);
        this.httpService.registerServlet(DENALI_MODULE_PATH + "/assetservices", new GwtAssetServiceImpl(), null,
                sessionContext);
        this.httpService.registerServlet(ADMIN_ROOT + "/sse", new WiresBlinkServlet(), null, sessionContext);
        this.httpService.registerServlet(DENALI_MODULE_PATH + EVENT_PATH, this.eventService, null, sessionContext);

        for (final ServletRegistration reg : this.securedServlets) {
            this.httpService.registerServlet(reg.path, reg.servlet, null, sessionContext);
        }

        for (final ServletRegistration reg : this.loginServlets) {
            this.httpService.registerServlet(reg.path, reg.servlet, null, sessionContext);
        }

        this.eventService.start();
    }

    public Set<ClientExtensionBundle> getConsoleExtensions() {
        return consoleExtensions;
    }

    public Set<ClientExtensionBundle> getLoginExtensions() {
        return loginExtensions;
    }

    private static final class ServletRegistration {

        private final String path;
        private final Servlet servlet;

        public ServletRegistration(String path, Servlet servlet) {
            this.path = path;
            this.servlet = servlet;
        }

        @Override
        public int hashCode() {
            final int prime = 31;
            int result = 1;
            result = prime * result + ((path == null) ? 0 : path.hashCode());
            result = prime * result + ((servlet == null) ? 0 : servlet.hashCode());
            return result;
        }

        @Override
        public boolean equals(Object obj) {
            if (this == obj)
                return true;
            if (obj == null)
                return false;
            if (getClass() != obj.getClass())
                return false;
            ServletRegistration other = (ServletRegistration) obj;
            if (path == null) {
                if (other.path != null)
                    return false;
            } else if (!path.equals(other.path))
                return false;
            return servlet == other.servlet;
        }

    }

    @Override
    public void registerConsoleExtensionBundle(ClientExtensionBundle extension) {
        this.consoleExtensions.add(extension);
    }

    @Override
    public void unregisterConsoleExtensionBundle(ClientExtensionBundle extension) {
        this.consoleExtensions.remove(extension);
    }

    @Override
    public void registerLoginExtensionBundle(ClientExtensionBundle extension) {
        this.loginExtensions.add(extension);
    }

    @Override
    public void unregisterLoginExtensionBundle(ClientExtensionBundle extension) {
        this.loginExtensions.remove(extension);
    }

    @Override
    public synchronized void registerSecuredServlet(final String path, final Servlet servlet)
            throws NamespaceException, ServletException {
        this.securedServlets.add(new ServletRegistration(path, servlet));
        this.httpService.registerServlet(path, servlet, null, sessionContext);
    }

    @Override
    public synchronized void registerLoginServlet(final String path, final Servlet servlet)
            throws NamespaceException, ServletException {
        this.loginServlets.add(new ServletRegistration(path, servlet));
        this.httpService.registerServlet(path, servlet, null, sessionContext);
        authenticationPaths.add(path);
    }

    @Override
    public synchronized void unregisterServlet(final String path) throws NamespaceException, ServletException {
        this.securedServlets.removeIf(r -> r.path.contentEquals(path));
        this.loginServlets.removeIf(r -> r.path.contentEquals(path));
        this.httpService.unregister(path);
        this.authenticationPaths.remove(path);
    }

    @Override
    public String setAuthenticated(final HttpSession session, final String user) {

        session.setAttribute(Attributes.AUTORIZED_USER.getValue(), user);

        return CONSOLE_PATH;
    }

    @Override
    public void checkXSRFToken(final HttpSession session, final String token) throws KuraException {
        if (!OsgiRemoteServiceServlet.isValidXSRFToken(session, token)) {
            throw new KuraException(KuraErrorCode.SECURITY_EXCEPTION);
        }
    }

    @Override
    public Optional<String> getUsername(HttpSession session) {
        return Optional.ofNullable(session.getAttribute(Attributes.AUTORIZED_USER.getValue())).map(o -> (String) o);
    }

}<|MERGE_RESOLUTION|>--- conflicted
+++ resolved
@@ -388,14 +388,9 @@
     private synchronized void initHTTPService() throws NamespaceException, ServletException {
 
         final HttpContext defaultContext = this.httpService.createDefaultHttpContext();
-<<<<<<< HEAD
 
         this.resourceContext = initResourceContext(defaultContext);
         final HttpContext sessionContext = initSessionContext(defaultContext);
-=======
-        final HttpContext resourceContext = initResourceContext(defaultContext);
-        sessionContext = initSessionContext(defaultContext);
->>>>>>> 81aa260c
 
         this.httpService.registerResources(ADMIN_ROOT, "www", resourceContext);
         this.httpService.registerResources(AUTH_PATH, "www/auth.html", sessionContext);
