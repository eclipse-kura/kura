--- conflicted
+++ resolved
@@ -15,55 +15,6 @@
 -->
 
 <ui:UiBinder xmlns:ui="urn:ui:com.google.gwt.uibinder"
-<<<<<<< HEAD
-	xmlns:b="urn:import:org.gwtbootstrap3.client.ui" xmlns:b.html="urn:import:org.gwtbootstrap3.client.ui.html"
-	xmlns:g="urn:import:com.google.gwt.user.client.ui" xmlns:gwt="urn:import:org.gwtbootstrap3.client.ui.gwt">
-	<ui:style>
-	.important {
-		font-weight: bold;
-	}
-	
-	.output-panel {
-		height: 250px;
-		margin-top: 20px;
-		overflow: scroll;
-		font-family: monospace;
-	}
-	</ui:style>
-	<b:Container fluid="true">
-		<b:Row>
-			<gwt:FormPanel ui:field="commandForm">
-				<b:FieldSet>
-					<b:FormGroup>
-						<b:FormLabel for="formExecute">Execute</b:FormLabel>
-						<b:TextBox b:id="formExecute" ui:field="formExecute" />
-					</b:FormGroup>
-
-					<b:FormGroup>
-						<b:FormLabel for="formPassword">Password</b:FormLabel>
-						<b:Input type="PASSWORD" b:id="formPassword" ui:field="formPassword"/>
-					</b:FormGroup>
-					
-					<b:FormGroup>
-						<b:FormLabel>File</b:FormLabel>						
-						<g:FileUpload ui:field="docPath"></g:FileUpload>
-					</b:FormGroup>
-
-					<b:ButtonGroup pull="RIGHT">
-					<b:Button ui:field="reset">Reset</b:Button>
-					<b:Button ui:field="execute">Execute</b:Button>
-					</b:ButtonGroup>
-					<g:Hidden ui:field="xsrfTokenField"></g:Hidden>
-				</b:FieldSet>
-			</gwt:FormPanel>			
-			<b:Panel addStyleNames="{style.output-panel}">
-				<b:PanelBody ui:field="resultPanel">
-				</b:PanelBody>
-			</b:Panel>
-
-		</b:Row>
-	</b:Container>
-=======
     xmlns:b="urn:import:org.gwtbootstrap3.client.ui" xmlns:b.html="urn:import:org.gwtbootstrap3.client.ui.html"
     xmlns:g="urn:import:com.google.gwt.user.client.ui" xmlns:gwt="urn:import:org.gwtbootstrap3.client.ui.gwt">
     <ui:style>
@@ -113,5 +64,4 @@
 
         </b:Row>
     </b:Container>
->>>>>>> e3f74823
 </ui:UiBinder> 