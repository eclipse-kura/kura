/*******************************************************************************
 * Copyright (c) 2011, 2016 Eurotech and/or its affiliates and others
 *
 * All rights reserved. This program and the accompanying materials
 * are made available under the terms of the Eclipse Public License v1.0
 * which accompanies this distribution, and is available at
 * http://www.eclipse.org/legal/epl-v10.html
 *
 * Contributors:
 *     Eurotech
 *     Red Hat Inc
 *******************************************************************************/
package org.eclipse.kura.web.client.ui;

import java.util.Date;
import java.util.List;
import java.util.logging.Level;
import java.util.logging.Logger;

import org.eclipse.kura.web.client.messages.Messages;
<<<<<<< HEAD
import org.eclipse.kura.web.client.ui.resources.Resources;
=======
import org.eclipse.kura.web.client.ui.CloudServices.CloudServicesUi;
>>>>>>> e3f74823
import org.eclipse.kura.web.client.ui.Device.DevicePanelUi;
import org.eclipse.kura.web.client.ui.Firewall.FirewallPanelUi;
import org.eclipse.kura.web.client.ui.Network.NetworkPanelUi;
import org.eclipse.kura.web.client.ui.Packages.PackagesPanelUi;
import org.eclipse.kura.web.client.ui.Settings.SettingsPanelUi;
import org.eclipse.kura.web.client.ui.Status.StatusPanelUi;
import org.eclipse.kura.web.client.util.FailureHandler;
import org.eclipse.kura.web.shared.model.GwtConfigComponent;
import org.eclipse.kura.web.shared.model.GwtSession;
import org.eclipse.kura.web.shared.model.GwtXSRFToken;
import org.eclipse.kura.web.shared.service.GwtComponentService;
import org.eclipse.kura.web.shared.service.GwtComponentServiceAsync;
import org.eclipse.kura.web.shared.service.GwtPackageService;
import org.eclipse.kura.web.shared.service.GwtPackageServiceAsync;
import org.eclipse.kura.web.shared.service.GwtSecurityTokenService;
import org.eclipse.kura.web.shared.service.GwtSecurityTokenServiceAsync;
import org.gwtbootstrap3.client.shared.event.ModalHideEvent;
import org.gwtbootstrap3.client.shared.event.ModalHideHandler;
import org.gwtbootstrap3.client.ui.AnchorListItem;
import org.gwtbootstrap3.client.ui.Button;
import org.gwtbootstrap3.client.ui.Heading;
import org.gwtbootstrap3.client.ui.Icon;
import org.gwtbootstrap3.client.ui.Modal;
import org.gwtbootstrap3.client.ui.ModalBody;
import org.gwtbootstrap3.client.ui.ModalFooter;
import org.gwtbootstrap3.client.ui.ModalHeader;
import org.gwtbootstrap3.client.ui.NavPills;
import org.gwtbootstrap3.client.ui.Panel;
import org.gwtbootstrap3.client.ui.PanelBody;
<<<<<<< HEAD
import org.gwtbootstrap3.client.ui.PanelHeader;
=======
>>>>>>> e3f74823
import org.gwtbootstrap3.client.ui.TabListItem;
import org.gwtbootstrap3.client.ui.constants.IconSize;
import org.gwtbootstrap3.client.ui.constants.IconType;
import org.gwtbootstrap3.client.ui.html.Span;

import com.google.gwt.core.client.GWT;
import com.google.gwt.event.dom.client.ClickEvent;
import com.google.gwt.event.dom.client.ClickHandler;
import com.google.gwt.http.client.Request;
import com.google.gwt.http.client.RequestBuilder;
import com.google.gwt.http.client.RequestCallback;
import com.google.gwt.http.client.RequestException;
import com.google.gwt.http.client.Response;
import com.google.gwt.http.client.URL;
import com.google.gwt.logging.client.HasWidgetsLogHandler;
import com.google.gwt.uibinder.client.UiBinder;
import com.google.gwt.uibinder.client.UiField;
import com.google.gwt.user.client.Timer;
import com.google.gwt.user.client.rpc.AsyncCallback;
import com.google.gwt.user.client.ui.Composite;
import com.google.gwt.user.client.ui.Image;
import com.google.gwt.user.client.ui.Label;
import com.google.gwt.user.client.ui.PopupPanel;
import com.google.gwt.user.client.ui.ScrollPanel;
import com.google.gwt.user.client.ui.VerticalPanel;
import com.google.gwt.user.client.ui.Widget;

public class EntryClassUi extends Composite {

<<<<<<< HEAD
	interface EntryClassUIUiBinder extends UiBinder<Widget, EntryClassUi> {
	}

	private static EntryClassUIUiBinder uiBinder = GWT.create(EntryClassUIUiBinder.class);
	private static final Messages MSGS = GWT.create(Messages.class);
	private static final Logger logger = Logger.getLogger(EntryClassUi.class.getSimpleName());
	private static Logger errorLogger = Logger.getLogger("ErrorLogger");

	private final StatusPanelUi statusBinder     = GWT.create(StatusPanelUi.class);
	private final DevicePanelUi deviceBinder     = GWT.create(DevicePanelUi.class);
	private final PackagesPanelUi packagesBinder = GWT.create(PackagesPanelUi.class);
	private final SettingsPanelUi settingsBinder = GWT.create(SettingsPanelUi.class);
	private final FirewallPanelUi firewallBinder = GWT.create(FirewallPanelUi.class);
	private final NetworkPanelUi networkBinder   = GWT.create(NetworkPanelUi.class);
	//private final WiresPanelUi   wiresBinder     = GWT.create(WiresPanelUi.class);

	private final GwtPackageServiceAsync gwtPackageService = GWT.create(GwtPackageService.class);
	private final GwtComponentServiceAsync gwtComponentService = GWT.create(GwtComponentService.class);
	private final GwtSecurityTokenServiceAsync gwtXSRFService = GWT.create(GwtSecurityTokenService.class);

	public GwtConfigComponent selected = null;

	static PopupPanel m_waitModal;
	GwtSession currentSession;
	AnchorListItem service;
	GwtConfigComponent addedItem;
	EntryClassUi ui;
	Modal modal;
	ServicesUi servicesUi;

	private boolean servicesDirty;
	private boolean networkDirty;
	private boolean firewallDirty;
	private boolean settingsDirty;


	@UiField
	Panel header;
	@UiField
	Label footerLeft, footerCenter, footerRight;
	@UiField
	Panel contentPanel;
	@UiField
	PanelHeader contentPanelHeader;
	@UiField
	PanelBody contentPanelBody;
	@UiField
	TabListItem status;
	@UiField
	AnchorListItem device, network, firewall, packages, settings;
	@UiField
	ScrollPanel servicesPanel;
	@UiField
	NavPills servicesMenu;
	@UiField
	VerticalPanel errorLogArea;
	@UiField
	Modal errorPopup;


	public EntryClassUi() {
		logger.log(Level.FINER, "Initiating UiBinder");
		ui = this;
		initWidget(uiBinder.createAndBindUi(this));

		// TODO : standardize the URL?
		//		header.setUrl("eclipse/kura/icons/kura_logo_small.png");
		header.setStyleName("headerLogo");
		Date now = new Date();
		@SuppressWarnings("deprecation")
		int year = now.getYear() + 1900;
		footerLeft.setText(MSGS.copyright(String.valueOf(year)));
		footerLeft.setStyleName("copyright");
		contentPanel.setVisible(false);

		// Set client side logging
		errorLogger.addHandler(new HasWidgetsLogHandler(errorLogArea));
		errorPopup.addHideHandler(new ModalHideHandler() {
			@Override
			public void onHide(ModalHideEvent evt) {
				errorLogArea.clear();
			}
		});
		
		//
		dragDropInit(this);
		
		FailureHandler.setPopup(errorPopup);
	}

	public void setSession(GwtSession GwtSession) {
		currentSession = GwtSession;
	}

	public void setFooter(GwtSession GwtSession) {

		footerRight.setText(GwtSession.getKuraVersion());

		if (GwtSession.isDevelopMode()) {
			footerCenter.setText(MSGS.developmentMode());
		}

	}

	public void initSystemPanel(GwtSession GwtSession, boolean connectionStatus) {
		final EntryClassUi m_instanceReference= this;
		if (!GwtSession.isNetAdminAvailable()) {
			network.setVisible(false);
			firewall.setVisible(false);
		}

		// Status Panel
		updateConnectionStatusImage(connectionStatus);
		status.addClickHandler(new ClickHandler() {
			@Override
			public void onClick(ClickEvent event) {
				Button b = new Button(MSGS.yesButton(), new ClickHandler() {
					@Override
					public void onClick(ClickEvent event) {
						if (modal != null) {
							modal.hide();
						}
						contentPanel.setVisible(true);
						contentPanelHeader.setText("Status");
						contentPanelBody.clear();
						contentPanelBody.add(statusBinder);
						statusBinder.setSession(currentSession);
						statusBinder.setParent(m_instanceReference);
						statusBinder.loadStatusData();
					}
				});

				renderDirtyConfigModal(b);
			}
		});

		// Device Panel
		device.addClickHandler(new ClickHandler() {

			@Override
			public void onClick(ClickEvent event) {
				Button b = new Button(MSGS.yesButton(), new ClickHandler() {
					@Override
					public void onClick(ClickEvent event) {
						forceTabsCleaning();
						if (modal != null ) {
							modal.hide();
						}
						contentPanel.setVisible(true);
						contentPanelHeader.setText(MSGS.device());
						contentPanelBody.clear();
						contentPanelBody.add(deviceBinder);
						deviceBinder.setSession(currentSession);
						deviceBinder.initDevicePanel();
					}
				});
				renderDirtyConfigModal(b);
			}
		});

		// Network Panel
		if (network.isVisible()) {
			network.addClickHandler(new ClickHandler() {
				@Override
				public void onClick(ClickEvent event) {
					Button b = new Button(MSGS.yesButton(), new ClickHandler() {
						@Override
						public void onClick(ClickEvent event) {
							forceTabsCleaning();
							if (modal != null ) {
								modal.hide();
							}
							contentPanel.setVisible(true);
							contentPanelHeader.setText(MSGS.network());
							contentPanelBody.clear();
							contentPanelBody.add(networkBinder);
							networkBinder.setSession(currentSession);
							networkBinder.initNetworkPanel();
						}
					});
					renderDirtyConfigModal(b);
				}
			});
		}

		// Firewall Panel
		if (firewall.isVisible()) {
			firewall.addClickHandler(new ClickHandler() {
				@Override
				public void onClick(ClickEvent event) {
					Button b = new Button(MSGS.yesButton(),	new ClickHandler() {
						@Override
						public void onClick(ClickEvent event) {
							forceTabsCleaning();
							if (modal != null ) {
								modal.hide();
							}
							contentPanel.setVisible(true);
							contentPanelHeader.setText(MSGS.firewall());
							contentPanelBody.clear();
							contentPanelBody.add(firewallBinder);
							firewallBinder.initFirewallPanel();
						}
					});
					renderDirtyConfigModal(b);
				}
			});
		}

		// Packages Panel
		packages.addClickHandler(new ClickHandler() {
			@Override
			public void onClick(ClickEvent event) {
				Button b = new Button(MSGS.yesButton(), new ClickHandler() {
					@Override
					public void onClick(ClickEvent event) {
						forceTabsCleaning();
						if (modal != null ) {
							modal.hide();
						}
						contentPanel.setVisible(true);
						contentPanelHeader.setText(MSGS.packages());
						contentPanelBody.clear();
						contentPanelBody.add(packagesBinder);
						packagesBinder.setSession(currentSession);
						packagesBinder.setMainUi(ui);
						packagesBinder.refresh();
					}
				});
				renderDirtyConfigModal(b);
			}
		});

		// Settings Panel
		settings.addClickHandler(new ClickHandler() {
			@Override
			public void onClick(ClickEvent event) {
				Button b = new Button(MSGS.yesButton(), new ClickHandler() {
					@Override
					public void onClick(ClickEvent event) {
						forceTabsCleaning();
						if (modal != null ) {
							modal.hide();
						}
						contentPanel.setVisible(true);
						contentPanelHeader.setText(MSGS.settings());
						contentPanelBody.clear();
						contentPanelBody.add(settingsBinder);
						settingsBinder.setSession(currentSession);
						settingsBinder.load();
					}
				});
				renderDirtyConfigModal(b);
			}
		});
	}

	public void initServicesTree() {
		// (Re)Fetch Available Services
		gwtXSRFService.generateSecurityToken(new AsyncCallback<GwtXSRFToken> () {

			@Override
			public void onFailure(Throwable ex) {
				FailureHandler.handle(ex, EntryClassUi.class.getName());
			}

			@Override
			public void onSuccess(GwtXSRFToken token) {
				gwtComponentService.findComponentConfigurations(token, new AsyncCallback<List<GwtConfigComponent>>() {
					@Override
					public void onFailure(Throwable ex) {
						logger.log(Level.SEVERE, ex.getMessage(), ex);
						FailureHandler.handle(ex, EntryClassUi.class.getName());
					}

					@Override
					public void onSuccess(List<GwtConfigComponent> result) {
						servicesMenu.clear();
						for (GwtConfigComponent pair : result) {
							servicesMenu.add(new ServicesAnchorListItem(pair, ui));
						}
					}
				});
			}
		});

	}

	public void render(GwtConfigComponent item) {
		// Do everything Content Panel related in ServicesUi
		contentPanelBody.clear();
		servicesUi = new ServicesUi(item, this);
		contentPanel.setVisible(true);
		if (item != null) {
			contentPanelHeader.setText(item.getComponentName());
		}
		contentPanelBody.add(servicesUi);
	}

	public void updateConnectionStatusImage(boolean isConnected) {

		Image img;
		String statusMessage;


		if (isConnected) {
			img= new Image(Resources.INSTANCE.greenPlug32().getSafeUri());
			statusMessage= MSGS.connectionStatusConnected();
		} else {
			img= new Image(Resources.INSTANCE.redPlug32().getSafeUri());
			statusMessage= MSGS.connectionStatusDisconnected();
		}

		StringBuilder imageSB= new StringBuilder();
		imageSB.append("<image src=\"");
		imageSB.append(img.getUrl());
		imageSB.append("\" ");
		imageSB.append("width=\"23\" height=\"23\" style=\"vertical-align: middle; float: right;\" title=\"");
		imageSB.append(statusMessage);
		imageSB.append("\"/>");

		String baseStatusHTML= status.getHTML().split("<im")[0];
		StringBuilder statusHTML= new StringBuilder(baseStatusHTML);
		statusHTML.append(imageSB.toString());
		status.setHTML(statusHTML.toString());
	}


	// create the prompt for dirty configuration before switching to another tab
	private void renderDirtyConfigModal(Button b) {
		if (servicesUi != null) {
			servicesDirty= servicesUi.isDirty();
		}

		if (network.isVisible()) {
			networkDirty= networkBinder.isDirty();
		} else {
			networkDirty= false;
		}

		if (firewall.isVisible()) {
			firewallDirty= firewallBinder.isDirty();
		} else {
			firewallDirty= false;
		}

		if (settings.isVisible()) {
			settingsDirty= settingsBinder.isDirty(); 
		}

		if (	(servicesUi!=null && servicesUi.isDirty()) || 
				networkDirty  || 
				firewallDirty || 
				settingsDirty ) {
			modal = new Modal();

			ModalHeader header = new ModalHeader();
			header.setTitle(MSGS.warning());
			modal.add(header);

			ModalBody body = new ModalBody();
			body.add(new Span(MSGS.deviceConfigDirty()));
			modal.add(body);

			ModalFooter footer = new ModalFooter();
			footer.add(b);
			footer.add(new Button(MSGS.noButton(), new ClickHandler() {
				@Override
				public void onClick(ClickEvent event) {
					modal.hide();
				}
			}));
			modal.add(footer);
			modal.show();

		} else {
			b.click();
		}

	}

	public boolean isNetworkDirty(){
		if (network.isVisible()) {
			return networkBinder.isDirty();
		} else {
			return false;
		}
	}

	public boolean isFirewallDirty(){
		if (firewall.isVisible()) {
			return firewallBinder.isDirty();
		} else {
			return false;
		}
	}

	public boolean isSettingsDirty(){
		if (settings.isVisible()) {
			return settingsBinder.isDirty();
		} else {
			return false;
		}
	}

	public void setDirty(boolean b) {
		if (servicesUi != null){
			servicesUi.setDirty(false);
		}
		if (network.isVisible()) {
			networkBinder.setDirty(false);
		}
		if (firewall.isVisible()) {
			firewallBinder.setDirty(false);
		}
		if (settings.isVisible()) {
			settingsBinder.setDirty(false);
		}
	}

	public static void showWaitModal() {
		m_waitModal = new PopupPanel(false, true);
		Icon icon = new Icon();
		icon.setType(IconType.COG);
		icon.setSize(IconSize.TIMES4);
		icon.setSpin(true);
		m_waitModal.setWidget(icon);
		m_waitModal.setGlassEnabled(true);
		m_waitModal.center();
		m_waitModal.show();
	}

	public static void hideWaitModal() {
		if (m_waitModal != null) {
			m_waitModal.hide();
		}
	}

	private void forceTabsCleaning() {
		if (servicesUi != null){
			servicesUi.setDirty(false);
		}
		if (network.isVisible()) {
			networkBinder.setDirty(false);
		}
		if (firewall.isVisible()) {
			firewallBinder.setDirty(false);
		}
		if (settings.isVisible()) {
			settingsBinder.setDirty(false);
		}
	}
	
	private void eclipseMarketplaceInstall(String url) {
		
		// Construct the REST URL for Eclipse Marketplace
		String appId = url.split("=")[1];
		final String empApi = "http://marketplace.eclipse.org/node/" + appId + "/api/p";
		
		// Generate security token
		EntryClassUi.showWaitModal();
		gwtXSRFService.generateSecurityToken(new AsyncCallback<GwtXSRFToken> () {

			@Override
			public void onFailure(Throwable ex) {
				EntryClassUi.hideWaitModal();
				FailureHandler.handle(ex, EntryClassUi.class.getName());
			}

			@Override
			public void onSuccess(GwtXSRFToken token) {
				// Retrieve the URL of the DP via the Eclipse Marketplace API
				gwtPackageService.getMarketplaceUri(token, empApi, new AsyncCallback<String>() {

					@Override
					public void onFailure(Throwable ex) {
						EntryClassUi.hideWaitModal();
						logger.log(Level.SEVERE, ex.getMessage(), ex);
						FailureHandler.handle(ex, EntryClassUi.class.getName());
					}

					@Override
					public void onSuccess(String result) {
						installMarketplaceDp(result);
						Timer timer = new Timer() {
				            @Override
				            public void run() {
				                initServicesTree();
		                        EntryClassUi.hideWaitModal();
				            }
				        };
				        timer.schedule(2000);
					}
				});
				
			}
		});
	}
	
	private void installMarketplaceDp(final String uri) {
		String url = "/" + GWT.getModuleName()	+ "/file/deploy/url";
		final RequestBuilder builder = new RequestBuilder(RequestBuilder.POST, URL.encode(url));
		
		gwtXSRFService.generateSecurityToken(new AsyncCallback<GwtXSRFToken> () {

			@Override
			public void onFailure(Throwable ex) {
				EntryClassUi.hideWaitModal();
				FailureHandler.handle(ex, EntryClassUi.class.getName());
			}

			@Override
			public void onSuccess(GwtXSRFToken token) {
				StringBuilder sb = new StringBuilder();
				sb.append("xsrfToken=" + token.getToken());
				sb.append("&packageUrl=" + uri);
				
				builder.setHeader("Content-type", "application/x-www-form-urlencoded");
				try {
					builder.sendRequest(sb.toString(), new RequestCallback() {

						@Override
						public void onResponseReceived(Request request, Response response) {
							logger.info(response.getText());
						}

						@Override
						public void onError(Request request, Throwable ex) {
							logger.log(Level.SEVERE, ex.getMessage(), ex);
							FailureHandler.handle(ex, EntryClassUi.class.getName());
						}
						
					});
				} catch (RequestException e) {
					logger.log(Level.SEVERE, e.getMessage(), e);
					FailureHandler.handle(e, EntryClassUi.class.getName());
				}
			}
		});
	}
	
	public static native void dragDropInit(EntryClassUi ecu) /*-{
		$wnd.$("html").on("dragover", function(event) {
		    event.preventDefault();  
		    event.stopPropagation();
		});
		
		$wnd.$("html").on("dragleave", function(event) {
		    event.preventDefault();  
		    event.stopPropagation();
		});
		
		$wnd.$("html").on("drop", function(event) {
		    event.preventDefault();  
		    event.stopPropagation();
		    console.log(event.originalEvent.dataTransfer.getData("text"));
		    if (confirm("Install file?") == true) {
		    	ecu.@org.eclipse.kura.web.client.ui.EntryClassUi::eclipseMarketplaceInstall(Ljava/lang/String;)(event.originalEvent.dataTransfer.getData("text"));
		    }
		});
	}-*/;
=======
    interface EntryClassUIUiBinder extends UiBinder<Widget, EntryClassUi> {
    }

    private static EntryClassUIUiBinder uiBinder = GWT.create(EntryClassUIUiBinder.class);
    private static final Messages MSGS = GWT.create(Messages.class);
    private static final Logger logger = Logger.getLogger(EntryClassUi.class.getSimpleName());
    private static Logger errorLogger = Logger.getLogger("ErrorLogger");

    private final StatusPanelUi statusBinder = GWT.create(StatusPanelUi.class);
    private final DevicePanelUi deviceBinder = GWT.create(DevicePanelUi.class);
    private final PackagesPanelUi packagesBinder = GWT.create(PackagesPanelUi.class);
    private final SettingsPanelUi settingsBinder = GWT.create(SettingsPanelUi.class);
    private final FirewallPanelUi firewallBinder = GWT.create(FirewallPanelUi.class);
    private final NetworkPanelUi networkBinder = GWT.create(NetworkPanelUi.class);
    private final CloudServicesUi cloudServicesBinder = GWT.create(CloudServicesUi.class);

    private final GwtPackageServiceAsync gwtPackageService = GWT.create(GwtPackageService.class);
    private final GwtComponentServiceAsync gwtComponentService = GWT.create(GwtComponentService.class);
    private final GwtSecurityTokenServiceAsync gwtXSRFService = GWT.create(GwtSecurityTokenService.class);

    public GwtConfigComponent selected = null;

    static PopupPanel m_waitModal;
    GwtSession currentSession;
    AnchorListItem service;
    GwtConfigComponent addedItem;
    EntryClassUi ui;
    Modal modal;
    ServicesUi servicesUi;

    private boolean servicesDirty;
    private boolean networkDirty;
    private boolean firewallDirty;
    private boolean settingsDirty;
    private boolean cloudServicesDirty;

    @UiField
    Panel header;
    @UiField
    Label footerLeft, footerCenter, footerRight;
    @UiField
    Panel contentPanel;
    @UiField
    Heading contentPanelHeader;
    @UiField
    PanelBody contentPanelBody;
    @UiField
    TabListItem status;
    @UiField
    AnchorListItem device;
    @UiField
    AnchorListItem network;
    @UiField
    AnchorListItem firewall;
    @UiField
    AnchorListItem packages;
    @UiField
    AnchorListItem settings;
    @UiField
    AnchorListItem cloudServices;
    @UiField
    ScrollPanel servicesPanel;
    @UiField
    NavPills servicesMenu;
    @UiField
    VerticalPanel errorLogArea;
    @UiField
    Modal errorPopup;

    public EntryClassUi() {
        logger.log(Level.FINER, "Initiating UiBinder");
        this.ui = this;
        initWidget(uiBinder.createAndBindUi(this));

        // TODO : standardize the URL?
        // header.setUrl("eclipse/kura/icons/kura_logo_small.png");
        this.header.setStyleName("headerLogo");
        Date now = new Date();
        @SuppressWarnings("deprecation")
        int year = now.getYear() + 1900;
        this.footerLeft.setText(MSGS.copyright(String.valueOf(year)));
        this.footerLeft.setStyleName("copyright");
        this.contentPanel.setVisible(false);

        // Set client side logging
        errorLogger.addHandler(new HasWidgetsLogHandler(this.errorLogArea));
        this.errorPopup.addHideHandler(new ModalHideHandler() {

            @Override
            public void onHide(ModalHideEvent evt) {
                EntryClassUi.this.errorLogArea.clear();
            }
        });

        //
        dragDropInit(this);

        FailureHandler.setPopup(this.errorPopup);
    }

    public void setSession(GwtSession GwtSession) {
        this.currentSession = GwtSession;
    }

    public void setFooter(GwtSession GwtSession) {

        this.footerRight.setText(GwtSession.getKuraVersion());

        if (GwtSession.isDevelopMode()) {
            this.footerCenter.setText(MSGS.developmentMode());
        }

    }

    public void initSystemPanel(GwtSession GwtSession, boolean connectionStatus) {
        final EntryClassUi m_instanceReference = this;
        if (!GwtSession.isNetAdminAvailable()) {
            this.network.setVisible(false);
            this.firewall.setVisible(false);
        }

        // Status Panel
        updateConnectionStatusImage(connectionStatus);
        this.status.addClickHandler(new ClickHandler() {

            @Override
            public void onClick(ClickEvent event) {
                Button b = new Button(MSGS.yesButton(), new ClickHandler() {

                    @Override
                    public void onClick(ClickEvent event) {
                        if (EntryClassUi.this.modal != null) {
                            EntryClassUi.this.modal.hide();
                        }
                        EntryClassUi.this.contentPanel.setVisible(true);
                        EntryClassUi.this.contentPanelHeader.setText("Status");
                        EntryClassUi.this.contentPanelBody.clear();
                        EntryClassUi.this.contentPanelBody.add(EntryClassUi.this.statusBinder);
                        EntryClassUi.this.statusBinder.setSession(EntryClassUi.this.currentSession);
                        EntryClassUi.this.statusBinder.setParent(m_instanceReference);
                        EntryClassUi.this.statusBinder.loadStatusData();
                    }
                });

                renderDirtyConfigModal(b);
            }
        });

        // Device Panel
        this.device.addClickHandler(new ClickHandler() {

            @Override
            public void onClick(ClickEvent event) {
                Button b = new Button(MSGS.yesButton(), new ClickHandler() {

                    @Override
                    public void onClick(ClickEvent event) {
                        forceTabsCleaning();
                        if (EntryClassUi.this.modal != null) {
                            EntryClassUi.this.modal.hide();
                        }
                        EntryClassUi.this.contentPanel.setVisible(true);
                        EntryClassUi.this.contentPanelHeader.setText(MSGS.device());
                        EntryClassUi.this.contentPanelBody.clear();
                        EntryClassUi.this.contentPanelBody.add(EntryClassUi.this.deviceBinder);
                        EntryClassUi.this.deviceBinder.setSession(EntryClassUi.this.currentSession);
                        EntryClassUi.this.deviceBinder.initDevicePanel();
                    }
                });
                renderDirtyConfigModal(b);
            }
        });

        // Network Panel
        if (this.network.isVisible()) {
            this.network.addClickHandler(new ClickHandler() {

                @Override
                public void onClick(ClickEvent event) {
                    Button b = new Button(MSGS.yesButton(), new ClickHandler() {

                        @Override
                        public void onClick(ClickEvent event) {
                            forceTabsCleaning();
                            if (EntryClassUi.this.modal != null) {
                                EntryClassUi.this.modal.hide();
                            }
                            EntryClassUi.this.contentPanel.setVisible(true);
                            EntryClassUi.this.contentPanelHeader.setText(MSGS.network());
                            EntryClassUi.this.contentPanelBody.clear();
                            EntryClassUi.this.contentPanelBody.add(EntryClassUi.this.networkBinder);
                            EntryClassUi.this.networkBinder.setSession(EntryClassUi.this.currentSession);
                            EntryClassUi.this.networkBinder.initNetworkPanel();
                        }
                    });
                    renderDirtyConfigModal(b);
                }
            });
        }

        // Firewall Panel
        if (this.firewall.isVisible()) {
            this.firewall.addClickHandler(new ClickHandler() {

                @Override
                public void onClick(ClickEvent event) {
                    Button b = new Button(MSGS.yesButton(), new ClickHandler() {

                        @Override
                        public void onClick(ClickEvent event) {
                            forceTabsCleaning();
                            if (EntryClassUi.this.modal != null) {
                                EntryClassUi.this.modal.hide();
                            }
                            EntryClassUi.this.contentPanel.setVisible(true);
                            EntryClassUi.this.contentPanelHeader.setText(MSGS.firewall());
                            EntryClassUi.this.contentPanelBody.clear();
                            EntryClassUi.this.contentPanelBody.add(EntryClassUi.this.firewallBinder);
                            EntryClassUi.this.firewallBinder.initFirewallPanel();
                        }
                    });
                    renderDirtyConfigModal(b);
                }
            });
        }

        // Packages Panel
        this.packages.addClickHandler(new ClickHandler() {

            @Override
            public void onClick(ClickEvent event) {
                Button b = new Button(MSGS.yesButton(), new ClickHandler() {

                    @Override
                    public void onClick(ClickEvent event) {
                        forceTabsCleaning();
                        if (EntryClassUi.this.modal != null) {
                            EntryClassUi.this.modal.hide();
                        }
                        EntryClassUi.this.contentPanel.setVisible(true);
                        EntryClassUi.this.contentPanelHeader.setText(MSGS.packages());
                        EntryClassUi.this.contentPanelBody.clear();
                        EntryClassUi.this.contentPanelBody.add(EntryClassUi.this.packagesBinder);
                        EntryClassUi.this.packagesBinder.setSession(EntryClassUi.this.currentSession);
                        EntryClassUi.this.packagesBinder.setMainUi(EntryClassUi.this.ui);
                        EntryClassUi.this.packagesBinder.refresh();
                    }
                });
                renderDirtyConfigModal(b);
            }
        });

        // Settings Panel
        this.settings.addClickHandler(new ClickHandler() {

            @Override
            public void onClick(ClickEvent event) {
                Button b = new Button(MSGS.yesButton(), new ClickHandler() {

                    @Override
                    public void onClick(ClickEvent event) {
                        forceTabsCleaning();
                        if (EntryClassUi.this.modal != null) {
                            EntryClassUi.this.modal.hide();
                        }
                        EntryClassUi.this.contentPanel.setVisible(true);
                        EntryClassUi.this.contentPanelHeader.setText(MSGS.settings());
                        EntryClassUi.this.contentPanelBody.clear();
                        EntryClassUi.this.contentPanelBody.add(EntryClassUi.this.settingsBinder);
                        EntryClassUi.this.settingsBinder.setSession(EntryClassUi.this.currentSession);
                        EntryClassUi.this.settingsBinder.load();
                    }
                });
                renderDirtyConfigModal(b);
            }
        });

        // Cloud services Panel
        this.cloudServices.addClickHandler(new ClickHandler() {

            @Override
            public void onClick(ClickEvent event) {
                Button b = new Button(MSGS.yesButton(), new ClickHandler() {

                    @Override
                    public void onClick(ClickEvent event) {
                        forceTabsCleaning();
                        if (EntryClassUi.this.modal != null) {
                            EntryClassUi.this.modal.hide();
                        }
                        EntryClassUi.this.contentPanel.setVisible(true);
                        EntryClassUi.this.contentPanelHeader.setText(MSGS.cloudServices());
                        EntryClassUi.this.contentPanelBody.clear();
                        EntryClassUi.this.contentPanelBody.add(EntryClassUi.this.cloudServicesBinder);
                        EntryClassUi.this.cloudServicesBinder.refresh();
                    }
                });
                renderDirtyConfigModal(b);
            }
        });
    }

    public void initServicesTree() {
        // (Re)Fetch Available Services
        this.gwtXSRFService.generateSecurityToken(new AsyncCallback<GwtXSRFToken>() {

            @Override
            public void onFailure(Throwable ex) {
                FailureHandler.handle(ex, EntryClassUi.class.getName());
            }

            @Override
            public void onSuccess(GwtXSRFToken token) {
                EntryClassUi.this.gwtComponentService.findServicesConfigurations(token,
                        new AsyncCallback<List<GwtConfigComponent>>() {

                    @Override
                    public void onFailure(Throwable ex) {
                        logger.log(Level.SEVERE, ex.getMessage(), ex);
                        FailureHandler.handle(ex, EntryClassUi.class.getName());
                    }

                    @Override
                    public void onSuccess(List<GwtConfigComponent> result) {
                        EntryClassUi.this.servicesMenu.clear();
                        for (GwtConfigComponent pair : result) {
                            EntryClassUi.this.servicesMenu.add(new ServicesAnchorListItem(pair, EntryClassUi.this.ui));
                        }
                    }
                });
            }
        });

    }

    public void render(GwtConfigComponent item) {
        // Do everything Content Panel related in ServicesUi
        this.contentPanelBody.clear();
        this.servicesUi = new ServicesUi(item, this);
        this.contentPanel.setVisible(true);
        if (item != null) {
            this.contentPanelHeader.setText(item.getComponentName());
        }
        this.contentPanelBody.add(this.servicesUi);
    }

    public void updateConnectionStatusImage(boolean isConnected) {
        String imgColor;
        String statusMessage;

        if (isConnected) {
            imgColor = "background-color: #007f00";
            statusMessage = MSGS.connectionStatusConnected();
        } else {
            imgColor = "background-color: #eb3d00";
            statusMessage = MSGS.connectionStatusDisconnected();
        }

        StringBuilder imageSB = new StringBuilder();
        imageSB.append("<i class=\"fa fa-plug fa-fw\" ");
        imageSB.append(
                "style=\"float: right; width: 23px; height: 23px; line-height: 23px; color: white; border-radius: 23px; ");
        imageSB.append(imgColor + "\"");
        imageSB.append("\" title=\"");
        imageSB.append(statusMessage);
        imageSB.append("\"/>");

        String html = this.status.getHTML();
        String baseStatusHTML = html.substring(0, html.indexOf("Status") + "Status".length());
        StringBuilder statusHTML = new StringBuilder(baseStatusHTML);
        statusHTML.append(imageSB.toString());
        this.status.setHTML(statusHTML.toString());
    }

    // create the prompt for dirty configuration before switching to another tab
    private void renderDirtyConfigModal(Button b) {
        if (this.servicesUi != null) {
            this.servicesDirty = this.servicesUi.isDirty();
        }

        if (this.network.isVisible()) {
            this.networkDirty = this.networkBinder.isDirty();
        } else {
            this.networkDirty = false;
        }

        if (this.firewall.isVisible()) {
            this.firewallDirty = this.firewallBinder.isDirty();
        } else {
            this.firewallDirty = false;
        }

        if (this.settings.isVisible()) {
            this.settingsDirty = this.settingsBinder.isDirty();
        }

        if (this.cloudServices.isVisible()) {
            this.cloudServicesDirty = this.cloudServicesBinder.isDirty();
        }

        if (this.servicesUi != null && this.servicesUi.isDirty() || this.networkDirty || this.firewallDirty
                || this.settingsDirty || this.cloudServicesDirty) {
            this.modal = new Modal();

            ModalHeader header = new ModalHeader();
            header.setTitle(MSGS.warning());
            this.modal.add(header);

            ModalBody body = new ModalBody();
            body.add(new Span(MSGS.deviceConfigDirty()));
            this.modal.add(body);

            ModalFooter footer = new ModalFooter();
            footer.add(b);
            footer.add(new Button(MSGS.noButton(), new ClickHandler() {

                @Override
                public void onClick(ClickEvent event) {
                    EntryClassUi.this.modal.hide();
                }
            }));
            this.modal.add(footer);
            this.modal.show();

        } else {
            b.click();
        }

    }

    public boolean isNetworkDirty() {
        if (this.network.isVisible()) {
            return this.networkBinder.isDirty();
        } else {
            return false;
        }
    }

    public boolean isFirewallDirty() {
        if (this.firewall.isVisible()) {
            return this.firewallBinder.isDirty();
        } else {
            return false;
        }
    }

    public boolean isSettingsDirty() {
        if (this.settings.isVisible()) {
            return this.settingsBinder.isDirty();
        } else {
            return false;
        }
    }

    public void setDirty(boolean b) {
        if (this.servicesUi != null) {
            this.servicesUi.setDirty(false);
        }
        if (this.network.isVisible()) {
            this.networkBinder.setDirty(false);
        }
        if (this.firewall.isVisible()) {
            this.firewallBinder.setDirty(false);
        }
        if (this.settings.isVisible()) {
            this.settingsBinder.setDirty(false);
        }
    }

    public static void showWaitModal() {
        m_waitModal = new PopupPanel(false, true);
        Icon icon = new Icon();
        icon.setType(IconType.COG);
        icon.setSize(IconSize.TIMES4);
        icon.setSpin(true);
        m_waitModal.setWidget(icon);
        m_waitModal.setGlassEnabled(true);
        m_waitModal.center();
        m_waitModal.show();
    }

    public static void hideWaitModal() {
        if (m_waitModal != null) {
            m_waitModal.hide();
        }
    }

    private void forceTabsCleaning() {
        if (this.servicesUi != null) {
            this.servicesUi.setDirty(false);
        }
        if (this.network.isVisible()) {
            this.networkBinder.setDirty(false);
        }
        if (this.firewall.isVisible()) {
            this.firewallBinder.setDirty(false);
        }
        if (this.settings.isVisible()) {
            this.settingsBinder.setDirty(false);
        }
        if (this.cloudServices.isVisible()) {
            this.cloudServicesBinder.setDirty(false);
        }
    }

    private void eclipseMarketplaceInstall(String url) {

        // Construct the REST URL for Eclipse Marketplace
        String appId = url.split("=")[1];
        final String empApi = "http://marketplace.eclipse.org/node/" + appId + "/api/p";

        // Generate security token
        EntryClassUi.showWaitModal();
        this.gwtXSRFService.generateSecurityToken(new AsyncCallback<GwtXSRFToken>() {

            @Override
            public void onFailure(Throwable ex) {
                EntryClassUi.hideWaitModal();
                FailureHandler.handle(ex, EntryClassUi.class.getName());
            }

            @Override
            public void onSuccess(GwtXSRFToken token) {
                // Retrieve the URL of the DP via the Eclipse Marketplace API
                EntryClassUi.this.gwtPackageService.getMarketplaceUri(token, empApi, new AsyncCallback<String>() {

                    @Override
                    public void onFailure(Throwable ex) {
                        EntryClassUi.hideWaitModal();
                        logger.log(Level.SEVERE, ex.getMessage(), ex);
                        FailureHandler.handle(ex, EntryClassUi.class.getName());
                    }

                    @Override
                    public void onSuccess(String result) {
                        installMarketplaceDp(result);
                        Timer timer = new Timer() {

                            @Override
                            public void run() {
                                initServicesTree();
                                EntryClassUi.hideWaitModal();
                            }
                        };
                        timer.schedule(2000);
                    }
                });

            }
        });
    }

    private void installMarketplaceDp(final String uri) {
        String url = "/" + GWT.getModuleName() + "/file/deploy/url";
        final RequestBuilder builder = new RequestBuilder(RequestBuilder.POST, URL.encode(url));

        this.gwtXSRFService.generateSecurityToken(new AsyncCallback<GwtXSRFToken>() {

            @Override
            public void onFailure(Throwable ex) {
                EntryClassUi.hideWaitModal();
                FailureHandler.handle(ex, EntryClassUi.class.getName());
            }

            @Override
            public void onSuccess(GwtXSRFToken token) {
                StringBuilder sb = new StringBuilder();
                sb.append("xsrfToken=" + token.getToken());
                sb.append("&packageUrl=" + uri);

                builder.setHeader("Content-type", "application/x-www-form-urlencoded");
                try {
                    builder.sendRequest(sb.toString(), new RequestCallback() {

                        @Override
                        public void onResponseReceived(Request request, Response response) {
                            logger.info(response.getText());
                        }

                        @Override
                        public void onError(Request request, Throwable ex) {
                            logger.log(Level.SEVERE, ex.getMessage(), ex);
                            FailureHandler.handle(ex, EntryClassUi.class.getName());
                        }

                    });
                } catch (RequestException e) {
                    logger.log(Level.SEVERE, e.getMessage(), e);
                    FailureHandler.handle(e, EntryClassUi.class.getName());
                }
            }
        });
    }

    public static native void dragDropInit(EntryClassUi ecu) /*-{
                                                             $wnd.$("html").on("dragover", function(event) {
                                                             event.preventDefault();
                                                             event.stopPropagation();
                                                             });
                                                             
                                                             $wnd.$("html").on("dragleave", function(event) {
                                                             event.preventDefault();
                                                             event.stopPropagation();
                                                             });
                                                             
                                                             $wnd.$("html").on("drop", function(event) {
                                                             event.preventDefault();
                                                             event.stopPropagation();
                                                             console.log(event.originalEvent.dataTransfer.getData("text"));
                                                             if (confirm("Install file?") == true) {
                                                             ecu.@org.eclipse.kura.web.client.ui.EntryClassUi::eclipseMarketplaceInstall(Ljava/lang/String;)(event.originalEvent.dataTransfer.getData("text"));
                                                             }
                                                             });
                                                             }-*/;
>>>>>>> e3f74823
}<|MERGE_RESOLUTION|>--- conflicted
+++ resolved
@@ -18,11 +18,7 @@
 import java.util.logging.Logger;
 
 import org.eclipse.kura.web.client.messages.Messages;
-<<<<<<< HEAD
-import org.eclipse.kura.web.client.ui.resources.Resources;
-=======
 import org.eclipse.kura.web.client.ui.CloudServices.CloudServicesUi;
->>>>>>> e3f74823
 import org.eclipse.kura.web.client.ui.Device.DevicePanelUi;
 import org.eclipse.kura.web.client.ui.Firewall.FirewallPanelUi;
 import org.eclipse.kura.web.client.ui.Network.NetworkPanelUi;
@@ -52,10 +48,6 @@
 import org.gwtbootstrap3.client.ui.NavPills;
 import org.gwtbootstrap3.client.ui.Panel;
 import org.gwtbootstrap3.client.ui.PanelBody;
-<<<<<<< HEAD
-import org.gwtbootstrap3.client.ui.PanelHeader;
-=======
->>>>>>> e3f74823
 import org.gwtbootstrap3.client.ui.TabListItem;
 import org.gwtbootstrap3.client.ui.constants.IconSize;
 import org.gwtbootstrap3.client.ui.constants.IconType;
@@ -76,7 +68,6 @@
 import com.google.gwt.user.client.Timer;
 import com.google.gwt.user.client.rpc.AsyncCallback;
 import com.google.gwt.user.client.ui.Composite;
-import com.google.gwt.user.client.ui.Image;
 import com.google.gwt.user.client.ui.Label;
 import com.google.gwt.user.client.ui.PopupPanel;
 import com.google.gwt.user.client.ui.ScrollPanel;
@@ -85,569 +76,6 @@
 
 public class EntryClassUi extends Composite {
 
-<<<<<<< HEAD
-	interface EntryClassUIUiBinder extends UiBinder<Widget, EntryClassUi> {
-	}
-
-	private static EntryClassUIUiBinder uiBinder = GWT.create(EntryClassUIUiBinder.class);
-	private static final Messages MSGS = GWT.create(Messages.class);
-	private static final Logger logger = Logger.getLogger(EntryClassUi.class.getSimpleName());
-	private static Logger errorLogger = Logger.getLogger("ErrorLogger");
-
-	private final StatusPanelUi statusBinder     = GWT.create(StatusPanelUi.class);
-	private final DevicePanelUi deviceBinder     = GWT.create(DevicePanelUi.class);
-	private final PackagesPanelUi packagesBinder = GWT.create(PackagesPanelUi.class);
-	private final SettingsPanelUi settingsBinder = GWT.create(SettingsPanelUi.class);
-	private final FirewallPanelUi firewallBinder = GWT.create(FirewallPanelUi.class);
-	private final NetworkPanelUi networkBinder   = GWT.create(NetworkPanelUi.class);
-	//private final WiresPanelUi   wiresBinder     = GWT.create(WiresPanelUi.class);
-
-	private final GwtPackageServiceAsync gwtPackageService = GWT.create(GwtPackageService.class);
-	private final GwtComponentServiceAsync gwtComponentService = GWT.create(GwtComponentService.class);
-	private final GwtSecurityTokenServiceAsync gwtXSRFService = GWT.create(GwtSecurityTokenService.class);
-
-	public GwtConfigComponent selected = null;
-
-	static PopupPanel m_waitModal;
-	GwtSession currentSession;
-	AnchorListItem service;
-	GwtConfigComponent addedItem;
-	EntryClassUi ui;
-	Modal modal;
-	ServicesUi servicesUi;
-
-	private boolean servicesDirty;
-	private boolean networkDirty;
-	private boolean firewallDirty;
-	private boolean settingsDirty;
-
-
-	@UiField
-	Panel header;
-	@UiField
-	Label footerLeft, footerCenter, footerRight;
-	@UiField
-	Panel contentPanel;
-	@UiField
-	PanelHeader contentPanelHeader;
-	@UiField
-	PanelBody contentPanelBody;
-	@UiField
-	TabListItem status;
-	@UiField
-	AnchorListItem device, network, firewall, packages, settings;
-	@UiField
-	ScrollPanel servicesPanel;
-	@UiField
-	NavPills servicesMenu;
-	@UiField
-	VerticalPanel errorLogArea;
-	@UiField
-	Modal errorPopup;
-
-
-	public EntryClassUi() {
-		logger.log(Level.FINER, "Initiating UiBinder");
-		ui = this;
-		initWidget(uiBinder.createAndBindUi(this));
-
-		// TODO : standardize the URL?
-		//		header.setUrl("eclipse/kura/icons/kura_logo_small.png");
-		header.setStyleName("headerLogo");
-		Date now = new Date();
-		@SuppressWarnings("deprecation")
-		int year = now.getYear() + 1900;
-		footerLeft.setText(MSGS.copyright(String.valueOf(year)));
-		footerLeft.setStyleName("copyright");
-		contentPanel.setVisible(false);
-
-		// Set client side logging
-		errorLogger.addHandler(new HasWidgetsLogHandler(errorLogArea));
-		errorPopup.addHideHandler(new ModalHideHandler() {
-			@Override
-			public void onHide(ModalHideEvent evt) {
-				errorLogArea.clear();
-			}
-		});
-		
-		//
-		dragDropInit(this);
-		
-		FailureHandler.setPopup(errorPopup);
-	}
-
-	public void setSession(GwtSession GwtSession) {
-		currentSession = GwtSession;
-	}
-
-	public void setFooter(GwtSession GwtSession) {
-
-		footerRight.setText(GwtSession.getKuraVersion());
-
-		if (GwtSession.isDevelopMode()) {
-			footerCenter.setText(MSGS.developmentMode());
-		}
-
-	}
-
-	public void initSystemPanel(GwtSession GwtSession, boolean connectionStatus) {
-		final EntryClassUi m_instanceReference= this;
-		if (!GwtSession.isNetAdminAvailable()) {
-			network.setVisible(false);
-			firewall.setVisible(false);
-		}
-
-		// Status Panel
-		updateConnectionStatusImage(connectionStatus);
-		status.addClickHandler(new ClickHandler() {
-			@Override
-			public void onClick(ClickEvent event) {
-				Button b = new Button(MSGS.yesButton(), new ClickHandler() {
-					@Override
-					public void onClick(ClickEvent event) {
-						if (modal != null) {
-							modal.hide();
-						}
-						contentPanel.setVisible(true);
-						contentPanelHeader.setText("Status");
-						contentPanelBody.clear();
-						contentPanelBody.add(statusBinder);
-						statusBinder.setSession(currentSession);
-						statusBinder.setParent(m_instanceReference);
-						statusBinder.loadStatusData();
-					}
-				});
-
-				renderDirtyConfigModal(b);
-			}
-		});
-
-		// Device Panel
-		device.addClickHandler(new ClickHandler() {
-
-			@Override
-			public void onClick(ClickEvent event) {
-				Button b = new Button(MSGS.yesButton(), new ClickHandler() {
-					@Override
-					public void onClick(ClickEvent event) {
-						forceTabsCleaning();
-						if (modal != null ) {
-							modal.hide();
-						}
-						contentPanel.setVisible(true);
-						contentPanelHeader.setText(MSGS.device());
-						contentPanelBody.clear();
-						contentPanelBody.add(deviceBinder);
-						deviceBinder.setSession(currentSession);
-						deviceBinder.initDevicePanel();
-					}
-				});
-				renderDirtyConfigModal(b);
-			}
-		});
-
-		// Network Panel
-		if (network.isVisible()) {
-			network.addClickHandler(new ClickHandler() {
-				@Override
-				public void onClick(ClickEvent event) {
-					Button b = new Button(MSGS.yesButton(), new ClickHandler() {
-						@Override
-						public void onClick(ClickEvent event) {
-							forceTabsCleaning();
-							if (modal != null ) {
-								modal.hide();
-							}
-							contentPanel.setVisible(true);
-							contentPanelHeader.setText(MSGS.network());
-							contentPanelBody.clear();
-							contentPanelBody.add(networkBinder);
-							networkBinder.setSession(currentSession);
-							networkBinder.initNetworkPanel();
-						}
-					});
-					renderDirtyConfigModal(b);
-				}
-			});
-		}
-
-		// Firewall Panel
-		if (firewall.isVisible()) {
-			firewall.addClickHandler(new ClickHandler() {
-				@Override
-				public void onClick(ClickEvent event) {
-					Button b = new Button(MSGS.yesButton(),	new ClickHandler() {
-						@Override
-						public void onClick(ClickEvent event) {
-							forceTabsCleaning();
-							if (modal != null ) {
-								modal.hide();
-							}
-							contentPanel.setVisible(true);
-							contentPanelHeader.setText(MSGS.firewall());
-							contentPanelBody.clear();
-							contentPanelBody.add(firewallBinder);
-							firewallBinder.initFirewallPanel();
-						}
-					});
-					renderDirtyConfigModal(b);
-				}
-			});
-		}
-
-		// Packages Panel
-		packages.addClickHandler(new ClickHandler() {
-			@Override
-			public void onClick(ClickEvent event) {
-				Button b = new Button(MSGS.yesButton(), new ClickHandler() {
-					@Override
-					public void onClick(ClickEvent event) {
-						forceTabsCleaning();
-						if (modal != null ) {
-							modal.hide();
-						}
-						contentPanel.setVisible(true);
-						contentPanelHeader.setText(MSGS.packages());
-						contentPanelBody.clear();
-						contentPanelBody.add(packagesBinder);
-						packagesBinder.setSession(currentSession);
-						packagesBinder.setMainUi(ui);
-						packagesBinder.refresh();
-					}
-				});
-				renderDirtyConfigModal(b);
-			}
-		});
-
-		// Settings Panel
-		settings.addClickHandler(new ClickHandler() {
-			@Override
-			public void onClick(ClickEvent event) {
-				Button b = new Button(MSGS.yesButton(), new ClickHandler() {
-					@Override
-					public void onClick(ClickEvent event) {
-						forceTabsCleaning();
-						if (modal != null ) {
-							modal.hide();
-						}
-						contentPanel.setVisible(true);
-						contentPanelHeader.setText(MSGS.settings());
-						contentPanelBody.clear();
-						contentPanelBody.add(settingsBinder);
-						settingsBinder.setSession(currentSession);
-						settingsBinder.load();
-					}
-				});
-				renderDirtyConfigModal(b);
-			}
-		});
-	}
-
-	public void initServicesTree() {
-		// (Re)Fetch Available Services
-		gwtXSRFService.generateSecurityToken(new AsyncCallback<GwtXSRFToken> () {
-
-			@Override
-			public void onFailure(Throwable ex) {
-				FailureHandler.handle(ex, EntryClassUi.class.getName());
-			}
-
-			@Override
-			public void onSuccess(GwtXSRFToken token) {
-				gwtComponentService.findComponentConfigurations(token, new AsyncCallback<List<GwtConfigComponent>>() {
-					@Override
-					public void onFailure(Throwable ex) {
-						logger.log(Level.SEVERE, ex.getMessage(), ex);
-						FailureHandler.handle(ex, EntryClassUi.class.getName());
-					}
-
-					@Override
-					public void onSuccess(List<GwtConfigComponent> result) {
-						servicesMenu.clear();
-						for (GwtConfigComponent pair : result) {
-							servicesMenu.add(new ServicesAnchorListItem(pair, ui));
-						}
-					}
-				});
-			}
-		});
-
-	}
-
-	public void render(GwtConfigComponent item) {
-		// Do everything Content Panel related in ServicesUi
-		contentPanelBody.clear();
-		servicesUi = new ServicesUi(item, this);
-		contentPanel.setVisible(true);
-		if (item != null) {
-			contentPanelHeader.setText(item.getComponentName());
-		}
-		contentPanelBody.add(servicesUi);
-	}
-
-	public void updateConnectionStatusImage(boolean isConnected) {
-
-		Image img;
-		String statusMessage;
-
-
-		if (isConnected) {
-			img= new Image(Resources.INSTANCE.greenPlug32().getSafeUri());
-			statusMessage= MSGS.connectionStatusConnected();
-		} else {
-			img= new Image(Resources.INSTANCE.redPlug32().getSafeUri());
-			statusMessage= MSGS.connectionStatusDisconnected();
-		}
-
-		StringBuilder imageSB= new StringBuilder();
-		imageSB.append("<image src=\"");
-		imageSB.append(img.getUrl());
-		imageSB.append("\" ");
-		imageSB.append("width=\"23\" height=\"23\" style=\"vertical-align: middle; float: right;\" title=\"");
-		imageSB.append(statusMessage);
-		imageSB.append("\"/>");
-
-		String baseStatusHTML= status.getHTML().split("<im")[0];
-		StringBuilder statusHTML= new StringBuilder(baseStatusHTML);
-		statusHTML.append(imageSB.toString());
-		status.setHTML(statusHTML.toString());
-	}
-
-
-	// create the prompt for dirty configuration before switching to another tab
-	private void renderDirtyConfigModal(Button b) {
-		if (servicesUi != null) {
-			servicesDirty= servicesUi.isDirty();
-		}
-
-		if (network.isVisible()) {
-			networkDirty= networkBinder.isDirty();
-		} else {
-			networkDirty= false;
-		}
-
-		if (firewall.isVisible()) {
-			firewallDirty= firewallBinder.isDirty();
-		} else {
-			firewallDirty= false;
-		}
-
-		if (settings.isVisible()) {
-			settingsDirty= settingsBinder.isDirty(); 
-		}
-
-		if (	(servicesUi!=null && servicesUi.isDirty()) || 
-				networkDirty  || 
-				firewallDirty || 
-				settingsDirty ) {
-			modal = new Modal();
-
-			ModalHeader header = new ModalHeader();
-			header.setTitle(MSGS.warning());
-			modal.add(header);
-
-			ModalBody body = new ModalBody();
-			body.add(new Span(MSGS.deviceConfigDirty()));
-			modal.add(body);
-
-			ModalFooter footer = new ModalFooter();
-			footer.add(b);
-			footer.add(new Button(MSGS.noButton(), new ClickHandler() {
-				@Override
-				public void onClick(ClickEvent event) {
-					modal.hide();
-				}
-			}));
-			modal.add(footer);
-			modal.show();
-
-		} else {
-			b.click();
-		}
-
-	}
-
-	public boolean isNetworkDirty(){
-		if (network.isVisible()) {
-			return networkBinder.isDirty();
-		} else {
-			return false;
-		}
-	}
-
-	public boolean isFirewallDirty(){
-		if (firewall.isVisible()) {
-			return firewallBinder.isDirty();
-		} else {
-			return false;
-		}
-	}
-
-	public boolean isSettingsDirty(){
-		if (settings.isVisible()) {
-			return settingsBinder.isDirty();
-		} else {
-			return false;
-		}
-	}
-
-	public void setDirty(boolean b) {
-		if (servicesUi != null){
-			servicesUi.setDirty(false);
-		}
-		if (network.isVisible()) {
-			networkBinder.setDirty(false);
-		}
-		if (firewall.isVisible()) {
-			firewallBinder.setDirty(false);
-		}
-		if (settings.isVisible()) {
-			settingsBinder.setDirty(false);
-		}
-	}
-
-	public static void showWaitModal() {
-		m_waitModal = new PopupPanel(false, true);
-		Icon icon = new Icon();
-		icon.setType(IconType.COG);
-		icon.setSize(IconSize.TIMES4);
-		icon.setSpin(true);
-		m_waitModal.setWidget(icon);
-		m_waitModal.setGlassEnabled(true);
-		m_waitModal.center();
-		m_waitModal.show();
-	}
-
-	public static void hideWaitModal() {
-		if (m_waitModal != null) {
-			m_waitModal.hide();
-		}
-	}
-
-	private void forceTabsCleaning() {
-		if (servicesUi != null){
-			servicesUi.setDirty(false);
-		}
-		if (network.isVisible()) {
-			networkBinder.setDirty(false);
-		}
-		if (firewall.isVisible()) {
-			firewallBinder.setDirty(false);
-		}
-		if (settings.isVisible()) {
-			settingsBinder.setDirty(false);
-		}
-	}
-	
-	private void eclipseMarketplaceInstall(String url) {
-		
-		// Construct the REST URL for Eclipse Marketplace
-		String appId = url.split("=")[1];
-		final String empApi = "http://marketplace.eclipse.org/node/" + appId + "/api/p";
-		
-		// Generate security token
-		EntryClassUi.showWaitModal();
-		gwtXSRFService.generateSecurityToken(new AsyncCallback<GwtXSRFToken> () {
-
-			@Override
-			public void onFailure(Throwable ex) {
-				EntryClassUi.hideWaitModal();
-				FailureHandler.handle(ex, EntryClassUi.class.getName());
-			}
-
-			@Override
-			public void onSuccess(GwtXSRFToken token) {
-				// Retrieve the URL of the DP via the Eclipse Marketplace API
-				gwtPackageService.getMarketplaceUri(token, empApi, new AsyncCallback<String>() {
-
-					@Override
-					public void onFailure(Throwable ex) {
-						EntryClassUi.hideWaitModal();
-						logger.log(Level.SEVERE, ex.getMessage(), ex);
-						FailureHandler.handle(ex, EntryClassUi.class.getName());
-					}
-
-					@Override
-					public void onSuccess(String result) {
-						installMarketplaceDp(result);
-						Timer timer = new Timer() {
-				            @Override
-				            public void run() {
-				                initServicesTree();
-		                        EntryClassUi.hideWaitModal();
-				            }
-				        };
-				        timer.schedule(2000);
-					}
-				});
-				
-			}
-		});
-	}
-	
-	private void installMarketplaceDp(final String uri) {
-		String url = "/" + GWT.getModuleName()	+ "/file/deploy/url";
-		final RequestBuilder builder = new RequestBuilder(RequestBuilder.POST, URL.encode(url));
-		
-		gwtXSRFService.generateSecurityToken(new AsyncCallback<GwtXSRFToken> () {
-
-			@Override
-			public void onFailure(Throwable ex) {
-				EntryClassUi.hideWaitModal();
-				FailureHandler.handle(ex, EntryClassUi.class.getName());
-			}
-
-			@Override
-			public void onSuccess(GwtXSRFToken token) {
-				StringBuilder sb = new StringBuilder();
-				sb.append("xsrfToken=" + token.getToken());
-				sb.append("&packageUrl=" + uri);
-				
-				builder.setHeader("Content-type", "application/x-www-form-urlencoded");
-				try {
-					builder.sendRequest(sb.toString(), new RequestCallback() {
-
-						@Override
-						public void onResponseReceived(Request request, Response response) {
-							logger.info(response.getText());
-						}
-
-						@Override
-						public void onError(Request request, Throwable ex) {
-							logger.log(Level.SEVERE, ex.getMessage(), ex);
-							FailureHandler.handle(ex, EntryClassUi.class.getName());
-						}
-						
-					});
-				} catch (RequestException e) {
-					logger.log(Level.SEVERE, e.getMessage(), e);
-					FailureHandler.handle(e, EntryClassUi.class.getName());
-				}
-			}
-		});
-	}
-	
-	public static native void dragDropInit(EntryClassUi ecu) /*-{
-		$wnd.$("html").on("dragover", function(event) {
-		    event.preventDefault();  
-		    event.stopPropagation();
-		});
-		
-		$wnd.$("html").on("dragleave", function(event) {
-		    event.preventDefault();  
-		    event.stopPropagation();
-		});
-		
-		$wnd.$("html").on("drop", function(event) {
-		    event.preventDefault();  
-		    event.stopPropagation();
-		    console.log(event.originalEvent.dataTransfer.getData("text"));
-		    if (confirm("Install file?") == true) {
-		    	ecu.@org.eclipse.kura.web.client.ui.EntryClassUi::eclipseMarketplaceInstall(Ljava/lang/String;)(event.originalEvent.dataTransfer.getData("text"));
-		    }
-		});
-	}-*/;
-=======
     interface EntryClassUIUiBinder extends UiBinder<Widget, EntryClassUi> {
     }
 
@@ -1262,5 +690,4 @@
                                                              }
                                                              });
                                                              }-*/;
->>>>>>> e3f74823
 }