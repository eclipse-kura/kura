--- conflicted
+++ resolved
@@ -46,42 +46,10 @@
 		margin-bottom: -30px;
 		}
 
-<<<<<<< HEAD
-            <!-- ROW#1 - Header logo -->
-            <b:Row addStyleNames="header-bar z-depth-1">
-                <b:Row>
-                    <b:Column addStyleNames="{style.top-row-padding}" size="XS_12">
-                        <b:Panel>
-                            <b:PanelHeader addStyleNames="header-container">
-                                <b:Button ui:field="sidenavButton"
-                                    addStyleNames="glyphicon glyphicon-menu-hamburger sidebar-button"></b:Button>
-                                <b:Panel addStyleNames="{style.image} headerLogo" />
-                            </b:PanelHeader>
-                        </b:Panel>
-                    </b:Column>
-                </b:Row>
-            </b:Row>
-            <b:Row addStyleNames='main-container'>
-                <!-- ROW#2 content -->
-                <b:Column ui:field="sidenav" size="MD_2"
-                    addStyleNames="center-panel z-depth-1 sidenav sidenav-hidden">
-                    <b:Row>
-                        <b:Column size="MD_12" addStyleNames="{style.system-list}">
-                            <b:Panel>
-                                <b:Panel addStyleNames="{style.image} headerLogo" />
-                                <b:PanelHeader>
-                                    <b:Heading size="H3" text="{msgs.sysapp}" />
-                                </b:PanelHeader>
-                                <b:PanelBody ui:field='systemPanel' b:id="systemPanel">
-                                    <b:NavPills stacked="true">
-                                        <b:TabListItem text="{msgs.status}" icon="EXCLAMATION"
-                                            iconFixedWidth="true" ui:field="status" />
-=======
 		.outer-column {
 		margin-bottom:
 		-20px;
 		}
->>>>>>> 15e5640a
 
 		.system-list {
 		padding-left: 10px;
