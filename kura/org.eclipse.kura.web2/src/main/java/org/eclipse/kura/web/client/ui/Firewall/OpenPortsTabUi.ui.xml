--- conflicted
+++ resolved
@@ -15,95 +15,6 @@
 -->
 
 <ui:UiBinder xmlns:ui="urn:ui:com.google.gwt.uibinder"
-<<<<<<< HEAD
-	xmlns:b="urn:import:org.gwtbootstrap3.client.ui" xmlns:b.html="urn:import:org.gwtbootstrap3.client.ui.html"
-	xmlns:g="urn:import:com.google.gwt.user.client.ui" xmlns:gwt="urn:import:org.gwtbootstrap3.client.ui.gwt">
-
-	<ui:style>
-	.important { font-weight: bold; }
-	.center-panel {	padding: 2px; }
-	</ui:style>
-
-	<b:Container fluid="true" addStyleNames="{style.center-panel}">
-		<b:Row>
-			<b:Panel>
-				<b:ButtonGroup size="SMALL">
-					<b:Button ui:field="apply" addStyleNames="fa fa-check"></b:Button>
-					<b:Button ui:field="create" addStyleNames="fa fa-plus"></b:Button>
-					<b:Button ui:field="edit" addStyleNames="fa fa-pencil"></b:Button>
-					<b:Button ui:field="delete" addStyleNames="fa fa-trash"></b:Button>
-				</b:ButtonGroup>
-			</b:Panel>
-		</b:Row>
-
-		<b:Row>
-			<b:Alert type="WARNING" ui:field="notification" />
-			<gwt:CellTable bordered="true" condensed="true" striped="true"
-				hover="true" height="100%" width="100%" ui:field="openPortsGrid" />
-		</b:Row>
-
-		<b:Modal ui:field="openPortsForm">
-			<b:ModalBody>
-				<b:Form>
-					<b:FieldSet>
-
-						<b:FormGroup ui:field="groupPort">
-							<b:FormLabel for="port" ui:field="labelPort"></b:FormLabel>
-							<b:TextBox b:id="port" ui:field="port" />
-						</b:FormGroup>
-						<b:FormGroup>
-							<b:FormLabel for="protocol" ui:field="labelProtocol"></b:FormLabel>
-							<g:FlowPanel>
-								<b:ListBox b:id="protocol" ui:field="protocol" />
-							</g:FlowPanel>
-						</b:FormGroup>
-						<b:FormGroup ui:field="groupPermittedNw">
-							<b:FormLabel for="permittedNw" ui:field="labelPermitttedNw"></b:FormLabel>
-							<b:TextBox b:id="permittedNw" ui:field="permittedNw" />
-						</b:FormGroup>
-						<b:FormGroup ui:field="groupPermittedI">
-							<b:FormLabel for="permittedI" ui:field="labelPermitttedI"></b:FormLabel>
-							<b:Tooltip ui:field="tooltipPermittedI">
-								<b:TextBox b:id="permittedI" ui:field="permittedI" />
-							</b:Tooltip>
-						</b:FormGroup>
-						<b:FormGroup ui:field="groupUnpermittedI">
-							<b:FormLabel for="unpermittedI" ui:field="labelUnPermitttedI"></b:FormLabel>
-							<b:Tooltip ui:field="tooltipUnpermittedI">
-								<b:TextBox b:id="unpermittedI" ui:field="unpermittedI" />
-							</b:Tooltip>
-						</b:FormGroup>
-						<b:FormGroup ui:field="groupPermittedMac">
-							<b:FormLabel for="permittedMac" ui:field="labelPermitttedMac"></b:FormLabel>
-							<b:TextBox b:id="permittedMac" ui:field="permittedMac" />
-						</b:FormGroup>
-						<b:FormGroup ui:field="groupSource">
-							<b:FormLabel for="source" ui:field="labelsource"></b:FormLabel>
-							<b:TextBox b:id="source" ui:field="source" />
-						</b:FormGroup>
-					</b:FieldSet>
-				</b:Form>
-			</b:ModalBody>
-			<b:ModalFooter>
-				<b:Button ui:field="submit" />
-				<b:Button ui:field="cancel" />
-			</b:ModalFooter>
-		</b:Modal>
-
-		<b:Modal ui:field="alert">
-			<b:ModalBody>
-				<b.html:Span ui:field="alertBody" />
-			</b:ModalBody>
-
-			<b:ModalFooter ui:field="alertFooter">
-				<b:Button ui:field="yes" />
-				<b:Button ui:field="no" />
-			</b:ModalFooter>
-		</b:Modal>
-
-
-	</b:Container>
-=======
     xmlns:b="urn:import:org.gwtbootstrap3.client.ui" xmlns:b.html="urn:import:org.gwtbootstrap3.client.ui.html"
     xmlns:g="urn:import:com.google.gwt.user.client.ui" xmlns:gwt="urn:import:org.gwtbootstrap3.client.ui.gwt">
 
@@ -209,6 +120,5 @@
 
 
     </b:Container>
->>>>>>> e3f74823
 
 </ui:UiBinder> 