--- conflicted
+++ resolved
@@ -24,174 +24,6 @@
 import com.google.gwt.user.client.ui.Widget;
 
 public class TabModemGpsUi extends Composite implements NetworkTab {
-<<<<<<< HEAD
-	
-	private static TabModemGpsUiUiBinder uiBinder = GWT.create(TabModemGpsUiUiBinder.class);
-	interface TabModemGpsUiUiBinder extends UiBinder<Widget, TabModemGpsUi> {
-	}
-	private static final Messages MSGS = GWT.create(Messages.class);
-	
-	//private static final Logger logger = Logger.getLogger(TabModemGpsUi.class.getSimpleName());
-	
-	GwtSession session;
-	boolean dirty;
-	GwtModemInterfaceConfig selectedModemIfConfig;
-	boolean formInitialized;
-	
-	@UiField
-	FormLabel labelGps;
-	@UiField
-	RadioButton radio1, radio2;
-	@UiField
-	PanelHeader helpTitle;
-	@UiField
-	ScrollPanel helpText;
-	@UiField
-	FieldSet field;
-	
-	public TabModemGpsUi(GwtSession currentSession) {
-		initWidget(uiBinder.createAndBindUi(this));
-		session = currentSession;
-		initForm();
-	}
-
-	@Override
-	public void setDirty(boolean flag) {
-		dirty = flag;
-	}
-
-	@Override
-	public boolean isDirty() {
-		return dirty;
-	}
-	
-	@Override
-	public boolean isValid(){
-		return true;
-	}
-	
-	@Override
-	public void setNetInterface(GwtNetInterfaceConfig config) {
-		dirty = true;
-		if (config instanceof GwtModemInterfaceConfig) {
-			selectedModemIfConfig = (GwtModemInterfaceConfig) config;
-		}
-	}
-	
-	@Override
-	public void getUpdatedNetInterface(GwtNetInterfaceConfig updatedNetIf) {
-		GwtModemInterfaceConfig updatedModemNetIf = (GwtModemInterfaceConfig) updatedNetIf;
-		if (formInitialized) {
-			updatedModemNetIf.setGpsEnabled(radio1.getValue());
-		} else {
-			// initForm hasn't been called yet
-			updatedModemNetIf.setGpsEnabled(selectedModemIfConfig.isGpsEnabled());
-		}
-	}
-
-	@Override
-	public void refresh() {
-		if (isDirty()) {
-			setDirty(false);
-			if (selectedModemIfConfig == null) {
-				reset();
-			} else {
-				update();
-			}
-		}
-	}
-	
-	// ----Private Methods----
-	private void initForm() {
-		// ENABLE GPS
-		labelGps.setText(MSGS.netModemEnableGps());
-		radio1.addMouseOverHandler(new MouseOverHandler() {
-			@Override
-			public void onMouseOver(MouseOverEvent event) {
-				if (radio1.isEnabled()) {
-					helpText.clear();
-					helpText.add(new Span(MSGS.netModemToolTipEnableGps()));
-				}
-			}
-		});
-		radio1.addMouseOutHandler(new MouseOutHandler() {
-			@Override
-			public void onMouseOut(MouseOutEvent event) {
-				resetHelp();
-			}
-		});
-		radio2.addMouseOverHandler(new MouseOverHandler() {
-			@Override
-			public void onMouseOver(MouseOverEvent event) {
-				if (radio2.isEnabled()) {
-					helpText.clear();
-					helpText.add(new Span(MSGS.netModemToolTipEnableGps()));
-				}
-			}
-		});
-		radio2.addMouseOutHandler(new MouseOutHandler() {
-			@Override
-			public void onMouseOut(MouseOutEvent event) {
-				resetHelp();
-			}
-		});
-		radio1.addValueChangeHandler(new ValueChangeHandler<Boolean>(){
-			@Override
-			public void onValueChange(ValueChangeEvent<Boolean> event) {
-				dirty = true;
-		}});
-		radio2.addValueChangeHandler(new ValueChangeHandler<Boolean>(){
-			@Override
-			public void onValueChange(ValueChangeEvent<Boolean> event) {
-				dirty = true;
-		}});
-				
-		helpTitle.setText(MSGS.netHelpTitle());		
-		radio1.setText(MSGS.trueLabel());
-		radio2.setText(MSGS.falseLabel());		
-		radio1.setValue(true);
-		radio2.setValue(false);
-		formInitialized = true;
-	}
-	
-	private void resetHelp() {
-		helpText.clear();
-		helpText.add(new Span(MSGS.netHelpDefaultHint()));
-	}
-	
-	private void update() {
-		if (selectedModemIfConfig != null) {
-			if (selectedModemIfConfig.isGpsEnabled()) {
-				radio1.setActive(true);
-				radio2.setActive(false);
-			} else {
-				radio1.setActive(false);
-				radio2.setActive(true);
-			}
-		}
-		refreshForm();
-	}
-	
-	private void refreshForm() {
-		if (selectedModemIfConfig.isGpsSupported()) {
-			radio1.setEnabled(true);
-			radio2.setEnabled(true);
-		} else {
-			radio1.setEnabled(false);
-			radio2.setEnabled(false);
-		}
-	}
-	
-	private void reset() {
-		radio1.setActive(true);
-		radio2.setActive(false);
-		/*
-		radio1.setActive(false);
-		radio2.setActive(true);
-		*/
-		update();
-	}
-=======
 
     private static TabModemGpsUiUiBinder uiBinder = GWT.create(TabModemGpsUiUiBinder.class);
 
@@ -368,5 +200,4 @@
          */
         update();
     }
->>>>>>> e3f74823
 }