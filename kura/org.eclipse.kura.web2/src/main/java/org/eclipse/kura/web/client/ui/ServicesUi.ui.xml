<!DOCTYPE ui:UiBinder SYSTEM "http://dl.google.com/gwt/DTD/xhtml.ent">

<!--

    Copyright (c) 2011, 2021 Eurotech and/or its affiliates and others

    This program and the accompanying materials are made
    available under the terms of the Eclipse Public License 2.0
    which is available at https://www.eclipse.org/legal/epl-2.0/

    SPDX-License-Identifier: EPL-2.0

    Contributors:
     Eurotech

-->

<ui:UiBinder xmlns:ui="urn:ui:com.google.gwt.uibinder" xmlns:b="urn:import:org.gwtbootstrap3.client.ui"
    xmlns:b.html="urn:import:org.gwtbootstrap3.client.ui.html" xmlns:g="urn:import:com.google.gwt.user.client.ui"
    xmlns:kura="urn:import:org.eclipse.kura.web.client.ui">

    <ui:style>
    .important {
    	font-weight: bold;
    }
    
    .column {
    	border: 1px solid #000000;
    	text-align: center;
    }
    
    .center-panel {
    	height: 500px;
    }
    
    .top-row-padding {
    	margin-right: 30px;
    	margin-top: 20px;
    	margin-bottom: -10px;
    }
    
    .bottom-row-padding {
    	margin-top: -10px;
    	margin-bottom: -30px;
    }
    
    .outer-column {
    	margin-bottom: -20px;
    }
    </ui:style>

    <b:Container fluid="true">
<<<<<<< HEAD
		<b:Row>
            <b.html:Br  />
			<g:Label ui:field="serviceDescription" />
		</b:Row>
=======
        <b:Row>
            <g:Label ui:field="serviceDescription" />
        </b:Row>
>>>>>>> 639dc947
        <b:Row b:id="confirmDialog">
            <b:Panel>
                <b:ButtonGroup size="SMALL">
                    <b:Button ui:field="apply" addStyleNames="fa fa-check"></b:Button>
                    <b:Button ui:field="reset" addStyleNames="fa fa-times"></b:Button>
                </b:ButtonGroup>
                <b:ButtonGroup size="SMALL" addStyleNames="pull-right">
                    <b:Button ui:field="delete" addStyleNames="fa fa-trash"></b:Button>
                </b:ButtonGroup>
            </b:Panel>
        </b:Row>

        <b:Row>
            <b:Well>
                <g:ScrollPanel>
                    <b:Form ui:field="form">
                        <b:FieldSet ui:field="fields" />
                    </b:Form>
                </g:ScrollPanel>
            </b:Well>
        </b:Row>
        <b:Modal closable="true" dataKeyboard="true" ui:field="incompleteFieldsModal"
            b:id="incompleteFieldsModal">
            <b:ModalBody>
                <b:Panel>
                    <b:PanelBody>
                        <b:Alert type="WARNING" ui:field="incompleteFields">
                            <b.html:Text ui:field="incompleteFieldsText" />
                        </b:Alert>
                    </b:PanelBody>
                </b:Panel>
            </b:ModalBody>
        </b:Modal>
        <b:Modal closable="true" dataKeyboard="true" b:id="deleteModal" ui:field="deleteModal">
            <b:ModalHeader ui:field="deleteModalHeader" />
            <b:ModalBody ui:field="deleteModalBody" />
            <b:ModalFooter>
                <b:Button addStyleNames="fa fa-times" type="PRIMARY" dataDismiss="MODAL"
                    ui:field="cancelButton" />
                <b:Button addStyleNames="fa fa-check" type="DANGER" dataDismiss="MODAL" ui:field="deleteButton" />
            </b:ModalFooter>
        </b:Modal>
        <kura:AlertDialog ui:field="alertDialog" />
    </b:Container>
</ui:UiBinder> <|MERGE_RESOLUTION|>--- conflicted
+++ resolved
@@ -50,16 +50,10 @@
     </ui:style>
 
     <b:Container fluid="true">
-<<<<<<< HEAD
 		<b:Row>
             <b.html:Br  />
 			<g:Label ui:field="serviceDescription" />
 		</b:Row>
-=======
-        <b:Row>
-            <g:Label ui:field="serviceDescription" />
-        </b:Row>
->>>>>>> 639dc947
         <b:Row b:id="confirmDialog">
             <b:Panel>
                 <b:ButtonGroup size="SMALL">
