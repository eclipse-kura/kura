/*******************************************************************************
 * Copyright (c) 2016, 2019 Eurotech and/or its affiliates and others
 *
 * All rights reserved. This program and the accompanying materials
 * are made available under the terms of the Eclipse Public License v1.0
 * which accompanies this distribution, and is available at
 * http://www.eclipse.org/legal/epl-v10.html
 *
 * Contributors:
 *     Eurotech
 *     Red Hat Inc
 *******************************************************************************/
package org.eclipse.kura.web.client.ui.cloudconnection;

import java.util.ArrayList;
import java.util.Comparator;

import org.eclipse.kura.web.client.util.request.RequestQueue;
import org.eclipse.kura.web.shared.FilterUtil;
import org.eclipse.kura.web.shared.model.GwtCloudConnectionEntry;
import org.eclipse.kura.web.shared.model.GwtCloudEntry;
import org.eclipse.kura.web.shared.model.GwtConfigComponent;
import org.eclipse.kura.web.shared.service.GwtCloudConnectionService;
import org.eclipse.kura.web.shared.service.GwtCloudConnectionServiceAsync;
import org.eclipse.kura.web.shared.service.GwtComponentService;
import org.eclipse.kura.web.shared.service.GwtComponentServiceAsync;
import org.eclipse.kura.web.shared.service.GwtSecurityTokenService;
import org.eclipse.kura.web.shared.service.GwtSecurityTokenServiceAsync;
import org.gwtbootstrap3.client.ui.Anchor;
import org.gwtbootstrap3.client.ui.NavTabs;
import org.gwtbootstrap3.client.ui.TabContent;
import org.gwtbootstrap3.client.ui.TabListItem;
import org.gwtbootstrap3.client.ui.TabPane;

import com.google.gwt.core.client.GWT;
import com.google.gwt.uibinder.client.UiBinder;
import com.google.gwt.uibinder.client.UiField;
import com.google.gwt.user.client.ui.Composite;
import com.google.gwt.user.client.ui.Widget;

public class CloudConnectionConfigurationsUi extends Composite {

    private static CloudServiceConfigurationsUiUiBinder uiBinder = GWT
            .create(CloudServiceConfigurationsUiUiBinder.class);
    private final GwtSecurityTokenServiceAsync gwtXSRFService = GWT.create(GwtSecurityTokenService.class);
    private final GwtCloudConnectionServiceAsync gwtCloudService = GWT.create(GwtCloudConnectionService.class);
    private final GwtComponentServiceAsync gwtComponentService = GWT.create(GwtComponentService.class);

    private TabListItem currentlySelectedTab;

    interface CloudServiceConfigurationsUiUiBinder extends UiBinder<Widget, CloudConnectionConfigurationsUi> {
    }

    private boolean dirty;
    private final CloudConnectionsUi cloudServicesUi;

    @UiField
    TabContent connectionTabContent;
    @UiField
    NavTabs connectionNavtabs;

    public CloudConnectionConfigurationsUi(CloudConnectionsUi cloudServicesUi) {
        initWidget(uiBinder.createAndBindUi(this));
        this.cloudServicesUi = cloudServicesUi;
    }

    public void setDirty(boolean dirty) {
        this.dirty = dirty;
        for (int connectionTabIndex = 0; connectionTabIndex < this.connectionTabContent
                .getWidgetCount(); connectionTabIndex++) {
            TabPane pane = (TabPane) this.connectionTabContent.getWidget(connectionTabIndex);
            for (int paneIndex = 0; paneIndex < pane.getWidgetCount(); paneIndex++) {
                CloudConnectionConfigurationUi serviceConfigUi = (CloudConnectionConfigurationUi) pane
                        .getWidget(paneIndex);
                serviceConfigUi.setDirty(dirty);
            }
        }
    }

    public boolean isDirty() {
        for (int connectionTabIndex = 0; connectionTabIndex < this.connectionTabContent
                .getWidgetCount(); connectionTabIndex++) {
            TabPane pane = (TabPane) this.connectionTabContent.getWidget(connectionTabIndex);
            for (int paneIndex = 0; paneIndex < pane.getWidgetCount(); paneIndex++) {
                CloudConnectionConfigurationUi serviceConfigUi = (CloudConnectionConfigurationUi) pane
                        .getWidget(paneIndex);
                this.dirty = this.dirty || serviceConfigUi.isDirty();
            }
        }
        return this.dirty;
    }

    public CloudConnectionConfigurationUi getDirtyCloudConfiguration() {
        for (int connectionTabIndex = 0; connectionTabIndex < this.connectionTabContent
                .getWidgetCount(); connectionTabIndex++) {
            TabPane pane = (TabPane) this.connectionTabContent.getWidget(connectionTabIndex);
            for (int paneIndex = 0; paneIndex < pane.getWidgetCount(); paneIndex++) {
                CloudConnectionConfigurationUi serviceConfigUi = (CloudConnectionConfigurationUi) pane
                        .getWidget(paneIndex);
                if (serviceConfigUi.isDirty()) {
                    return serviceConfigUi;
                }
            }
        }
        return null;
    }

    public void setVisibility(boolean isVisible) {
        this.connectionNavtabs.setVisible(isVisible);
        this.connectionTabContent.setVisible(isVisible);
    }

    public void selectEntry(GwtCloudEntry selection) {
        this.connectionNavtabs.clear();
        this.connectionTabContent.clear();

        if (selection instanceof GwtCloudConnectionEntry) {
            getCloudStackConfigurations(((GwtCloudConnectionEntry) selection).getCloudConnectionFactoryPid(),
                    selection.getPid());
        } else {
            getPubSubConfiguration(selection.getPid());
        }
    }

    public TabListItem getSelectedTab() {
        return this.currentlySelectedTab;
    }

    public void setSelectedTab(TabListItem tabListItem) {
        this.currentlySelectedTab = tabListItem;
    }

    private void getPubSubConfiguration(final String pid) {
        RequestQueue.submit(
                context -> this.gwtXSRFService.generateSecurityToken(context.callback(token -> this.gwtComponentService
                        .findFilteredComponentConfiguration(token, pid, context.callback(confs -> {
                            this.connectionNavtabs.clear();
                            renderTabs(confs.get(0), true);
                        })))));
    }

    private void getCloudStackConfigurations(final String factoryPid, final String cloudServicePid) {

<<<<<<< HEAD
        RequestQueue.submit(context -> this.gwtCloudService.findStackPidsByFactory(factoryPid, cloudServicePid,
                context.callback(pidsResult -> this.gwtXSRFService
                        .generateSecurityToken(context.callback(token -> this.gwtComponentService
                                .findFilteredComponentConfigurations(token, context.callback(result -> {
                                    boolean isFirstEntry = true;
                                    this.connectionNavtabs.clear();
                                    for (GwtConfigComponent pair : result) {
                                        if (pidsResult.contains(pair.getComponentId())) {
                                            renderTabs(pair, isFirstEntry);
                                            isFirstEntry = false;
=======
        RequestQueue.submit(context -> gwtCloudService.findStackPidsByFactory(factoryPid, cloudServicePid,
                context.callback(pidsResult -> {
                    final ArrayList<String> sorted = new ArrayList<>(pidsResult);
                    sorted.sort(Comparator.comparing(s -> s));
                    gwtXSRFService.generateSecurityToken(
                            context.callback(token -> gwtComponentService.findComponentConfigurations(token,
                                    FilterUtil.getPidFilter(sorted.iterator()), context.callback(result -> {
                                        boolean isFirstEntry = true;
                                        connectionNavtabs.clear();
                                        for (GwtConfigComponent pair : result) {
                                            if (pidsResult.contains(pair.getComponentId())) {
                                                renderTabs(pair, isFirstEntry);
                                                isFirstEntry = false;
                                            }
>>>>>>> a917407e
                                        }
                                    }))));
                })));

    }

    private void renderTabs(GwtConfigComponent config, boolean isFirstEntry) {
        final String simplifiedComponentName = getSimplifiedComponentName(config);
        TabListItem item = new TabListItem(simplifiedComponentName);
        item.setDataTarget("#" + simplifiedComponentName);
        item.addClickHandler(event -> {
            Anchor anchor = (Anchor) event.getSource();
            CloudConnectionConfigurationsUi.this.cloudServicesUi.onTabSelectionChange((TabListItem) anchor.getParent());
        });
        this.connectionNavtabs.add(item);

        TabPane tabPane = new TabPane();
        tabPane.setId(simplifiedComponentName);
        CloudConnectionConfigurationUi serviceConfigurationBinder = new CloudConnectionConfigurationUi(config);
        tabPane.add(serviceConfigurationBinder);
        this.connectionTabContent.add(tabPane);

        if (isFirstEntry) {
            this.currentlySelectedTab = item;
            item.setActive(true);
            tabPane.setActive(true);
        }

        serviceConfigurationBinder.renderForm();
    }

    private String getSimplifiedComponentName(GwtConfigComponent config) {
        String selectedCloudServicePid = config.getComponentId();
        String tempName;
        int start = selectedCloudServicePid.lastIndexOf('.');
        int substringIndex = start + 1;
        if (start != -1 && substringIndex < selectedCloudServicePid.length()) {
            tempName = selectedCloudServicePid.substring(substringIndex);
        } else {
            tempName = selectedCloudServicePid;
        }
        return tempName;
    }
}<|MERGE_RESOLUTION|>--- conflicted
+++ resolved
@@ -131,28 +131,15 @@
     }
 
     private void getPubSubConfiguration(final String pid) {
-        RequestQueue.submit(
-                context -> this.gwtXSRFService.generateSecurityToken(context.callback(token -> this.gwtComponentService
-                        .findFilteredComponentConfiguration(token, pid, context.callback(confs -> {
-                            this.connectionNavtabs.clear();
-                            renderTabs(confs.get(0), true);
-                        })))));
+        RequestQueue.submit(context -> gwtXSRFService.generateSecurityToken(context.callback(
+                token -> gwtComponentService.findFilteredComponentConfiguration(token, pid, context.callback(confs -> {
+                    connectionNavtabs.clear();
+                    renderTabs(confs.get(0), true);
+                })))));
     }
 
     private void getCloudStackConfigurations(final String factoryPid, final String cloudServicePid) {
 
-<<<<<<< HEAD
-        RequestQueue.submit(context -> this.gwtCloudService.findStackPidsByFactory(factoryPid, cloudServicePid,
-                context.callback(pidsResult -> this.gwtXSRFService
-                        .generateSecurityToken(context.callback(token -> this.gwtComponentService
-                                .findFilteredComponentConfigurations(token, context.callback(result -> {
-                                    boolean isFirstEntry = true;
-                                    this.connectionNavtabs.clear();
-                                    for (GwtConfigComponent pair : result) {
-                                        if (pidsResult.contains(pair.getComponentId())) {
-                                            renderTabs(pair, isFirstEntry);
-                                            isFirstEntry = false;
-=======
         RequestQueue.submit(context -> gwtCloudService.findStackPidsByFactory(factoryPid, cloudServicePid,
                 context.callback(pidsResult -> {
                     final ArrayList<String> sorted = new ArrayList<>(pidsResult);
@@ -167,7 +154,6 @@
                                                 renderTabs(pair, isFirstEntry);
                                                 isFirstEntry = false;
                                             }
->>>>>>> a917407e
                                         }
                                     }))));
                 })));
