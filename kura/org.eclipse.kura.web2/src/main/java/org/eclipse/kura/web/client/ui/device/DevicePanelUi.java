--- conflicted
+++ resolved
@@ -87,12 +87,8 @@
         this.packages.addClickHandler(new Tab.RefreshHandler(this.packagesPanel));
         this.systemProperties.addClickHandler(new Tab.RefreshHandler(this.systemPropertiesPanel));
         this.containers.addClickHandler(new Tab.RefreshHandler(this.dockerContainersPanel));
-<<<<<<< HEAD
-=======
-
         this.containers.setVisible(false); //hidden by default
         checkIfContainerOrchestratorIsAvaliable();
->>>>>>> 838ba7e8
     }
 
     public void initDevicePanel() {
@@ -103,8 +99,7 @@
     public void setSession(GwtSession currentSession) {
         this.session = currentSession;
     }
-<<<<<<< HEAD
-=======
+
 
     public void checkIfContainerOrchestratorIsAvaliable() {
 
@@ -136,5 +131,5 @@
             }
         });
     }
->>>>>>> 838ba7e8
+
 }