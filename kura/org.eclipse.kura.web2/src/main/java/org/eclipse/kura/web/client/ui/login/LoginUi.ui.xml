--- conflicted
+++ resolved
@@ -30,23 +30,9 @@
 						<b:InputGroup addStyleNames="login-input">
 							<b:InputGroupAddon icon="USER" iconSize="LARGE"
 								addStyleNames="login-icon" />
-<<<<<<< HEAD
-							<b:Input placeholder="{msgs.usernameInput}" type="TEXT"
+							<b:Input placeholder="{msgs.usernameInput}" allowBlank="false" type="TEXT"
 								autoComplete="false" ui:field="usernameInput" b:id="login-user" />
 						</b:InputGroup>
-						<b:InputGroup addStyleNames="login-input">
-							<b:InputGroupAddon icon="KEY" iconSize="LARGE"
-								addStyleNames="login-icon" />
-							<b:Input placeholder="{msgs.passwordInput}" type="PASSWORD"
-								autoComplete="false" ui:field="passwordInput"
-								b:id="login-password" />
-						</b:InputGroup>
-					
-=======
-							<b:Input placeholder="Enter username" allowBlank="false" type="TEXT"
-								autoComplete="false" ui:field="usernameInput" b:id="login-user" />
-						</b:InputGroup>
->>>>>>> 81aa260c
 			</b:ModalBody>
 			<b:ModalFooter>
 				<b:SubmitButton text="{msgs.login}" b:id="login-button" />
