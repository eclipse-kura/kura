--- conflicted
+++ resolved
@@ -145,24 +145,14 @@
         });
         this.btnReset.addClickHandler(
                 event -> WiresPanelUi.this.confirmDialog.show(MSGS.deviceConfigDirty(), WiresPanelUi.this::load));
-<<<<<<< HEAD
         this.btnDelete.addClickHandler(event -> this.confirmDialog.show(MSGS.wiresComponentDeleteAlert(), () -> {
             final WireComponent component = this.wireComposer.getSelectedWireComponent();
-=======
-        this.btnDelete.addClickHandler(event -> confirmDialog.show(MSGS.wiresComponentDeleteAlert(), () -> {
-            final WireComponent component = wireComposer.getSelectedWireComponent();
->>>>>>> a917407e
             if (component != null) {
                 this.wireComposer.deleteWireComponent(component);
             }
         }));
-<<<<<<< HEAD
         this.btnGraphDelete.addClickHandler(
                 event -> this.confirmDialog.show(MSGS.wiresGraphDeleteAlert(), () -> this.wireComposer.clear()));
-=======
-        this.btnGraphDelete
-                .addClickHandler(event -> confirmDialog.show(MSGS.wiresGraphDeleteAlert(), () -> wireComposer.clear()));
->>>>>>> a917407e
         this.btnDownload.addClickHandler(event -> {
             final List<String> invalidConfigurationPids = this.configurations.getInvalidConfigurationPids();
             if (!invalidConfigurationPids.isEmpty()) {
@@ -182,7 +172,6 @@
 
     public void load() {
 
-<<<<<<< HEAD
         WiresRPC.loadStaticInfo(result -> {
             loadStaticInformation(result);
             WiresRPC.loadWiresConfiguration(result1 -> {
@@ -193,16 +182,6 @@
                 this.blinkEffect.setEnabled(true);
                 clearDirtyState();
             });
-=======
-        WiresRPC.loadWireGraph(result -> {
-            loadStaticInformation(result.getStaticInfo());
-            loadGraph(result.getWireGraphConfiguration());
-            dialogs.setDriverPids(configurations.getDriverPids());
-            dialogs.setAssetPids(getAssetsNotInComposer());
-            configurations.setAllActivePids(result.getWireGraphConfiguration().getAllActivePids());
-            blinkEffect.setEnabled(true);
-            clearDirtyState();
->>>>>>> a917407e
         });
 
     }
