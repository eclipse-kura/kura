--- conflicted
+++ resolved
@@ -110,34 +110,20 @@
 
             @Override
             public void onSuccess(GwtXSRFToken result) {
-<<<<<<< HEAD
-                gwtWireGraphService.updateWireConfiguration(result, wireGraph, additionalConfigs,
-                        new AsyncCallback<Void>() {
-=======
                 gwtWireGraphService.getWireGraph(result, new AsyncCallback<GwtWireGraph>() {
->>>>>>> a917407e
-
-                            @Override
-                            public void onFailure(Throwable ex) {
-                                EntryClassUi.hideWaitModal();
-                                FailureHandler.handle(ex);
-                            }
-
-<<<<<<< HEAD
-                            @Override
-                            public void onSuccess(Void result) {
-                                EntryClassUi.hideWaitModal();
-                                callback.onSuccess(null);
-                            }
-                        });
-=======
+
+                    @Override
+                    public void onFailure(Throwable ex) {
+                        EntryClassUi.hideWaitModal();
+                        FailureHandler.handle(ex);
+                    }
+
                     @Override
                     public void onSuccess(GwtWireGraph result) {
                         EntryClassUi.hideWaitModal();
                         callback.onSuccess(result);
                     }
                 });
->>>>>>> a917407e
             }
         });
     }
