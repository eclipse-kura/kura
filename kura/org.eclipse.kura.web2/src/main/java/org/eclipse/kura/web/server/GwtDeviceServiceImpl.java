/*******************************************************************************
 * Copyright (c) 2011, 2019 Eurotech and/or its affiliates
 *
 * All rights reserved. This program and the accompanying materials
 * are made available under the terms of the Eclipse Public License v1.0
 * which accompanies this distribution, and is available at
 * http://www.eclipse.org/legal/epl-v10.html
 *
 * Contributors:
 *     Eurotech
 *     Jens Reimann <jreimann@redhat.com> - Fix logging calls
 *******************************************************************************/
package org.eclipse.kura.web.server;

import java.util.ArrayList;
import java.util.Arrays;
import java.util.Comparator;
import java.util.Iterator;
import java.util.List;
import java.util.Properties;
import java.util.SortedSet;
import java.util.TreeSet;
import java.util.concurrent.TimeUnit;

import javax.servlet.http.HttpServletRequest;
import javax.servlet.http.HttpSession;

import org.eclipse.kura.KuraErrorCode;
import org.eclipse.kura.KuraException;
import org.eclipse.kura.command.PasswordCommandService;
import org.eclipse.kura.system.SystemAdminService;
import org.eclipse.kura.system.SystemService;
import org.eclipse.kura.web.server.util.ServiceLocator;
import org.eclipse.kura.web.session.Attributes;
import org.eclipse.kura.web.shared.GwtKuraErrorCode;
import org.eclipse.kura.web.shared.GwtKuraException;
import org.eclipse.kura.web.shared.model.GwtGroupedNVPair;
import org.eclipse.kura.web.shared.model.GwtXSRFToken;
import org.eclipse.kura.web.shared.service.GwtDeviceService;
import org.osgi.framework.Bundle;
import org.osgi.framework.BundleException;
import org.osgi.framework.Constants;
import org.slf4j.Logger;
import org.slf4j.LoggerFactory;

public class GwtDeviceServiceImpl extends OsgiRemoteServiceServlet implements GwtDeviceService {

    private static final String DEV_JAVA = "devJava";

    private static final String DEV_SW = "devSw";

    private static final String DEV_HW = "devHw";

    private static final String DEV_INFO = "devInfo";

    private static final Logger logger = LoggerFactory.getLogger(GwtDeviceServiceImpl.class);

    private static final Logger auditLogger = LoggerFactory.getLogger("AuditLogger");

    private static final String UNKNOWN = "UNKNOWN";

    private static final long serialVersionUID = -4176701819112753800L;

    @Override
    public ArrayList<GwtGroupedNVPair> findDeviceConfiguration(GwtXSRFToken xsrfToken) throws GwtKuraException {
        checkXSRFToken(xsrfToken);
        List<GwtGroupedNVPair> pairs = new ArrayList<>();

        SystemService systemService = ServiceLocator.getInstance().getService(SystemService.class);
        SystemAdminService systemAdminService = ServiceLocator.getInstance().getService(SystemAdminService.class);

        try {

            Properties systemProperties = systemService.getProperties();

            pairs.add(new GwtGroupedNVPair(DEV_INFO, "devKuraVersion", systemService.getKuraVersion()));
            pairs.add(new GwtGroupedNVPair(DEV_INFO, "devClientId",
                    systemService.getPrimaryMacAddress() != null ? systemService.getPrimaryMacAddress() : UNKNOWN));
            pairs.add(new GwtGroupedNVPair(DEV_INFO, "devDisplayName", systemService.getDeviceName()));
            pairs.add(new GwtGroupedNVPair(DEV_INFO, "devUptime",
                    formatUptime(Long.parseLong(systemAdminService.getUptime()))));
            pairs.add(new GwtGroupedNVPair(DEV_INFO, "devLastWifiChannel",
                    String.valueOf(systemService.getKuraWifiTopChannel())));

            pairs.add(new GwtGroupedNVPair(DEV_HW, "devModelName", systemService.getModelName()));
            pairs.add(new GwtGroupedNVPair(DEV_HW, "devModelId", systemService.getModelId()));
            pairs.add(new GwtGroupedNVPair(DEV_HW, "devPartNumber", systemService.getPartNumber()));
            pairs.add(new GwtGroupedNVPair(DEV_HW, "devSerialNumber", systemService.getSerialNumber()));

            pairs.add(new GwtGroupedNVPair(DEV_SW, "devFirmwareVersion", systemService.getFirmwareVersion()));
            pairs.add(new GwtGroupedNVPair(DEV_SW, "devBiosVersion", systemService.getBiosVersion()));
            pairs.add(new GwtGroupedNVPair(DEV_SW, "devOsVersion", systemService.getOsVersion()));
            pairs.add(new GwtGroupedNVPair(DEV_SW, "devOs", systemService.getOsName()));
            pairs.add(new GwtGroupedNVPair(DEV_SW, "devOsArch", systemService.getOsArch()));

            pairs.add(new GwtGroupedNVPair(DEV_JAVA, "devJvmName",
                    systemProperties.getProperty(SystemService.KEY_JAVA_VM_NAME)));
            pairs.add(new GwtGroupedNVPair(DEV_JAVA, "devJvmVersion",
                    systemProperties.getProperty(SystemService.KEY_JAVA_VM_VERSION)));

            pairs.add(new GwtGroupedNVPair(DEV_JAVA, "devJvmProfile",
                    systemService.getJavaVendor() + " " + systemService.getJavaVersion()));
            pairs.add(new GwtGroupedNVPair(DEV_JAVA, "devOsgiFramework",
                    systemProperties.getProperty(SystemService.KEY_OSGI_FW_NAME)));
            pairs.add(new GwtGroupedNVPair(DEV_JAVA, "devOsgiFrameworkVersion",
                    systemProperties.getProperty(SystemService.KEY_OSGI_FW_VERSION)));
            if (systemService.getNumberOfProcessors() != -1) {
                pairs.add(new GwtGroupedNVPair(DEV_JAVA, "devNumProc",
                        String.valueOf(systemService.getNumberOfProcessors())));
            }
            pairs.add(new GwtGroupedNVPair(DEV_JAVA, "devRamTot",
                    String.valueOf(systemService.getTotalMemory()) + " kB"));
            pairs.add(new GwtGroupedNVPair(DEV_JAVA, "devRamFree",
                    String.valueOf(systemService.getFreeMemory()) + " kB"));
        } catch (Exception e) {
            final HttpServletRequest request = getThreadLocalRequest();
            final HttpSession session = request.getSession(false);
            auditLogger.warn("UI Device - Failure - Failed to list device info for user: {}, session {}",
                    session.getAttribute(Attributes.AUTORIZED_USER.getValue()), session.getId());
            throw new GwtKuraException(GwtKuraErrorCode.INTERNAL_ERROR, e);
        }
        return new ArrayList<>(pairs);
    }

    @SuppressWarnings("unchecked")
    @Override
    public ArrayList<GwtGroupedNVPair> findThreads(GwtXSRFToken xsrfToken) throws GwtKuraException {
        checkXSRFToken(xsrfToken);
        List<GwtGroupedNVPair> pairs = new ArrayList<>();

        // get root thread group
        ThreadGroup rootGroup = Thread.currentThread().getThreadGroup();
        while (rootGroup.getParent() != null) {
            rootGroup = rootGroup.getParent();
        }
        // enumerate all other threads
<<<<<<< HEAD
        int numGroups = rootGroup.activeGroupCount();
        final ThreadGroup[] groups = new ThreadGroup[2 * numGroups];
        rootGroup.enumerate(groups,false);
=======
        final ThreadGroup[] groups = new ThreadGroup[2 * rootGroup.activeGroupCount()];
        rootGroup.enumerate(groups);
>>>>>>> 84e6407e
        Arrays.sort(groups, ThreadGroupComparator.getInstance());
        for (ThreadGroup group : groups) {

            if (group != null) {
                StringBuilder sbGroup = new StringBuilder();
                sbGroup.append("ThreadGroup ").append(group.getName()).append(" [").append("maxprio=")
                        .append(group.getMaxPriority());
                sbGroup.append(", parent=");
                if (group.getParent() != null) {
                    sbGroup.append(group.getParent().getName());
                } else {
                    sbGroup.append('-');
                }

                sbGroup.append(", isDaemon=");
                sbGroup.append(group.isDaemon());
                sbGroup.append(", isDestroyed=");
                sbGroup.append(group.isDestroyed());
                sbGroup.append(']');

                int numThreads = group.activeCount();
                Thread[] threads = new Thread[numThreads * 2];
                group.enumerate(threads, false);
                Arrays.sort(threads, ThreadComparator.getInstance());
                for (Thread thread : threads) {

                    if (thread != null) {

                        StringBuilder sbThreadName = new StringBuilder();
                        sbThreadName.append(thread.getId()).append('/').append(thread.getName());

                        StringBuilder sbThreadValue = new StringBuilder();
                        sbThreadValue.append("priority=");
                        sbThreadValue.append(thread.getPriority());
                        sbThreadValue.append(", alive=");
                        sbThreadValue.append(thread.isAlive());
                        sbThreadValue.append(", daemon=");
                        sbThreadValue.append(thread.isDaemon());
                        sbThreadValue.append(", interrupted=");
                        sbThreadValue.append(thread.isInterrupted());
                        sbThreadValue.append(", loader=");
                        sbThreadValue.append(thread.getContextClassLoader());
                        sbThreadValue.append(']');

                        pairs.add(new GwtGroupedNVPair(sbGroup.toString(), sbThreadName.toString(),
                                sbThreadValue.toString()));
                    }
                }
            }
        }
        return new ArrayList<>(pairs);
    }

    @SuppressWarnings({ "unchecked", "rawtypes" })
    @Override
    public ArrayList<GwtGroupedNVPair> findSystemProperties(GwtXSRFToken xsrfToken) throws GwtKuraException {
        checkXSRFToken(xsrfToken);
        List<GwtGroupedNVPair> pairs = new ArrayList<>();
        // kura properties
        SystemService systemService = ServiceLocator.getInstance().getService(SystemService.class);
        Properties kuraProps = systemService.getProperties();
        SortedSet kuraKeys = new TreeSet(kuraProps.keySet());
        for (Iterator ki = kuraKeys.iterator(); ki.hasNext();) {
            Object key = ki.next();
            pairs.add(new GwtGroupedNVPair("propsKura", key.toString(), kuraProps.get(key).toString()));
        }
        return new ArrayList<>(pairs);
    }

    @Override
    public ArrayList<GwtGroupedNVPair> findBundles(GwtXSRFToken xsrfToken) throws GwtKuraException {
        checkXSRFToken(xsrfToken);
        List<GwtGroupedNVPair> pairs = new ArrayList<>();

        SystemService systemService = ServiceLocator.getInstance().getService(SystemService.class);
        Bundle[] bundles = systemService.getBundles();
        if (bundles != null) {

            for (Bundle bundle : bundles) {

                if (bundle != null) {

                    GwtGroupedNVPair pair = new GwtGroupedNVPair();
                    pair.setId(String.valueOf(bundle.getBundleId()));
                    pair.setName(getName(bundle));
                    pair.setStatus(toStateString(bundle));
                    pair.setVersion(getHeaderValue(bundle, Constants.BUNDLE_VERSION));

                    pairs.add(pair);
                }
            }
        }
        return new ArrayList<>(pairs);
    }

    @Override
    public void startBundle(GwtXSRFToken xsrfToken, String bundleId) throws GwtKuraException {
        checkXSRFToken(xsrfToken);
        final HttpServletRequest request = getThreadLocalRequest();
        final HttpSession session = request.getSession(false);

        SystemService systemService = ServiceLocator.getInstance().getService(SystemService.class);
        Bundle[] bundles = systemService.getBundles();

        logger.info("Starting bundle with ID: {}", bundleId);
        for (Bundle b : bundles) {
            if (b.getBundleId() == Long.parseLong(bundleId)) {
                try {
                    b.start();
                    auditLogger.info(
                            "UI Device - Success - Successfully started bundle for user: {}, session: {}, bundle: {}",
                            session.getAttribute(Attributes.AUTORIZED_USER.getValue()), session.getId(), bundleId);
                    return;
                } catch (BundleException e) {
                    logger.error("Failed to start bundle {}", b.getBundleId(), e);
                    auditLogger.warn(
                            "UI Device - Failure - Failed to start bundle for user: {}, session: {}, bundle: {}",
                            session.getAttribute(Attributes.AUTORIZED_USER.getValue()), session.getId(), bundleId);
                    throw new GwtKuraException(GwtKuraErrorCode.INTERNAL_ERROR);
                }
            }
        }
        // Bundle was not found, throw error
        logger.error("Could not find bundle with ID: {}", bundleId);
        auditLogger.warn("UI Device - Failure - Failed to start bundle for user: {}, session: {}, bundle: {}",
                session.getAttribute(Attributes.AUTORIZED_USER.getValue()), session.getId(), bundleId);
        throw new GwtKuraException(GwtKuraErrorCode.INTERNAL_ERROR);
    }

    @Override
    public void stopBundle(GwtXSRFToken xsrfToken, String bundleId) throws GwtKuraException {
        checkXSRFToken(xsrfToken);

        final HttpServletRequest request = getThreadLocalRequest();
        final HttpSession session = request.getSession(false);

        SystemService systemService = ServiceLocator.getInstance().getService(SystemService.class);
        Bundle[] bundles = systemService.getBundles();

        logger.info("Stopping bundle with ID: {}", bundleId);
        for (Bundle b : bundles) {
            if (b.getBundleId() == Long.parseLong(bundleId)) {
                try {
                    b.stop();
                    auditLogger.info(
                            "UI Device - Success - Successfully stopped bundle for user: {}, session: {}, bundle: {}",
                            session.getAttribute(Attributes.AUTORIZED_USER.getValue()), session.getId(), bundleId);
                    return;
                } catch (BundleException e) {
                    logger.error("Failed to stop bundle {}", b.getBundleId(), e);
                    auditLogger.warn(
                            "UI Device - Failure - Failed to stop bundle for user: {}, session: {}, bundle: {}",
                            session.getAttribute(Attributes.AUTORIZED_USER.getValue()), session.getId(), bundleId);
                    throw new GwtKuraException(GwtKuraErrorCode.INTERNAL_ERROR);
                }
            }
        }

        // Bundle was not found, throw error
        logger.error("Could not find bundle with ID: {}", bundleId);
        auditLogger.warn("UI Device - Failure - Failed to stop bundle for user: {}, session: {}, bundle: {}",
                session.getAttribute(Attributes.AUTORIZED_USER.getValue()), session.getId(), bundleId);
        throw new GwtKuraException(GwtKuraErrorCode.INTERNAL_ERROR);

    }

    @Override
    public String executeCommand(GwtXSRFToken xsrfToken, String cmd, String pwd) throws GwtKuraException {
        checkXSRFToken(xsrfToken);

        final HttpServletRequest request = getThreadLocalRequest();
        final HttpSession session = request.getSession(false);

        PasswordCommandService commandService = ServiceLocator.getInstance().getService(PasswordCommandService.class);
        try {
            String result = commandService.execute(cmd, pwd);
            auditLogger.info(
                    "UI Device - Success - Successfully executed command for user: {}, session: {}, command: {}",
                    session.getAttribute(Attributes.AUTORIZED_USER.getValue()), session.getId(), cmd);
            return result;
        } catch (KuraException e) {
            GwtKuraException gwtKuraException = null;
            if (e.getCode() == KuraErrorCode.OPERATION_NOT_SUPPORTED) {
                gwtKuraException = new GwtKuraException(GwtKuraErrorCode.SERVICE_NOT_ENABLED);
            } else if (e.getCode() == KuraErrorCode.CONFIGURATION_ATTRIBUTE_INVALID) {
                gwtKuraException = new GwtKuraException(GwtKuraErrorCode.ILLEGAL_ARGUMENT);
            } else {
                gwtKuraException = new GwtKuraException(GwtKuraErrorCode.INTERNAL_ERROR);
            }

            auditLogger.warn("UI Device - Failure - Failed to execute command for user: {}, session: {}, command: {}",
                    session.getAttribute(Attributes.AUTORIZED_USER.getValue()), session.getId(), cmd);

            throw gwtKuraException;
        }
    }

    // ----------------------------------------------------------------
    //
    // Private Methods
    //
    // ----------------------------------------------------------------

    /**
     * Return a display name for the given <code>bundle</code>:
     * <ol>
     * <li>If the bundle has a non-empty <code>Bundle-Name</code> manifest
     * header that value is returned.</li>
     * <li>Otherwise the symbolic name is returned if set</li>
     * <li>Otherwise the bundle's location is returned if defined</li>
     * <li>Finally, as a last resort, the bundles id is returned</li>
     * </ol>
     *
     * @param bundle
     *                   the bundle which name to retrieve
     * @param locale
     *                   the locale, in which the bundle name is requested
     * @return the bundle name - see the description of the method for more
     *         details.
     */
    private String getName(Bundle bundle) {
        String name = bundle.getHeaders().get(Constants.BUNDLE_NAME);
        if (name == null || name.length() == 0) {
            name = bundle.getSymbolicName();
            if (name == null) {
                name = bundle.getLocation();
                if (name == null) {
                    name = String.valueOf(bundle.getBundleId());
                }
            }
        }
        return name;
    }

    /**
     * Returns the value of the header or the empty string if the header is not
     * available.
     *
     * @param bundle
     *                       the bundle which header to retrieve
     * @param headerName
     *                       the name of the header to retrieve
     * @return the header or empty string if it is not set
     */
    private static String getHeaderValue(Bundle bundle, String headerName) {
        Object value = bundle.getHeaders().get(headerName);
        if (value != null) {
            return value.toString();
        }
        return "";
    }

    private String toStateString(final Bundle bundle) {
        switch (bundle.getState()) {
        case Bundle.INSTALLED:
            return "bndInstalled";
        case Bundle.RESOLVED:
            return "bndResolved";
        case Bundle.STARTING:
            return "bndStarting";
        case Bundle.ACTIVE:
            return "bndActive";
        case Bundle.STOPPING:
            return "bndStopping";
        case Bundle.UNINSTALLED:
            return "bndUninstalled";
        default:
            return "bndUnknown";
        }
    }

    private String formatUptime(long uptime) {
        int days = (int) TimeUnit.MILLISECONDS.toDays(uptime);
        long hours = TimeUnit.MILLISECONDS.toHours(uptime) - days * 24;
        long minutes = TimeUnit.MILLISECONDS.toMinutes(uptime) - TimeUnit.MILLISECONDS.toHours(uptime) * 60;
        long seconds = TimeUnit.MILLISECONDS.toSeconds(uptime) - TimeUnit.MILLISECONDS.toMinutes(uptime) * 60;

        StringBuilder sb = new StringBuilder();
        sb.append(days).append(" days ").append(hours).append(":").append(minutes).append(":").append(seconds)
                .append(" hms");

        return sb.toString();
    }
}

@SuppressWarnings("rawtypes")
final class ThreadComparator implements Comparator {

    private ThreadComparator() {
        // prevent instantiation
    }

    private static final Comparator instance = new ThreadComparator();

    public static final Comparator getInstance() {
        return instance;
    }

    @Override
    public int compare(Object thread1, Object thread2) {
        if (thread1 == null || thread2 == null) {
            return thread1 == null ? -1 : 1;
        }

        String t1 = ((Thread) thread1).getName();
        String t2 = ((Thread) thread2).getName();
        if (null == t1) {
            t1 = ""; //$NON-NLS-1$
        }
        if (null == t2) {
            t2 = ""; //$NON-NLS-1$
        }

        return t1.toLowerCase().compareTo(t2.toLowerCase());
    }
}

@SuppressWarnings("rawtypes")
final class ThreadGroupComparator implements Comparator {

    private ThreadGroupComparator() {
        // prevent instantiation
    }

    private static final Comparator instance = new ThreadGroupComparator();

    public static final Comparator getInstance() {
        return instance;
    }

    @Override
    public int compare(Object thread1, Object thread2) {
        if (thread1 == null || thread2 == null) {
            return thread1 == null ? -1 : 1;
        }

        String t1 = ((ThreadGroup) thread1).getName();
        String t2 = ((ThreadGroup) thread2).getName();
        if (null == t1) {
            t1 = ""; //$NON-NLS-1$
        }
        if (null == t2) {
            t2 = ""; //$NON-NLS-1$
        }
        return t1.toLowerCase().compareTo(t2.toLowerCase());
    }
}<|MERGE_RESOLUTION|>--- conflicted
+++ resolved
@@ -134,14 +134,8 @@
             rootGroup = rootGroup.getParent();
         }
         // enumerate all other threads
-<<<<<<< HEAD
-        int numGroups = rootGroup.activeGroupCount();
-        final ThreadGroup[] groups = new ThreadGroup[2 * numGroups];
+        final ThreadGroup[] groups = new ThreadGroup[2 * rootGroup.activeGroupCount()];
         rootGroup.enumerate(groups,false);
-=======
-        final ThreadGroup[] groups = new ThreadGroup[2 * rootGroup.activeGroupCount()];
-        rootGroup.enumerate(groups);
->>>>>>> 84e6407e
         Arrays.sort(groups, ThreadGroupComparator.getInstance());
         for (ThreadGroup group : groups) {
 
@@ -356,9 +350,9 @@
      * </ol>
      *
      * @param bundle
-     *                   the bundle which name to retrieve
+     *            the bundle which name to retrieve
      * @param locale
-     *                   the locale, in which the bundle name is requested
+     *            the locale, in which the bundle name is requested
      * @return the bundle name - see the description of the method for more
      *         details.
      */
@@ -381,9 +375,9 @@
      * available.
      *
      * @param bundle
-     *                       the bundle which header to retrieve
+     *            the bundle which header to retrieve
      * @param headerName
-     *                       the name of the header to retrieve
+     *            the name of the header to retrieve
      * @return the header or empty string if it is not set
      */
     private static String getHeaderValue(Bundle bundle, String headerName) {
