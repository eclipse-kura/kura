/*******************************************************************************
 * Copyright (c) 2011, 2021 Eurotech and/or its affiliates and others
 * 
 * This program and the accompanying materials are made
 * available under the terms of the Eclipse Public License 2.0
 * which is available at https://www.eclipse.org/legal/epl-2.0/
 * 
 * SPDX-License-Identifier: EPL-2.0
 * 
 * Contributors:
 *  Eurotech
 *  Jens Reimann <jreimann@redhat.com>
 *******************************************************************************/
package org.eclipse.kura.web.server;

import java.util.ArrayList;
import java.util.Arrays;
import java.util.Comparator;
import java.util.Iterator;
import java.util.List;
import java.util.Properties;
import java.util.SortedSet;
import java.util.TreeSet;
import java.util.concurrent.TimeUnit;

import org.eclipse.kura.KuraErrorCode;
import org.eclipse.kura.KuraException;
import org.eclipse.kura.KuraProcessExecutionErrorException;
import org.eclipse.kura.command.PasswordCommandService;
import org.eclipse.kura.container.orchestration.provider.ContainerDescriptor;
import org.eclipse.kura.container.orchestration.provider.DockerService;
import org.eclipse.kura.system.SystemAdminService;
import org.eclipse.kura.system.SystemResourceInfo;
import org.eclipse.kura.system.SystemService;
import org.eclipse.kura.web.server.util.ServiceLocator;
import org.eclipse.kura.web.shared.GwtKuraErrorCode;
import org.eclipse.kura.web.shared.GwtKuraException;
import org.eclipse.kura.web.shared.model.GwtGroupedNVPair;
import org.eclipse.kura.web.shared.model.GwtXSRFToken;
import org.eclipse.kura.web.shared.service.GwtDeviceService;
import org.osgi.framework.Bundle;
import org.osgi.framework.BundleException;
import org.osgi.framework.Constants;
import org.slf4j.Logger;
import org.slf4j.LoggerFactory;

import org.eclipse.kura.container.orchestration.provider.ContainerDescriptor;
import org.eclipse.kura.container.orchestration.provider.DockerService;

public class GwtDeviceServiceImpl extends OsgiRemoteServiceServlet implements GwtDeviceService {

    private static final String DEV_JAVA = "devJava";

    private static final String DEV_SW = "devSw";

    private static final String DEV_HW = "devHw";

    private static final String DEV_INFO = "devInfo";

    private static final Logger logger = LoggerFactory.getLogger(GwtDeviceServiceImpl.class);

    private static final String UNKNOWN = "UNKNOWN";

    private static final long serialVersionUID = -4176701819112753800L;

    private static final String KURA_MODE = "org.eclipse.kura.mode";
    private static final String EMULATOR = "emulator";

    @Override
    public List<GwtGroupedNVPair> findDeviceConfiguration(GwtXSRFToken xsrfToken) throws GwtKuraException {
        checkXSRFToken(xsrfToken);
        List<GwtGroupedNVPair> pairs = new ArrayList<>();

        SystemService systemService = ServiceLocator.getInstance().getService(SystemService.class);
        SystemAdminService systemAdminService = ServiceLocator.getInstance().getService(SystemAdminService.class);

        try {

            Properties systemProperties = systemService.getProperties();

            pairs.add(new GwtGroupedNVPair(DEV_INFO, "devKuraVersion", systemService.getKuraVersion()));
            pairs.add(new GwtGroupedNVPair(DEV_INFO, "devClientId",
                    systemService.getPrimaryMacAddress() != null ? systemService.getPrimaryMacAddress() : UNKNOWN));
            pairs.add(new GwtGroupedNVPair(DEV_INFO, "devDisplayName", systemService.getDeviceName()));
            pairs.add(new GwtGroupedNVPair(DEV_INFO, "devUptime",
                    formatUptime(Long.parseLong(systemAdminService.getUptime()))));
            pairs.add(new GwtGroupedNVPair(DEV_INFO, "devLastWifiChannel",
                    String.valueOf(systemService.getKuraWifiTopChannel())));

            pairs.add(new GwtGroupedNVPair(DEV_HW, "devModelName", systemService.getModelName()));
            pairs.add(new GwtGroupedNVPair(DEV_HW, "devModelId", systemService.getModelId()));
            pairs.add(new GwtGroupedNVPair(DEV_HW, "devPartNumber", systemService.getPartNumber()));
            pairs.add(new GwtGroupedNVPair(DEV_HW, "devSerialNumber", systemService.getSerialNumber()));

            pairs.add(new GwtGroupedNVPair(DEV_SW, "devFirmwareVersion", systemService.getFirmwareVersion()));
            pairs.add(new GwtGroupedNVPair(DEV_SW, "devBiosVersion", systemService.getBiosVersion()));
            pairs.add(new GwtGroupedNVPair(DEV_SW, "devOsVersion", systemService.getOsVersion()));
            pairs.add(new GwtGroupedNVPair(DEV_SW, "devOs", systemService.getOsName()));
            pairs.add(new GwtGroupedNVPair(DEV_SW, "devOsArch", systemService.getOsArch()));

            pairs.add(new GwtGroupedNVPair(DEV_JAVA, "devJvmName",
                    systemProperties.getProperty(SystemService.KEY_JAVA_VM_NAME)));
            pairs.add(new GwtGroupedNVPair(DEV_JAVA, "devJvmVersion",
                    systemProperties.getProperty(SystemService.KEY_JAVA_VM_VERSION)));

            pairs.add(new GwtGroupedNVPair(DEV_JAVA, "devJvmProfile",
                    systemService.getJavaVendor() + " " + systemService.getJavaVersion()));
            pairs.add(new GwtGroupedNVPair(DEV_JAVA, "devOsgiFramework",
                    systemProperties.getProperty(SystemService.KEY_OSGI_FW_NAME)));
            pairs.add(new GwtGroupedNVPair(DEV_JAVA, "devOsgiFrameworkVersion",
                    systemProperties.getProperty(SystemService.KEY_OSGI_FW_VERSION)));
            if (systemService.getNumberOfProcessors() != -1) {
                pairs.add(new GwtGroupedNVPair(DEV_JAVA, "devNumProc",
                        String.valueOf(systemService.getNumberOfProcessors())));
            }
            pairs.add(new GwtGroupedNVPair(DEV_JAVA, "devRamTot",
                    String.valueOf(systemService.getTotalMemory()) + " kB"));
            pairs.add(new GwtGroupedNVPair(DEV_JAVA, "devRamFree",
                    String.valueOf(systemService.getFreeMemory()) + " kB"));
        } catch (Exception e) {
            throw new GwtKuraException(GwtKuraErrorCode.INTERNAL_ERROR, e);
        }
        return new ArrayList<>(pairs);
    }

    @SuppressWarnings("unchecked")
    @Override
    public ArrayList<GwtGroupedNVPair> findThreads(GwtXSRFToken xsrfToken) throws GwtKuraException {
        checkXSRFToken(xsrfToken);
        List<GwtGroupedNVPair> pairs = new ArrayList<>();

        // get root thread group
        ThreadGroup rootGroup = Thread.currentThread().getThreadGroup();
        while (rootGroup.getParent() != null) {
            rootGroup = rootGroup.getParent();
        }
        // enumerate all other threads
        final ThreadGroup[] groups = new ThreadGroup[2 * rootGroup.activeGroupCount()];
        rootGroup.enumerate(groups);
        Arrays.sort(groups, ThreadGroupComparator.getInstance());
        for (ThreadGroup group : groups) {

            if (group != null) {
                StringBuilder sbGroup = new StringBuilder();
                sbGroup.append("ThreadGroup ").append(group.getName()).append(" [").append("maxprio=")
                        .append(group.getMaxPriority());
                sbGroup.append(", parent=");
                if (group.getParent() != null) {
                    sbGroup.append(group.getParent().getName());
                } else {
                    sbGroup.append('-');
                }

                sbGroup.append(", isDaemon=");
                sbGroup.append(group.isDaemon());
                sbGroup.append(", isDestroyed=");
                sbGroup.append(group.isDestroyed());
                sbGroup.append(']');

                int numThreads = group.activeCount();
                Thread[] threads = new Thread[numThreads * 2];
                group.enumerate(threads, false);
                Arrays.sort(threads, ThreadComparator.getInstance());
                for (Thread thread : threads) {

                    if (thread != null) {

                        StringBuilder sbThreadName = new StringBuilder();
                        sbThreadName.append(thread.getId()).append('/').append(thread.getName());

                        StringBuilder sbThreadValue = new StringBuilder();
                        sbThreadValue.append("priority=");
                        sbThreadValue.append(thread.getPriority());
                        sbThreadValue.append(", alive=");
                        sbThreadValue.append(thread.isAlive());
                        sbThreadValue.append(", daemon=");
                        sbThreadValue.append(thread.isDaemon());
                        sbThreadValue.append(", interrupted=");
                        sbThreadValue.append(thread.isInterrupted());
                        sbThreadValue.append(", loader=");
                        sbThreadValue.append(thread.getContextClassLoader());
                        sbThreadValue.append(']');

                        pairs.add(new GwtGroupedNVPair(sbGroup.toString(), sbThreadName.toString(),
                                sbThreadValue.toString()));
                    }
                }
            }
        }
        return new ArrayList<>(pairs);
    }

    @SuppressWarnings({ "unchecked", "rawtypes" })
    @Override
    public ArrayList<GwtGroupedNVPair> findSystemProperties(GwtXSRFToken xsrfToken) throws GwtKuraException {
        checkXSRFToken(xsrfToken);
        List<GwtGroupedNVPair> pairs = new ArrayList<>();
        // kura properties
        SystemService systemService = ServiceLocator.getInstance().getService(SystemService.class);
        Properties kuraProps = systemService.getProperties();
        SortedSet kuraKeys = new TreeSet(kuraProps.keySet());
        for (Iterator ki = kuraKeys.iterator(); ki.hasNext();) {
            Object key = ki.next();
            pairs.add(new GwtGroupedNVPair("propsKura", key.toString(), kuraProps.get(key).toString()));
        }
        return new ArrayList<>(pairs);
    }

    @Override
    public ArrayList<GwtGroupedNVPair> findBundles(GwtXSRFToken xsrfToken) throws GwtKuraException {
        checkXSRFToken(xsrfToken);
        List<GwtGroupedNVPair> pairs = new ArrayList<>();

        SystemService systemService = ServiceLocator.getInstance().getService(SystemService.class);
        Bundle[] bundles = systemService.getBundles();
        if (bundles != null) {

            for (Bundle bundle : bundles) {

                if (bundle != null) {

                    GwtGroupedNVPair pair = new GwtGroupedNVPair();
                    pair.setId(String.valueOf(bundle.getBundleId()));
                    pair.setName(getName(bundle));
                    pair.setStatus(toStateString(bundle));
                    pair.setVersion(getHeaderValue(bundle, Constants.BUNDLE_VERSION));
                    pair.setSigned(isSigned(bundle));

                    pairs.add(pair);
                }
            }
        }
        return new ArrayList<>(pairs);
    }

    @Override
<<<<<<< HEAD
    public List<GwtGroupedNVPair> findContainers(GwtXSRFToken xsrfToken) throws GwtKuraException {
        checkXSRFToken(xsrfToken);
        List<GwtGroupedNVPair> pairs = new ArrayList<>();

        DockerService dockerService = ServiceLocator.getInstance().getService(DockerService.class);
        ContainerDescriptor[] containers = dockerService.listRegisteredContainers().stream()
                .toArray(ContainerDescriptor[]::new);
        if (containers != null) {
            for (ContainerDescriptor container : containers) {
                GwtGroupedNVPair pair = new GwtGroupedNVPair();
                pair.setId(container.getContainerName());
                pair.setName(container.getContainerImage());
                pair.setStatus(containerStateToString(container));
                pair.setVersion(container.getContainerImageTag().split(":")[0]);
                pair.set("isEsfManaged", container.getIsEsfManaged());
                pairs.add(pair);
            }
        }
=======
    public boolean checkIfContainerOrchestratorIsActive(GwtXSRFToken xsrfToken) throws GwtKuraException {
        checkXSRFToken(xsrfToken);

        DockerService dockerService = ServiceLocator.getInstance().getService(DockerService.class);

        return dockerService != null;
    }

    @Override
    public List<GwtGroupedNVPair> findContainers(GwtXSRFToken xsrfToken) throws GwtKuraException {
        checkXSRFToken(xsrfToken);
        List<GwtGroupedNVPair> pairs = new ArrayList<>();
        try {
            DockerService dockerService = ServiceLocator.getInstance().getService(DockerService.class);
            ContainerDescriptor[] containers = dockerService.listRegisteredContainers().stream()
                    .toArray(ContainerDescriptor[]::new);
            if (containers != null) {
                for (ContainerDescriptor container : containers) {
                    GwtGroupedNVPair pair = new GwtGroupedNVPair();
                    pair.setId(container.getContainerName());
                    pair.setName(container.getContainerImage());
                    pair.setStatus(containerStateToString(container));
                    pair.setVersion(container.getContainerImageTag().split(":")[0]);
                    pair.set("isFrameworkManaged", container.getIsEsfManaged());
                    pairs.add(pair);
                }
            }
            
        } catch(Exception e){
            logger.error("Failed To List Containers: {}", e);
        }

>>>>>>> 838ba7e8
        return new ArrayList<>(pairs);
    }

    @Override
    public void startContainer(GwtXSRFToken xsrfToken, String containerName) throws GwtKuraException {
        checkXSRFToken(xsrfToken);

        DockerService dockerService = ServiceLocator.getInstance().getService(DockerService.class);
        ContainerDescriptor[] containers = dockerService.listRegisteredContainers().stream()
                .toArray(ContainerDescriptor[]::new);

        logger.info("Starting container with name: {}", containerName);

        if (containers != null) {
            for (ContainerDescriptor container : containers) {
                if (container.getContainerName().equals(containerName)) {
                    try {
                        dockerService.startContainer(container);
                    } catch (KuraException e) {
                        logger.error("Could not start container with name: {}", containerName);
                        throw new GwtKuraException(GwtKuraErrorCode.INTERNAL_ERROR);
                    }
                    return;
                }
            }
        }
        // Bundle was not found, throw error
        logger.error("Could not find container with name: {}", containerName);
        throw new GwtKuraException(GwtKuraErrorCode.INTERNAL_ERROR);
    }

    @Override
    public void stopContainer(GwtXSRFToken xsrfToken, String containerName) throws GwtKuraException {
        checkXSRFToken(xsrfToken);

        DockerService dockerService = ServiceLocator.getInstance().getService(DockerService.class);

        ContainerDescriptor[] containers = dockerService.listRegisteredContainers().stream()
                .toArray(ContainerDescriptor[]::new);

        logger.info("Stopping container with name: {}", containerName);

        if (containers != null) {
            for (ContainerDescriptor container : containers) {
                if (container.getContainerName().equals(containerName)) {
                    try {
                        dockerService.stopContainer(container);
                    } catch (KuraException e) {
                        logger.error("Could not stop container with name: {}", containerName);
                        throw new GwtKuraException(GwtKuraErrorCode.INTERNAL_ERROR);
                    }
                    return;
                }
            }
        }
        // Bundle was not found, throw error
        logger.error("Could not find container with name: {}", containerName);
        throw new GwtKuraException(GwtKuraErrorCode.INTERNAL_ERROR);

    }

    private boolean isSigned(Bundle bundle) {
        return !bundle.getSignerCertificates(Bundle.SIGNERS_ALL).isEmpty();
    }

    @Override
    public void startBundle(GwtXSRFToken xsrfToken, String bundleId) throws GwtKuraException {
        checkXSRFToken(xsrfToken);

        SystemService systemService = ServiceLocator.getInstance().getService(SystemService.class);
        Bundle[] bundles = systemService.getBundles();

        logger.info("Starting bundle with ID: {}", bundleId);
        for (Bundle b : bundles) {
            if (b.getBundleId() == Long.parseLong(bundleId)) {
                try {
                    b.start();
                    return;
                } catch (BundleException e) {
                    logger.error("Failed to start bundle {}", b.getBundleId(), e);
                    throw new GwtKuraException(GwtKuraErrorCode.INTERNAL_ERROR);
                }
            }
        }
        // Bundle was not found, throw error
        logger.error("Could not find bundle with ID: {}", bundleId);
        throw new GwtKuraException(GwtKuraErrorCode.INTERNAL_ERROR);
    }

    @Override
    public void stopBundle(GwtXSRFToken xsrfToken, String bundleId) throws GwtKuraException {
        checkXSRFToken(xsrfToken);

        SystemService systemService = ServiceLocator.getInstance().getService(SystemService.class);
        Bundle[] bundles = systemService.getBundles();

        logger.info("Stopping bundle with ID: {}", bundleId);
        for (Bundle b : bundles) {
            if (b.getBundleId() == Long.parseLong(bundleId)) {
                try {
                    b.stop();
                    return;
                } catch (BundleException e) {
                    logger.error("Failed to stop bundle {}", b.getBundleId(), e);
                    throw new GwtKuraException(GwtKuraErrorCode.INTERNAL_ERROR);
                }
            }
        }

        // Bundle was not found, throw error
        logger.error("Could not find bundle with ID: {}", bundleId);
        throw new GwtKuraException(GwtKuraErrorCode.INTERNAL_ERROR);

    }

    @Override
    public String executeCommand(GwtXSRFToken xsrfToken, String cmd, String pwd) throws GwtKuraException {
        checkXSRFToken(xsrfToken);

        PasswordCommandService commandService = ServiceLocator.getInstance().getService(PasswordCommandService.class);
        try {
            return commandService.execute(cmd, pwd);
        } catch (KuraException e) {
            GwtKuraException gwtKuraException = null;
            if (e.getCode() == KuraErrorCode.OPERATION_NOT_SUPPORTED) {
                gwtKuraException = new GwtKuraException(GwtKuraErrorCode.SERVICE_NOT_ENABLED);
            } else if (e.getCode() == KuraErrorCode.CONFIGURATION_ATTRIBUTE_INVALID) {
                gwtKuraException = new GwtKuraException(GwtKuraErrorCode.ILLEGAL_ARGUMENT);
            } else {
                gwtKuraException = new GwtKuraException(GwtKuraErrorCode.INTERNAL_ERROR);
            }

            throw gwtKuraException;
        }
    }

    @Override
    public ArrayList<GwtGroupedNVPair> findSystemPackages(GwtXSRFToken xsrfToken) throws GwtKuraException {
        checkXSRFToken(xsrfToken);
        List<GwtGroupedNVPair> pairs = new ArrayList<>();
        if (!isEmulatorMode()) {

            SystemService systemService = ServiceLocator.getInstance().getService(SystemService.class);
            List<SystemResourceInfo> packages = null;
            try {
                packages = systemService.getSystemPackages();
            } catch (KuraProcessExecutionErrorException e) {
                throw new GwtKuraException(GwtKuraErrorCode.RESOURCE_FETCHING_FAILURE, e);
            }
            if (packages != null) {
                packages.stream().forEach(p -> {
                    GwtGroupedNVPair pair = new GwtGroupedNVPair();
                    pair.setName(p.getName());
                    pair.setVersion(p.getVersion());
                    pair.setType(p.getTypeString());
                    pairs.add(pair);
                });
            }
        }

        return new ArrayList<>(pairs);
    }

    // ----------------------------------------------------------------
    //
    // Private Methods
    //
    // ----------------------------------------------------------------

    /**
     * Return a display name for the given <code>bundle</code>:
     * <ol>
     * <li>If the bundle has a non-empty <code>Bundle-Name</code> manifest
     * header that value is returned.</li>
     * <li>Otherwise the symbolic name is returned if set</li>
     * <li>Otherwise the bundle's location is returned if defined</li>
     * <li>Finally, as a last resort, the bundles id is returned</li>
     * </ol>
     *
     * @param bundle
     *                   the bundle which name to retrieve
     * @param locale
     *                   the locale, in which the bundle name is requested
     * @return the bundle name - see the description of the method for more
     *         details.
     */
    private String getName(Bundle bundle) {
        String name = bundle.getHeaders().get(Constants.BUNDLE_NAME);
        if (name == null || name.length() == 0) {
            name = bundle.getSymbolicName();
            if (name == null) {
                name = bundle.getLocation();
                if (name == null) {
                    name = String.valueOf(bundle.getBundleId());
                }
            }
        }
        return name;
    }

    /**
     * Returns the value of the header or the empty string if the header is not
     * available.
     *
     * @param bundle
     *                       the bundle which header to retrieve
     * @param headerName
     *                       the name of the header to retrieve
     * @return the header or empty string if it is not set
     */
    private static String getHeaderValue(Bundle bundle, String headerName) {
        Object value = bundle.getHeaders().get(headerName);
        if (value != null) {
            return value.toString();
        }
        return "";
    }

    private String toStateString(final Bundle bundle) {
        switch (bundle.getState()) {
        case Bundle.INSTALLED:
            return "bndInstalled";
        case Bundle.RESOLVED:
            return "bndResolved";
        case Bundle.STARTING:
            return "bndStarting";
        case Bundle.ACTIVE:
            return "bndActive";
        case Bundle.STOPPING:
            return "bndStopping";
        case Bundle.UNINSTALLED:
            return "bndUninstalled";
        default:
            return "bndUnknown";
        }
    }

    private String containerStateToString(final ContainerDescriptor container) {
        switch (container.getContainerState()) {
        case STARTING:
            return "bndInstalled";
        case ACTIVE:
            return "bndActive";
        case FAILED:
            return "bndUninstalled";
        case STOPPING:
            return "bndUninstalled";
        default:
            return "bndUnknown";
        }
    }

    private String formatUptime(long uptime) {
        int days = (int) TimeUnit.MILLISECONDS.toDays(uptime);
        long hours = TimeUnit.MILLISECONDS.toHours(uptime) - days * 24;
        long minutes = TimeUnit.MILLISECONDS.toMinutes(uptime) - TimeUnit.MILLISECONDS.toHours(uptime) * 60;
        long seconds = TimeUnit.MILLISECONDS.toSeconds(uptime) - TimeUnit.MILLISECONDS.toMinutes(uptime) * 60;

        StringBuilder sb = new StringBuilder();
        sb.append(days).append(" days ").append(hours).append(":").append(minutes).append(":").append(seconds)
                .append(" hms");

        return sb.toString();
    }

    private boolean isEmulatorMode() {
        return System.getProperty(KURA_MODE, "").equals(EMULATOR);
    }
}

@SuppressWarnings("rawtypes")
final class ThreadComparator implements Comparator {

    private ThreadComparator() {
        // prevent instantiation
    }

    private static final Comparator instance = new ThreadComparator();

    public static final Comparator getInstance() {
        return instance;
    }

    @Override
    public int compare(Object thread1, Object thread2) {
        if (thread1 == null || thread2 == null) {
            return thread1 == null ? -1 : 1;
        }

        String t1 = ((Thread) thread1).getName();
        String t2 = ((Thread) thread2).getName();
        if (null == t1) {
            t1 = ""; //$NON-NLS-1$
        }
        if (null == t2) {
            t2 = ""; //$NON-NLS-1$
        }

        return t1.toLowerCase().compareTo(t2.toLowerCase());
    }
}

@SuppressWarnings("rawtypes")
final class ThreadGroupComparator implements Comparator {

    private ThreadGroupComparator() {
        // prevent instantiation
    }

    private static final Comparator instance = new ThreadGroupComparator();

    public static final Comparator getInstance() {
        return instance;
    }

    @Override
    public int compare(Object thread1, Object thread2) {
        if (thread1 == null || thread2 == null) {
            return thread1 == null ? -1 : 1;
        }

        String t1 = ((ThreadGroup) thread1).getName();
        String t2 = ((ThreadGroup) thread2).getName();
        if (null == t1) {
            t1 = ""; //$NON-NLS-1$
        }
        if (null == t2) {
            t2 = ""; //$NON-NLS-1$
        }
        return t1.toLowerCase().compareTo(t2.toLowerCase());
    }
}<|MERGE_RESOLUTION|>--- conflicted
+++ resolved
@@ -234,26 +234,6 @@
     }
 
     @Override
-<<<<<<< HEAD
-    public List<GwtGroupedNVPair> findContainers(GwtXSRFToken xsrfToken) throws GwtKuraException {
-        checkXSRFToken(xsrfToken);
-        List<GwtGroupedNVPair> pairs = new ArrayList<>();
-
-        DockerService dockerService = ServiceLocator.getInstance().getService(DockerService.class);
-        ContainerDescriptor[] containers = dockerService.listRegisteredContainers().stream()
-                .toArray(ContainerDescriptor[]::new);
-        if (containers != null) {
-            for (ContainerDescriptor container : containers) {
-                GwtGroupedNVPair pair = new GwtGroupedNVPair();
-                pair.setId(container.getContainerName());
-                pair.setName(container.getContainerImage());
-                pair.setStatus(containerStateToString(container));
-                pair.setVersion(container.getContainerImageTag().split(":")[0]);
-                pair.set("isEsfManaged", container.getIsEsfManaged());
-                pairs.add(pair);
-            }
-        }
-=======
     public boolean checkIfContainerOrchestratorIsActive(GwtXSRFToken xsrfToken) throws GwtKuraException {
         checkXSRFToken(xsrfToken);
 
@@ -286,7 +266,6 @@
             logger.error("Failed To List Containers: {}", e);
         }
 
->>>>>>> 838ba7e8
         return new ArrayList<>(pairs);
     }
 
