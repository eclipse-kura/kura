/*******************************************************************************
 * Copyright (c) 2011, 2018 Eurotech and/or its affiliates and others
 *
 * All rights reserved. This program and the accompanying materials
 * are made available under the terms of the Eclipse Public License v1.0
 * which accompanies this distribution, and is available at
 * http://www.eclipse.org/legal/epl-v10.html
 *
 * Contributors:
 *     Eurotech
 *     Red Hat Inc
 *******************************************************************************/
package org.eclipse.kura.web.server.servlet;

import java.io.ByteArrayInputStream;
import java.io.File;
import java.io.FileNotFoundException;
import java.io.FileOutputStream;
import java.io.IOException;
import java.io.InputStream;
import java.io.OutputStream;
import java.io.UnsupportedEncodingException;
import java.net.URL;
import java.net.URLDecoder;
import java.nio.charset.StandardCharsets;
import java.util.ArrayList;
import java.util.HashMap;
import java.util.Iterator;
import java.util.List;
import java.util.Map;
import java.util.zip.ZipEntry;
import java.util.zip.ZipInputStream;

import javax.servlet.ServletContext;
import javax.servlet.ServletException;
import javax.servlet.http.HttpServlet;
import javax.servlet.http.HttpServletRequest;
import javax.servlet.http.HttpServletResponse;

import org.apache.commons.fileupload.FileItem;
import org.apache.commons.fileupload.FileUploadException;
import org.apache.commons.fileupload.disk.DiskFileItemFactory;
import org.apache.commons.fileupload.servlet.FileCleanerCleanup;
import org.apache.commons.fileupload.servlet.ServletFileUpload;
import org.apache.commons.io.FileCleaningTracker;
import org.apache.commons.io.IOUtils;
import org.eclipse.kura.KuraErrorCode;
import org.eclipse.kura.KuraException;
import org.eclipse.kura.configuration.ComponentConfiguration;
import org.eclipse.kura.configuration.ConfigurationService;
import org.eclipse.kura.core.configuration.XmlComponentConfigurations;
import org.eclipse.kura.deployment.agent.DeploymentAgentService;
import org.eclipse.kura.marshalling.Unmarshaller;
import org.eclipse.kura.system.SystemService;
import org.eclipse.kura.util.service.ServiceUtil;
import org.eclipse.kura.web.server.KuraRemoteServiceServlet;
import org.eclipse.kura.web.server.util.AssetConfigValidator;
import org.eclipse.kura.web.server.util.ServiceLocator;
import org.eclipse.kura.web.shared.GwtKuraErrorCode;
import org.eclipse.kura.web.shared.GwtKuraException;
import org.eclipse.kura.web.shared.model.GwtXSRFToken;
import org.osgi.framework.Bundle;
import org.osgi.framework.BundleContext;
import org.osgi.framework.FrameworkUtil;
import org.osgi.framework.ServiceReference;
import org.osgi.service.metatype.MetaTypeInformation;
import org.osgi.service.metatype.MetaTypeService;
import org.slf4j.Logger;
import org.slf4j.LoggerFactory;

public class FileServlet extends HttpServlet {

    private static final String CANNOT_CLOSE_INPUT_STREAM = "Cannot close input stream";

    private static final String CANNOT_CLOSE_OUTPUT_STREAM = "Cannot close output stream";

    private static final String XSRF_TOKEN = "xsrfToken";

    private static final String ERROR_PARSING_THE_FILE_UPLOAD_REQUEST = "Error parsing the file upload request";

    private static final String ERROR_PARSING_QUERY_STRING = "Error parsing query string.";

    private static final String REQUEST_PATH_INFO_NOT_FOUND = "Request path info not found";

    private static final long serialVersionUID = -5016170117606322129L;

    private static Logger logger = LoggerFactory.getLogger(FileServlet.class);

    private static final String JAVA_IO_TMPDIR = "java.io.tmpdir";
    private static final String EXPECTED_1_FILE_PATTERN = "expected 1 file item but found {}";

    private static final int BUFFER = 1024;
    private static int tooBig = 0x6400000; // Max size of unzipped data, 100MB
    private static int tooMany = 1024;     // Max number of files

    private DiskFileItemFactory diskFileItemFactory;
    private FileCleaningTracker fileCleaningTracker;

    private final BundleContext bundleContext;

    public FileServlet() {
        bundleContext = FrameworkUtil.getBundle(FileServlet.class).getBundleContext();
    }

    @Override
    public void destroy() {
        super.destroy();

        logger.info("Servlet {} destroyed", getServletName());

        if (this.fileCleaningTracker != null) {
            logger.info("Number of temporary files tracked: {}", this.fileCleaningTracker.getTrackCount());
        }
    }

    @Override
    public void init() throws ServletException {
        super.init();

        logger.info("Servlet {} initialized", getServletName());

        ServletContext ctx = getServletContext();
        this.fileCleaningTracker = FileCleanerCleanup.getFileCleaningTracker(ctx);

        getZipUploadSizeMax();
        getZipUploadCountMax();

        int sizeThreshold = getFileUploadInMemorySizeThreshold();
        File repository = new File(System.getProperty(JAVA_IO_TMPDIR));

        logger.info("DiskFileItemFactory.DEFAULT_SIZE_THRESHOLD: {}", DiskFileItemFactory.DEFAULT_SIZE_THRESHOLD);
        logger.info("DiskFileItemFactory: using size threshold of: {}", sizeThreshold);

        this.diskFileItemFactory = new DiskFileItemFactory(sizeThreshold, repository);
        this.diskFileItemFactory.setFileCleaningTracker(this.fileCleaningTracker);
    }

    @Override
    protected void doGet(HttpServletRequest req, HttpServletResponse resp) throws ServletException, IOException {
        resp.setContentType("image/jpeg");

        String reqPathInfo = req.getPathInfo();

        if (reqPathInfo == null) {
            logger.error(REQUEST_PATH_INFO_NOT_FOUND);
            throw new ServletException(REQUEST_PATH_INFO_NOT_FOUND);
        }

        logger.debug("req.getRequestURI(): {}", req.getRequestURI());
        logger.debug("req.getRequestURL(): {}", req.getRequestURL());
        logger.debug("req.getPathInfo(): {}", req.getPathInfo());

        if (reqPathInfo.startsWith("/icon")) {
            doGetIcon(req, resp);
        } else {
            logger.error("Unknown request path info: {}", reqPathInfo);
            throw new ServletException("Unknown request path info: " + reqPathInfo);
        }
    }

    @Override
    protected void doPost(HttpServletRequest req, HttpServletResponse resp) throws ServletException, IOException {

        resp.setContentType("text/html");

        String reqPathInfo = req.getPathInfo();
        if (reqPathInfo == null) {
            logger.error(REQUEST_PATH_INFO_NOT_FOUND);
            throw new ServletException(REQUEST_PATH_INFO_NOT_FOUND);
        }

        logger.debug("req.getRequestURI(): {}", req.getRequestURI());
        logger.debug("req.getRequestURL(): {}", req.getRequestURL());
        logger.debug("req.getPathInfo(): {}", req.getPathInfo());

        if (reqPathInfo.startsWith("/deploy")) {
            doPostDeploy(req);
        } else if (reqPathInfo.equals("/configuration/snapshot")) {
            doPostConfigurationSnapshot(req, resp);
        } else if (reqPathInfo.equals("/command")) {
            doPostCommand(req, resp);
        } else if (reqPathInfo.equals("/asset")) {
            doPostAsset(req, resp);
        } else {
            logger.error("Unknown request path info: {}", reqPathInfo);
            throw new ServletException("Unknown request path info: " + reqPathInfo);
        }
    }

    private void doGetIcon(HttpServletRequest req, HttpServletResponse resp) throws ServletException, IOException {
        String queryString = req.getQueryString();

        if (queryString == null) {
            logger.error(ERROR_PARSING_QUERY_STRING);
            throw new ServletException(ERROR_PARSING_QUERY_STRING);
        }

        // Parse the query string
        Map<String, String> pairs;
        try {
            pairs = parseQueryString(queryString);
        } catch (UnsupportedEncodingException e) {
            logger.error(ERROR_PARSING_QUERY_STRING, e);
            throw new ServletException("Error parsing query string: " + e.getLocalizedMessage());
        }

        // Check for malformed request
        if (pairs == null || pairs.size() != 1) {
            logger.error(ERROR_PARSING_QUERY_STRING);
            throw new ServletException(ERROR_PARSING_QUERY_STRING);
        }

        final boolean factories;
        final String pid;
        if (pairs.containsKey("factoryId")) {
            factories = true;
            pid = pairs.get("factoryId");
        } else {
            factories = false;
            pid = pairs.get("pid");
        }

        if (pid != null && pid.length() > 0) {
            Bundle[] bundles = bundleContext.getBundles();
            ServiceLocator locator = ServiceLocator.getInstance();

            final MetaTypeService mts;
            try {
                mts = locator.getService(MetaTypeService.class);
            } catch (GwtKuraException e) {
                logger.error("Error getting MetaTypeService", e);
                throw new ServletException("Error getting MetaTypeService", e);
            }

            // Iterate over bundles to find PID
            for (Bundle b : bundles) {
                MetaTypeInformation mti = mts.getMetaTypeInformation(b);

                if (mti == null) {
                    continue;
                }

                final String[] ids = factories ? mti.getFactoryPids() : mti.getPids();

                for (String p : ids) {
                    if (p.equals(pid)) {
                        try (InputStream is = mti.getObjectClassDefinition(pid, null).getIcon(32)) {
                            if (is == null) {
                                logger.error("Error reading icon file.");
                                throw new ServletException("Error reading icon file.");
                            }
                            try (OutputStream os = resp.getOutputStream()) {
                                IOUtils.copy(is, os);
                            }
                        }

                        // break for loop ... only send one icon
                        break;
                    }
                }
            }
        } else {
            logger.error(ERROR_PARSING_QUERY_STRING);
            throw new ServletException(ERROR_PARSING_QUERY_STRING);
        }

    }

    private Map<String, String> parseQueryString(String queryString) throws UnsupportedEncodingException {
        Map<String, String> qp = new HashMap<>();

        String[] pairs = queryString.split("&");
        for (String p : pairs) {
            int index = p.indexOf('=');
            qp.put(URLDecoder.decode(p.substring(0, index), StandardCharsets.UTF_8.name()),
                    URLDecoder.decode(p.substring(index + 1), StandardCharsets.UTF_8.name()));
        }
        return qp;
    }

    private void doPostCommand(HttpServletRequest req, HttpServletResponse resp) throws ServletException, IOException {
        UploadRequest upload = new UploadRequest(this.diskFileItemFactory);
        upload.setHeaderEncoding("UTF-8");

        try {
            upload.parse(req);
        } catch (FileUploadException e) {
            logger.error(ERROR_PARSING_THE_FILE_UPLOAD_REQUEST);
            throw new ServletException(ERROR_PARSING_THE_FILE_UPLOAD_REQUEST, e);
        }

        // BEGIN XSRF - Servlet dependent code
        Map<String, String> formFields = upload.getFormFields();

        try {
            GwtXSRFToken token = new GwtXSRFToken(formFields.get(XSRF_TOKEN));
            KuraRemoteServiceServlet.checkXSRFToken(req, token);
        } catch (Exception e) {
            throw new ServletException("Security error: please retry this operation correctly.", e);
        }
        // END XSRF security check

        List<FileItem> fileItems = null;
        InputStream is = null;
        File localFolder = new File(System.getProperty(JAVA_IO_TMPDIR));
        OutputStream os = null;

        try {
            fileItems = upload.getFileItems();

            if (!fileItems.isEmpty()) {
                FileItem item = fileItems.get(0);
                is = item.getInputStream();

                byte[] bytes = IOUtils.toByteArray(is);
                ZipInputStream zis = new ZipInputStream(new ByteArrayInputStream(bytes));

                int entries = 0;
                long total = 0;
                ZipEntry ze = zis.getNextEntry();
                while (ze != null) {
                    byte[] buffer = new byte[BUFFER];

                    String expectedFilePath = new StringBuilder(localFolder.getPath()).append(File.separator)
                            .append(ze.getName()).toString();
                    String fileName = validateFileName(expectedFilePath, localFolder.getPath());
                    File newFile = new File(fileName);
                    if (newFile.isDirectory()) {
                        newFile.mkdirs();
                        ze = zis.getNextEntry();
                        continue;
                    }
                    if (newFile.getParent() != null) {
                        File parent = new File(newFile.getParent());
                        parent.mkdirs();
                    }

                    FileOutputStream fos = new FileOutputStream(newFile);
                    int len;
                    while (total + BUFFER <= tooBig && (len = zis.read(buffer)) > 0) {
                        fos.write(buffer, 0, len);
                        total += len;
                    }
                    fos.flush();
                    fos.close();

                    entries++;
                    if (entries > tooMany) {
                        throw new IllegalStateException("Too many files to unzip.");
                    }
                    if (total > tooBig) {
                        throw new IllegalStateException("File being unzipped is too big.");
                    }

                    ze = zis.getNextEntry();
                }

                zis.closeEntry();
                zis.close();
            }
        } catch (IOException e) {
            throw e;
        } catch (GwtKuraException e) {
            throw new ServletException("File is outside extraction target directory.");
        } finally {
            if (os != null) {
                try {
                    os.close();
                } catch (IOException e) {
                    logger.warn(CANNOT_CLOSE_OUTPUT_STREAM, e);
                }
            }
            if (is != null) {
                try {
                    is.close();
                } catch (IOException e) {
                    logger.warn(CANNOT_CLOSE_INPUT_STREAM, e);
                }
            }
            if (fileItems != null) {
                for (FileItem fileItem : fileItems) {
                    fileItem.delete();
                }
            }
        }
    }

    private String validateFileName(String zipFileName, String intendedDir) throws IOException, GwtKuraException {
        File zipFile = new File(zipFileName);
        String filePath = zipFile.getCanonicalPath();

        File iD = new File(intendedDir);
        String canonicalID = iD.getCanonicalPath();

        if (filePath.startsWith(canonicalID)) {
            return filePath;
        } else {
            throw new GwtKuraException(GwtKuraErrorCode.ILLEGAL_ACCESS);
        }
    }

    private void doPostAsset(HttpServletRequest req, HttpServletResponse resp) throws ServletException, IOException {
        UploadRequest upload = new UploadRequest(this.diskFileItemFactory);
        upload.setHeaderEncoding("UTF-8");
        List<String> errors = new ArrayList<>();

        try {
            upload.parse(req);
        } catch (FileUploadException e) {
            errors.add(ERROR_PARSING_THE_FILE_UPLOAD_REQUEST);
            resp.getWriter().write("Error parsing the file upload request.");
            return;
        }

        Map<String, String> formFields = upload.getFormFields();
        try {
            // BEGIN XSRF - Servlet dependent code
            GwtXSRFToken token = new GwtXSRFToken(formFields.get(XSRF_TOKEN));
            KuraRemoteServiceServlet.checkXSRFToken(req, token);
            // END XSRF security check

            List<FileItem> fileItems = upload.getFileItems();
            if (fileItems.size() != 1) {
                logger.error(EXPECTED_1_FILE_PATTERN, fileItems.size());
                errors.add("Security error: please retry this operation.");
                throw new ServletException();
            }

            FileItem fileItem = fileItems.get(0);
            logger.info(fileItem.getName());
            byte[] data = fileItem.get();
            String csvString = new String(data, "UTF-8");
            String assetPid = formFields.get("assetPid");
            String driverPid = formFields.get("driverPid");
            Boolean doReplace = formFields.get("doReplace").trim().equalsIgnoreCase("true");

            Map<String, Object> newProps = AssetConfigValidator.get().validateCsv(csvString, driverPid, errors);

<<<<<<< HEAD
            ServiceLocator.applyToAllServices(ConfigurationService.class, cs -> {
                if (doReplace) {
                    String fp = cs.getComponentConfiguration(assetPid).getConfigurationProperties()
                            .get("service.factoryPid").toString();
                    cs.deleteFactoryConfiguration(assetPid, false);
                    newProps.put("driver.pid", driverPid);
                    cs.createFactoryConfiguration(fp, assetPid, newProps, true);
                } else {
                    cs.updateConfiguration(assetPid, newProps);
                }
            });
=======
            ServiceLocator locator = ServiceLocator.getInstance();

            ConfigurationService cs = locator.getService(ConfigurationService.class);

            if (doReplace) {
                String fp = cs.getComponentConfiguration(assetPid).getConfigurationProperties()
                        .get("service.factoryPid").toString();
                cs.deleteFactoryConfiguration(assetPid, false);
                newProps.put("driver.pid", driverPid);
                cs.createFactoryConfiguration(fp, assetPid, newProps, true);
            } else {
                cs.updateConfiguration(assetPid, newProps);
            }
>>>>>>> 15e5640a

            // Add an additional delay after the configuration update
            // to give the time to the device to apply the received configuration
            ServiceLocator.applyToAllServices(SystemService.class, ss -> {
                long delay = Long.parseLong(ss.getProperties().getProperty("console.updateConfigDelay", "5000"));
                if (delay > 0) {
                    Thread.sleep(delay);
                }
            });
        } catch (KuraException | GwtKuraException | InterruptedException e) {
            logger.error("Error updating device configuration", e);
        } catch (ServletException ex) {
            if (!errors.isEmpty()) {
                StringBuilder sb = new StringBuilder();
                errors.forEach(line -> sb.append(line).append("\n"));
                try {
                    resp.getWriter().write(sb.toString());
                } catch (Exception e) {
                    logger.error("Error while writing output", e);
                }
            } else {
                logger.error("Servlet exception.", ex);
            }
        } catch (Exception ex2) {
            logger.warn("Security error: please retry this operation correctly.", ex2);
            resp.getWriter().write("Security error: please retry this operation.");
        }

    }

    private void doPostConfigurationSnapshot(HttpServletRequest req, HttpServletResponse resp)
            throws ServletException, IOException {

        UploadRequest upload = new UploadRequest(this.diskFileItemFactory);

        try {
            upload.parse(req);
        } catch (FileUploadException e) {
            logger.error(ERROR_PARSING_THE_FILE_UPLOAD_REQUEST);
            throw new ServletException(ERROR_PARSING_THE_FILE_UPLOAD_REQUEST, e);
        }

        // BEGIN XSRF - Servlet dependent code
        Map<String, String> formFields = upload.getFormFields();

        try {
            GwtXSRFToken token = new GwtXSRFToken(formFields.get(XSRF_TOKEN));
            KuraRemoteServiceServlet.checkXSRFToken(req, token);
        } catch (Exception e) {
            throw new ServletException("Security error: please retry this operation correctly.", e);
        }
        // END XSRF security check

        List<FileItem> fileItems = upload.getFileItems();
        if (fileItems.size() != 1) {
            logger.error(EXPECTED_1_FILE_PATTERN, fileItems.size());
            throw new ServletException("Wrong number of file items");
        }

        FileItem fileItem = fileItems.get(0);
        InputStream data = fileItem.getInputStream();
        XmlComponentConfigurations xmlConfigs;
        try {
            xmlConfigs = unmarshal(data, XmlComponentConfigurations.class);
        } catch (Exception e) {
            logger.error("Error unmarshaling device configuration", e);
            throw new ServletException("Error unmarshaling device configuration", e);
        }

        ServiceLocator locator = ServiceLocator.getInstance();
        try {

            ConfigurationService cs = locator.getService(ConfigurationService.class);
            List<ComponentConfiguration> configImpls = xmlConfigs.getConfigurations();

            List<ComponentConfiguration> configs = new ArrayList<>();
            configs.addAll(configImpls);

            cs.updateConfigurations(configs);

            //
            // Add an additional delay after the configuration update
            // to give the time to the device to apply the received
            // configuration
            SystemService ss = locator.getService(SystemService.class);
            long delay = Long.parseLong(ss.getProperties().getProperty("console.updateConfigDelay", "5000"));
            if (delay > 0) {
                Thread.sleep(delay);
            }
        } catch (Exception e) {
            logger.error("Error updating device configuration: {}", e);
            throw new ServletException("Error updating device configuration", e);
        } finally {
            if (data != null) {
                try {
                    data.close();
                } catch (IOException e) {
                    logger.warn(CANNOT_CLOSE_INPUT_STREAM, e);
                }
            }
            if (fileItems != null) {
                for (FileItem fileItem0 : fileItems) {
                    fileItem0.delete();
                }
            }
        }
    }

    private void doPostDeployUpload(HttpServletRequest req) throws ServletException, IOException {
        ServiceLocator locator = ServiceLocator.getInstance();
        DeploymentAgentService deploymentAgentService;
        try {
            deploymentAgentService = locator.getService(DeploymentAgentService.class);
        } catch (GwtKuraException e) {
            logger.error("Error locating DeploymentAgentService", e);
            throw new ServletException("Error locating DeploymentAgentService", e);
        }

        // Check that we have a file upload request
        boolean isMultipart = ServletFileUpload.isMultipartContent(req);
        if (!isMultipart) {
            logger.error("Not a file upload request");
            throw new ServletException("Not a file upload request");
        }

        UploadRequest upload = new UploadRequest(this.diskFileItemFactory);

        try {
            upload.parse(req);
        } catch (FileUploadException e) {
            logger.error(ERROR_PARSING_THE_FILE_UPLOAD_REQUEST, e);
            throw new ServletException(ERROR_PARSING_THE_FILE_UPLOAD_REQUEST, e);
        }

        // BEGIN XSRF - Servlet dependent code
        Map<String, String> formFields = upload.getFormFields();

        try {
            GwtXSRFToken token = new GwtXSRFToken(formFields.get(XSRF_TOKEN));
            KuraRemoteServiceServlet.checkXSRFToken(req, token);
        } catch (Exception e) {
            throw new ServletException("Security error: please retry this operation correctly.", e);
        }
        // END XSRF security check

        List<FileItem> fileItems = null;
        InputStream is = null;
        File localFile = null;
        OutputStream os = null;
        boolean successful = false;

        try {
            fileItems = upload.getFileItems();

            if (fileItems.size() != 1) {
                logger.error(EXPECTED_1_FILE_PATTERN, fileItems.size());
                throw new ServletException("Wrong number of file items");
            }

            FileItem item = fileItems.get(0);
            String filename = item.getName();
            is = item.getInputStream();

            String filePath = System.getProperty(JAVA_IO_TMPDIR) + File.separator + filename;

            localFile = new File(filePath);
            if (localFile.exists()) {
                if (localFile.delete()) {
                    logger.error("Cannot delete file: {}", filePath);
                    throw new ServletException("Cannot delete file: " + filePath);
                }
            }

            try {
                localFile.createNewFile();
                localFile.deleteOnExit();
            } catch (IOException e) {
                logger.error("Cannot create file: {}", filePath, e);
                throw new ServletException("Cannot create file: " + filePath);
            }

            try {
                os = new FileOutputStream(localFile);
            } catch (FileNotFoundException e) {
                logger.error("Cannot find file: {}", filePath, e);
                throw new ServletException("Cannot find file: " + filePath, e);
            }

            logger.info("Copying uploaded package file to file: {}", filePath);

            try {
                IOUtils.copy(is, os);
            } catch (IOException e) {
                logger.error("Failed to copy deployment package file: {}", filename, e);
                throw new ServletException("Failed to copy deployment package file: " + filename, e);
            }

            try {
                os.close();
            } catch (IOException e) {
                logger.warn(CANNOT_CLOSE_OUTPUT_STREAM, e);
            }

            URL url = localFile.toURI().toURL();
            String sUrl = url.toString();

            logger.info("Installing package...");
            try {
                deploymentAgentService.installDeploymentPackageAsync(sUrl);
                successful = true;
            } catch (Exception e) {
                logger.error("Package installation failed", e);
                throw new ServletException("Package installation failed", e);
            }
        } catch (IOException e) {
            throw e;
        } catch (ServletException e) {
            throw e;
        } finally {
            if (os != null) {
                try {
                    os.close();
                } catch (IOException e) {
                    logger.warn(CANNOT_CLOSE_OUTPUT_STREAM, e);
                }
            }
            if (localFile != null && !successful) {
                try {
                    localFile.delete();
                } catch (Exception e) {
                    logger.warn("Cannot delete file");
                }
            }
            if (is != null) {
                try {
                    is.close();
                } catch (IOException e) {
                    logger.warn(CANNOT_CLOSE_INPUT_STREAM, e);
                }
            }
            if (fileItems != null) {
                for (FileItem fileItem : fileItems) {
                    fileItem.delete();
                }
            }
        }
    }

    private void doPostDeploy(HttpServletRequest req) throws ServletException, IOException {

        ServiceLocator locator = ServiceLocator.getInstance();
        DeploymentAgentService deploymentAgentService;
        try {
            deploymentAgentService = locator.getService(DeploymentAgentService.class);
        } catch (GwtKuraException e) {
            logger.error("Error locating DeploymentAgentService", e);
            throw new ServletException("Error locating DeploymentAgentService", e);
        }

        String reqPathInfo = req.getPathInfo();
        if (reqPathInfo.endsWith("url")) {

            String packageDownloadUrl = req.getParameter("packageUrl");
            if (packageDownloadUrl == null) {
                logger.error("Deployment package URL parameter missing");
                throw new ServletException("Deployment package URL parameter missing");
            }

            // BEGIN XSRF - Servlet dependent code
            String tokenId = req.getParameter(XSRF_TOKEN);

            try {
                GwtXSRFToken token = new GwtXSRFToken(tokenId);
                KuraRemoteServiceServlet.checkXSRFToken(req, token);
            } catch (Exception e) {
                throw new ServletException("Security error: please retry this operation correctly.", e);
            }
            // END XSRF security check

            try {
                logger.info("Installing package...");
                deploymentAgentService.installDeploymentPackageAsync(packageDownloadUrl);
            } catch (Exception e) {
                logger.error("Failed to install package at URL {}", packageDownloadUrl, e);
                throw new ServletException("Error installing deployment package", e);
            }
        } else if (reqPathInfo.endsWith("upload")) {
            doPostDeployUpload(req);
        } else {
            logger.error("Unsupported package deployment request");
            throw new ServletException("Unsupported package deployment request");
        }
    }

    private void getZipUploadSizeMax() {
        ServiceLocator locator = ServiceLocator.getInstance();
        try {
            SystemService systemService = locator.getService(SystemService.class);
            int sizeInMB = systemService.getFileCommandZipMaxUploadSize();
            int sizeInBytes = sizeInMB * 1024 * 1024;
            tooBig = sizeInBytes;
        } catch (GwtKuraException e) {
            logger.error("Error locating SystemService", e);
        }
    }

    private void getZipUploadCountMax() {
        ServiceLocator locator = ServiceLocator.getInstance();
        try {
            SystemService systemService = locator.getService(SystemService.class);
            tooMany = systemService.getFileCommandZipMaxUploadNumber();
        } catch (GwtKuraException e) {
            logger.error("Error locating SystemService", e);
        }
    }

    static long getFileUploadSizeMax() {
        ServiceLocator locator = ServiceLocator.getInstance();

        long sizeMax = -1;
        try {
            SystemService systemService = locator.getService(SystemService.class);
            sizeMax = Long.parseLong(systemService.getProperties().getProperty("file.upload.size.max", "-1"));
        } catch (GwtKuraException e) {
            logger.error("Error locating SystemService", e);
        }

        return sizeMax;
    }

    private static int getFileUploadInMemorySizeThreshold() {
        ServiceLocator locator = ServiceLocator.getInstance();

        int sizeThreshold = DiskFileItemFactory.DEFAULT_SIZE_THRESHOLD;
        try {
            SystemService systemService = locator.getService(SystemService.class);
            sizeThreshold = Integer
                    .parseInt(systemService.getProperties().getProperty("file.upload.in.memory.size.threshold",
                            String.valueOf(DiskFileItemFactory.DEFAULT_SIZE_THRESHOLD)));
        } catch (GwtKuraException e) {
            logger.error("Error locating SystemService", e);
        }

        return sizeThreshold;
    }

    private ServiceReference<Unmarshaller>[] getXmlUnmarshallers() {
        String filterString = String.format("(&(kura.service.pid=%s))",
                "org.eclipse.kura.xml.marshaller.unmarshaller.provider");
        return ServiceUtil.getServiceReferences(FrameworkUtil.getBundle(FileServlet.class).getBundleContext(),
                Unmarshaller.class, filterString);
    }

    private void ungetServiceReferences(final ServiceReference<?>[] refs) {
        ServiceUtil.ungetServiceReferences(FrameworkUtil.getBundle(FileServlet.class).getBundleContext(), refs);
    }

    protected <T> T unmarshal(InputStream inputStream, Class<T> clazz) throws KuraException {
        T result = null;
        ServiceReference<Unmarshaller>[] unmarshallerSRs = getXmlUnmarshallers();
        try {
            for (final ServiceReference<Unmarshaller> unmarshallerSR : unmarshallerSRs) {
                Unmarshaller unmarshaller = FrameworkUtil.getBundle(FileServlet.class).getBundleContext()
                        .getService(unmarshallerSR);
                result = unmarshaller.unmarshal(inputStream, clazz);
            }
        } catch (Exception e) {
            logger.warn("Failed to extract persisted configuration.");
        } finally {
            ungetServiceReferences(unmarshallerSRs);
        }
        if (result == null) {
            throw new KuraException(KuraErrorCode.DECODER_ERROR);
        }
        return result;
    }
}

class UploadRequest extends ServletFileUpload {

    private static Logger logger = LoggerFactory.getLogger(UploadRequest.class);

    Map<String, String> formFields;
    List<FileItem> fileItems;

    public UploadRequest(DiskFileItemFactory diskFileItemFactory) {
        super(diskFileItemFactory);
        setSizeMax(FileServlet.getFileUploadSizeMax());
        this.formFields = new HashMap<>();
        this.fileItems = new ArrayList<>();
    }

    public void parse(HttpServletRequest req) throws FileUploadException, UnsupportedEncodingException {

        logger.debug("upload.getFileSizeMax(): {}", getFileSizeMax());
        logger.debug("upload.getSizeMax(): {}", getSizeMax());

        // Parse the request
        List<FileItem> items = null;
        items = parseRequest(req);

        // Process the uploaded items
        Iterator<FileItem> iter = items.iterator();
        while (iter.hasNext()) {
            FileItem item = iter.next();

            if (item.isFormField()) {
                String name = item.getFieldName();
                String value = item.getString("UTF-8");

                logger.debug("Form field item name: {}, value: {}", name, value);

                this.formFields.put(name, value);
            } else {
                String fieldName = item.getFieldName();
                String fileName = item.getName();
                String contentType = item.getContentType();
                boolean isInMemory = item.isInMemory();
                long sizeInBytes = item.getSize();

                logger.debug("File upload item name: {}, fileName: {}, contentType: {}, isInMemory: {}, size: {}",
                        new Object[] { fieldName, fileName, contentType, isInMemory, sizeInBytes });

                this.fileItems.add(item);
            }
        }
    }

    public Map<String, String> getFormFields() {
        return this.formFields;
    }

    public List<FileItem> getFileItems() {
        return this.fileItems;
    }
}<|MERGE_RESOLUTION|>--- conflicted
+++ resolved
@@ -436,19 +436,6 @@
 
             Map<String, Object> newProps = AssetConfigValidator.get().validateCsv(csvString, driverPid, errors);
 
-<<<<<<< HEAD
-            ServiceLocator.applyToAllServices(ConfigurationService.class, cs -> {
-                if (doReplace) {
-                    String fp = cs.getComponentConfiguration(assetPid).getConfigurationProperties()
-                            .get("service.factoryPid").toString();
-                    cs.deleteFactoryConfiguration(assetPid, false);
-                    newProps.put("driver.pid", driverPid);
-                    cs.createFactoryConfiguration(fp, assetPid, newProps, true);
-                } else {
-                    cs.updateConfiguration(assetPid, newProps);
-                }
-            });
-=======
             ServiceLocator locator = ServiceLocator.getInstance();
 
             ConfigurationService cs = locator.getService(ConfigurationService.class);
@@ -462,16 +449,14 @@
             } else {
                 cs.updateConfiguration(assetPid, newProps);
             }
->>>>>>> 15e5640a
 
             // Add an additional delay after the configuration update
             // to give the time to the device to apply the received configuration
-            ServiceLocator.applyToAllServices(SystemService.class, ss -> {
-                long delay = Long.parseLong(ss.getProperties().getProperty("console.updateConfigDelay", "5000"));
-                if (delay > 0) {
-                    Thread.sleep(delay);
-                }
-            });
+            SystemService ss = locator.getService(SystemService.class);
+            long delay = Long.parseLong(ss.getProperties().getProperty("console.updateConfigDelay", "5000"));
+            if (delay > 0) {
+                Thread.sleep(delay);
+            }
         } catch (KuraException | GwtKuraException | InterruptedException e) {
             logger.error("Error updating device configuration", e);
         } catch (ServletException ex) {
