--- conflicted
+++ resolved
@@ -49,12 +49,6 @@
         } catch (GwtKuraException | IOException e) {
             logger.warn("Failed to load skin resource, {}", e.getMessage());
         }
-<<<<<<< HEAD
-        if (fResourceFile == null) {
-            return;
-        }
-        if (resourceName.endsWith(".css")) {
-=======
 
         if (fResourceFile == null) {
             try {
@@ -63,7 +57,6 @@
                 logger.warn("Failed to send response", e);
             }
         } else if (resourceName.endsWith(".css")) {
->>>>>>> 15e5640a
             response.setContentType("text/css");
             streamText(fResourceFile, response);
         } else if (resourceName.endsWith(".js")) {
@@ -104,13 +97,6 @@
 
     private File checkFile(String resourceName) throws GwtKuraException, IOException {
         SystemService systemService = ServiceLocator.getInstance().getService(SystemService.class);
-<<<<<<< HEAD
-        String path = systemService.getKuraStyleDirectory();
-        if (path == null) {
-            return null;
-        }
-        try (Stream<Path> kuraStyleDirStream = Files.list(Paths.get(path));) {
-=======
 
         String styleDirectory = systemService.getKuraStyleDirectory();
 
@@ -119,7 +105,6 @@
         }
 
         try (Stream<Path> kuraStyleDirStream = Files.list(Paths.get(styleDirectory));) {
->>>>>>> 15e5640a
             Optional<Path> fResourcePath = kuraStyleDirStream.filter(filePath -> filePath.toFile().isFile())
                     .filter(filePath -> filePath.toFile().getAbsolutePath().endsWith(resourceName)).findFirst();
 
