--- conflicted
+++ resolved
@@ -57,11 +57,8 @@
 
     @Audit(componentName = "UI Device", description = "Stop container")
     public void stopContainer(GwtXSRFToken xsrfToken, String containerName) throws GwtKuraException;
-<<<<<<< HEAD
-=======
 
     @Audit(componentName = "UI Device", description = "check if container orchestrator is active")
     public boolean checkIfContainerOrchestratorIsActive(GwtXSRFToken token) throws GwtKuraException;
 
->>>>>>> 838ba7e8
 }