/*******************************************************************************
 * Copyright (c) 2017, 2021 Eurotech and/or its affiliates and others
 *
 * This program and the accompanying materials are made
 * available under the terms of the Eclipse Public License 2.0
 * which is available at https://www.eclipse.org/legal/epl-2.0/
 *
 * SPDX-License-Identifier: EPL-2.0
 *
 * Contributors:
 *  Eurotech
 *******************************************************************************/
package org.eclipse.kura.internal.xml.marshaller.unmarshaller;

import java.io.IOException;
import java.io.Reader;
import java.io.StringReader;
import java.io.StringWriter;
import java.io.Writer;

import javax.xml.XMLConstants;
import javax.xml.parsers.DocumentBuilder;
import javax.xml.parsers.DocumentBuilderFactory;
import javax.xml.parsers.ParserConfigurationException;
import javax.xml.stream.FactoryConfigurationError;
import javax.xml.transform.OutputKeys;
import javax.xml.transform.Transformer;
import javax.xml.transform.TransformerException;
import javax.xml.transform.TransformerFactory;
import javax.xml.transform.dom.DOMSource;
import javax.xml.transform.stream.StreamResult;

import org.eclipse.kura.KuraErrorCode;
import org.eclipse.kura.KuraException;
import org.eclipse.kura.configuration.metatype.MetaData;
import org.eclipse.kura.core.configuration.XmlComponentConfigurations;
import org.eclipse.kura.core.configuration.XmlSnapshotIdResult;
import org.eclipse.kura.core.configuration.metatype.Tmetadata;
import org.eclipse.kura.core.inventory.resources.DockerContainers;
import org.eclipse.kura.core.inventory.resources.SystemBundles;
import org.eclipse.kura.core.inventory.resources.SystemDeploymentPackages;
import org.eclipse.kura.core.inventory.resources.SystemPackages;
import org.eclipse.kura.core.inventory.resources.SystemResourcesInfo;
import org.eclipse.kura.marshalling.Marshaller;
import org.eclipse.kura.marshalling.Unmarshaller;
import org.slf4j.Logger;
import org.slf4j.LoggerFactory;
import org.w3c.dom.Document;
import org.xml.sax.InputSource;
import org.xml.sax.SAXException;

public class XmlMarshallUnmarshallImpl implements Marshaller, Unmarshaller {

    private static final Logger logger = LoggerFactory.getLogger(XmlMarshallUnmarshallImpl.class);
    private static final String VALUE_CONSTANT = "value";

    @Override
    public String marshal(Object object) throws KuraException {
        StringWriter sw = new StringWriter();
        try {
            marshal(object, sw);
        } catch (Exception e) {
            throw new KuraException(KuraErrorCode.ENCODE_ERROR, VALUE_CONSTANT);
        }
        return sw.toString();
    }

    private void marshal(Object object, Writer w) throws Exception {
        try {
            DocumentBuilderFactory docFactory = DocumentBuilderFactory.newInstance();
            docFactory.setFeature(XMLConstants.FEATURE_SECURE_PROCESSING, true);
            docFactory.setAttribute(XMLConstants.ACCESS_EXTERNAL_DTD, "");
            docFactory.setAttribute(XMLConstants.ACCESS_EXTERNAL_SCHEMA, "");
            DocumentBuilder docBuilder = docFactory.newDocumentBuilder();

            // root elements
            Document doc = docBuilder.newDocument();
            doc.setXmlStandalone(true);

            if (object instanceof XmlSnapshotIdResult) {
                // Resulting xml:
                // <?xml version="1.0" encoding="UTF-8" standalone="yes"?>
                // <esf:snapshot-ids xmlns:ocd="http://www.osgi.org/xmlns/metatype/v1.2.0"
                // xmlns:esf="http://eurotech.com/esf/2.0">
                // <esf:snapshotIds>1434122113492</esf:snapshotIds>
                // <esf:snapshotIds>1434122124387</esf:snapshotIds>
                // </esf:snapshot-ids>

                new XmlJavaSnapshotIdResultMapper().marshal(doc, object);

            } else if (object instanceof XmlComponentConfigurations) {
                new XmlJavaComponentConfigurationsMapper().marshal(doc, object);
            } else if (object instanceof SystemDeploymentPackages) {
                // Expected resulting xml:
                // <?xml version="1.0" encoding="UTF-8" standalone="yes"?>
                // <packages>
                // <package>
                // <name>org.eclipse.kura.demo.heater</name>
                // <version>1.2.0.qualifier</version>
                // <bundles>
                // <bundle>
                // <name>org.eclipse.kura.demo.heater</name>
                // <version>1.0.1</version>
                // </bundle>
                // </bundles>
                // </package>
                // </packages>

                new XmlJavaPackagesMapper().marshal(doc, object);

            } else if (object instanceof SystemBundles) {
                // Expected resulting xml:
                // <?xml version="1.0" encoding="UTF-8" standalone="yes"?>
                // <bundles>
                // <bundle>
                // <name>org.eclipse.osgi</name>
                // <version>3.8.1.v20120830-144521</version>
                // <id>0</id>
                // <state>ACTIVE</state>
                // </bundle>
                // </bundles>

                new XmlJavaBundlesMapper().marshal(doc, object);

            } else if (object instanceof SystemPackages) {
                // Expected resulting xml:
                // <?xml version="1.0" encoding="UTF-8" standalone="yes"?>
                // <systemPackages>
                // <systemPackage>
                // <name>rfkill</name>
                // <version>2.33.1-0.1</version>
                // <type>DEB</type>
                // </systemPackage>
                // </systemPackages>

                new XmlJavaSystemPackagesMapper().marshal(doc, object);

            } else if (object instanceof SystemResourcesInfo) {
                // Expected resulting xml:
                // <?xml version="1.0" encoding="UTF-8" standalone="yes"?>
                // <inventory>
                // <resource>
                // <name>rfkill</name>
                // <version>2.33.1-0.1</version>
                // <type>DEB</type>
                // </resource>
                // </inventory>

                new XmlJavaSystemResourcesMapper().marshal(doc, object);
            } else if (object instanceof DockerContainers) {
                // Expected resulting xml:
                // <?xml version="1.0" encoding="UTF-8" standalone="yes"?>
                // <inventory>
                // <resource>
                // <name>example_container</name>
                // <version>imageName:imagetag</version>
                // <type>DOCKER</type>
                // </resource>
                // </inventory>

<<<<<<< HEAD
                new XmlJavaSystemResourcesMapper().marshal(doc, object);
=======
                new XmlJavaDockerContainersMapper().marshal(doc, object);
>>>>>>> 838ba7e8
            }

            // write the content into xml file
            TransformerFactory transformerFactory = TransformerFactory.newInstance();
            transformerFactory.setFeature(XMLConstants.FEATURE_SECURE_PROCESSING, true);
            transformerFactory.setAttribute(XMLConstants.ACCESS_EXTERNAL_DTD, "");
            transformerFactory.setAttribute(XMLConstants.ACCESS_EXTERNAL_STYLESHEET, "");

            Transformer transformer = transformerFactory.newTransformer();
            transformer.setOutputProperty(OutputKeys.INDENT, "yes");
            transformer.setOutputProperty("{http://xml.apache.org/xslt}indent-amount", "4");
            DOMSource source = new DOMSource(doc);

            StreamResult result = new StreamResult(w); // System.out
            transformer.transform(source, result);
        } catch (ParserConfigurationException pce) {
            logger.warn("Parser Exception", pce);
        } catch (TransformerException tfe) {
            logger.warn("Transformer Exception", tfe);
        }
    }

    // un-marshalling
    @Override
    public <T> T unmarshal(String s, Class<T> clazz) throws KuraException {
        StringReader sr = new StringReader(s);
        return unmarshal(sr, clazz);
    }

    private <T> T unmarshal(Reader r, Class<T> clazz) throws KuraException {
        DocumentBuilderFactory factory = null;
        DocumentBuilder parser = null;

        try {
            factory = DocumentBuilderFactory.newInstance();
            factory.setFeature(XMLConstants.FEATURE_SECURE_PROCESSING, true);
            factory.setAttribute(XMLConstants.ACCESS_EXTERNAL_DTD, "");
            factory.setAttribute(XMLConstants.ACCESS_EXTERNAL_SCHEMA, "");
            parser = factory.newDocumentBuilder();
        } catch (FactoryConfigurationError fce) {
            // The implementation is not available or cannot be instantiated
            logger.error("Parser Factory configuration Error");
            throw fce;
        } catch (ParserConfigurationException pce) {
            // the parser cannot be created with the specified configuration
            logger.error("Parser configuration exception");
            throw new FactoryConfigurationError(pce);
        }

        // parse the document
        Document doc = null;
        try {
            InputSource is = new InputSource(r);
            doc = parser.parse(is);
            doc.getDocumentElement().normalize();
        } catch (SAXException | IOException | IllegalArgumentException se) {
            throw new KuraException(KuraErrorCode.DECODER_ERROR, VALUE_CONSTANT, se);
        }

        // identify the correct parser that has to execute
        if (clazz.equals(XmlComponentConfigurations.class)) {
            try {
                // Snapshot parser
                return new XmlJavaComponentConfigurationsMapper().unmarshal(doc);
            } catch (Exception e) {
                throw new KuraException(KuraErrorCode.DECODER_ERROR, VALUE_CONSTANT, e);
            }
        } else if (clazz.equals(MetaData.class) || clazz.equals(Tmetadata.class)) {
            // MetaData parser
            return new XmlJavaMetadataMapper().unmarshal(doc);
        } else {
            throw new IllegalArgumentException("Class not supported!");
        }
    }
}<|MERGE_RESOLUTION|>--- conflicted
+++ resolved
@@ -158,11 +158,7 @@
                 // </resource>
                 // </inventory>
 
-<<<<<<< HEAD
-                new XmlJavaSystemResourcesMapper().marshal(doc, object);
-=======
                 new XmlJavaDockerContainersMapper().marshal(doc, object);
->>>>>>> 838ba7e8
             }
 
             // write the content into xml file
