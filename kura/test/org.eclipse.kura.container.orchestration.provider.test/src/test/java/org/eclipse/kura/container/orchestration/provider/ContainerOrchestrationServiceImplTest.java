/*******************************************************************************
 * Copyright (c) 2022, 2024 Eurotech and/or its affiliates and others
 *
 * This program and the accompanying materials are made
 * available under the terms of the Eclipse Public License 2.0
 * which is available at https://www.eclipse.org/legal/epl-2.0/
 *
 * SPDX-License-Identifier: EPL-2.0
 *
 * Contributors:
 *  Eurotech
 *******************************************************************************/
package org.eclipse.kura.container.orchestration.provider;

import static org.junit.Assert.assertEquals;
import static org.junit.Assert.assertFalse;
import static org.mockito.ArgumentMatchers.any;
import static org.mockito.ArgumentMatchers.anyString;
import static org.mockito.Mockito.mock;
import static org.mockito.Mockito.times;
import static org.mockito.Mockito.verify;
import static org.mockito.Mockito.when;

import java.util.Arrays;
import java.util.Collections;
import java.util.HashMap;
import java.util.HashSet;
import java.util.LinkedList;
import java.util.List;
import java.util.Map;
import java.util.Optional;
import java.util.Set;

import org.eclipse.kura.KuraException;
import org.eclipse.kura.configuration.Password;
import org.eclipse.kura.container.orchestration.ContainerConfiguration;
import org.eclipse.kura.container.orchestration.ContainerInstanceDescriptor;
import org.eclipse.kura.container.orchestration.ImageConfiguration;
import org.eclipse.kura.container.orchestration.PasswordRegistryCredentials;
import org.eclipse.kura.container.orchestration.PortInternetProtocol;
import org.eclipse.kura.container.orchestration.provider.impl.ContainerOrchestrationServiceImpl;
import org.junit.Test;
import org.mockito.Answers;
import org.mockito.Mock;
import org.mockito.Mockito;

import com.github.dockerjava.api.DockerClient;
import com.github.dockerjava.api.command.CreateContainerCmd;
import com.github.dockerjava.api.command.ListContainersCmd;
import com.github.dockerjava.api.command.ListImagesCmd;
import com.github.dockerjava.api.model.Container;
import com.github.dockerjava.api.model.ContainerPort;
import com.github.dockerjava.api.model.Image;

public class ContainerOrchestrationServiceImplTest {

    private static final String[] REPO_DIGESTS_ARRAY = new String[] {
            "ubuntu@sha256:c26ae7472d624ba1fafd296e73cecc4f93f853088e6a9c13c0d52f6ca5865107" };
    private static final String[] EXPECTED_DIGESTS_ARRAY = new String[] {
            "sha256:c26ae7472d624ba1fafd296e73cecc4f93f853088e6a9c13c0d52f6ca5865107" };
    private static final String IMAGE_TAG_LATEST = "latest";
    private static final String IMAGE_NAME_NGINX = "nginx";
    private static final String CONTAINER_NAME_FRANK = "frank";
    private static final String CONTAINER_ID_2 = "1f134f3s4";
    private static final String CONTAINER_ID_1 = "1f12d3s23";

    private static final String DOCKER_HOST_URL = "dockerService.dockerHost";
    private static final String IS_ENABLED = "dockerService.enabled";
    private static final String DEFAULT_DOCKER_HOST_URL = "unix:///var/run/docker.sock";
    private static final boolean DEFAULT_IS_ENABLED = false;

    private static final String REPOSITORY_ENABLED = "repository.enabled";
    private static final String REPOSITORY_URL = "repository.hostname";
    private static final String REPOSITORY_USERNAME = "repository.username";
    private static final String REPOSITORY_PASSWORD = "repository.password";

    private static final String REGISTRY_URL = "https://test";
    private static final String REGISTRY_USERNAME = "test";
    private static final String REGISTRY_PASSWORD = "test1";

    private static final String IMAGES_DOWNLOAD_TIMEOUT = "dockerService.default.download.timeout";
    private static final int DEFAULT_IMAGES_DOWNLOAD_TIMEOUT = 120;

    private static final boolean DEFAULT_REPOSITORY_ENABLED = false;
    private static final String DEFAULT_REPOSITORY_URL = "";
    private static final String DEFAULT_REPOSITORY_USERNAME = "";
    private static final String DEFAULT_REPOSITORY_PASSWORD = "";

    private static final ContainerPort TCP_CONTAINER_PORT = new ContainerPort().withIp("0.0.0.0").withPrivatePort(100)
            .withPublicPort(101).withType("tcp");
    private static final ContainerPort UDP_CONTAINER_PORT = new ContainerPort().withIp("0.0.0.0").withPrivatePort(200)
            .withPublicPort(201).withType("udp");
    private static final ContainerPort SCTP_CONTAINER_PORT = new ContainerPort().withIp("0.0.0.0").withPrivatePort(300)
            .withPublicPort(301).withType("sctp");

    private ContainerOrchestrationServiceImpl dockerService;

    @Mock(answer = Answers.RETURNS_DEEP_STUBS)
    private DockerClient localDockerClient;
    @Mock(answer = Answers.RETURNS_DEEP_STUBS)
    private ListContainersCmd mockedListContainersCmd;

    // for tests
    private String[] runningContainers;
    private ContainerInstanceDescriptor[] runningContainerDescriptor;

    private ContainerConfiguration containerConfig1;
    private ImageConfiguration imageConfig;

    private Map<String, Object> properties;
    private String containerId;

    Set<String> digestsList;

    @Test
    public void testServiceActivateEmptyProperties() {
        // Should use default properties
        givenEmptyProperties();
        givenDockerServiceImpl();
        givenDockerClient();

        whenActivateInstance();

        thenNotStartedMicroservice();
        thenNotStoppedMicroservice();
    }

    @Test
    public void testServiceActivateDefaultPropertiesDisabled() {
        givenFullProperties(DEFAULT_IS_ENABLED);
        givenDockerServiceImpl();
        givenDockerClient();

        whenActivateInstance();

        thenNotStartedMicroservice();
        thenNotStoppedMicroservice();
    }

    @Test
    public void testServiceActivateDefaultPropertiesEnabledAndAuth() {
        givenFullProperties(true, true);
        givenDockerServiceImpl();
        givenDockerClient();

        whenActivateInstance();

        thenNotStartedMicroservice();
        thenNotStoppedMicroservice();
    }

    @Test
    public void testServiceActivateDefaultPropertiesEnabledWithAuthAndNoRepo() {
        givenAuthWithRepoAndCredentials();
        givenDockerServiceImpl();
        givenDockerClient();

        whenActivateInstance();

        thenNotStartedMicroservice();
        thenNotStoppedMicroservice();
    }

    @Test
    public void testServiceUpdateDefaultPropertiesEnabled() {
        givenFullProperties(true);
        givenDockerServiceImpl();
        givenDockerClient();

        whenUpdateInstance();

        thenNotStartedMicroservice();
        thenNotStoppedMicroservice();
    }

    @Test
    public void testServiceDeactivateDefaultPropertiesEnabled() {
        givenFullProperties(true);
        givenDockerServiceImpl();
        givenDockerClient();

        whenDeactivateInstance();

        thenNotStartedMicroservice();
        thenNotStoppedMicroservice();
    }

    @Test
    public void testServiceListContainerWhenEmpty() {
        givenFullProperties(true);
        givenDockerServiceImpl();
        givenDockerClient();

        whenDockerClientMockHasNoContainers();

        thenContainerListEqualsExpectedStringArray();
    }

    @Test
    public void testServiceListContainerWithSomeContainer() {
        givenFullProperties(true);
        givenDockerServiceImpl();
        givenDockerClient();

        whenDockerClientMockSomeContainers();

        thenContainerListEqualsExpectedStringArray();
    }

    @Test
    public void testServiceListContainerByIdWhenEmpty() {
        givenFullProperties(true);
        givenDockerServiceImpl();
        givenDockerClient();

        whenDockerClientMockHasNoContainers();

        thenContainerListByIdEqualsExpectedStringArray();
    }

    @Test
    public void testServiceListContainerByIdWithSomeContainer() {
        givenFullProperties(true);
        givenDockerServiceImpl();
        givenDockerClient();

        whenDockerClientMockSomeContainers();

        thenContainerListByIdEqualsExpectedStringArray();
    }

    @Test
    public void testServiceListContainerByContainerDescriptorWhenEmpty() {
        givenFullProperties(true);
        givenDockerServiceImpl();
        givenDockerClient();

        whenDockerClientMockHasNoContainers();

        thenContainerListByContainerDescriptorEqualsExpectedStringArray();
    }

    @Test
    public void testServiceListContainerByContainerDescriptorWithSomeContainer() {
        givenFullProperties(true);
        givenDockerServiceImpl();
        givenDockerClient();

        whenDockerClientMockSomeContainers();

        thenContainerListByContainerDescriptorEqualsExpectedStringArray();
    }

    @Test
<<<<<<< HEAD
    public void testServiceListContainerByContainerDescriptorWithContainerWithPorts() throws KuraException {
        givenFullProperties(true);
        givenDockerServiceImpl();
        givenDockerClient();

        whenDockerClientMockContainerWithPorts();

        thenContainerListByContainerDescriptorIsNotEmptyAndContainsPortsInfos();
    }

    @Test
    public void testGetContainerIDbyName() throws KuraException {
=======
    public void testGetContainerIDbyName() {
>>>>>>> a058d795
        givenFullProperties(true);
        givenDockerServiceImpl();
        givenDockerClient();

        whenDockerClientMockSomeContainers();

        thenGetFirstContainerIDbyName();
    }

    @Test
    public void testCreateContainer() throws KuraException, InterruptedException {
        givenFullProperties(true);
        givenDockerServiceImpl();
        givenDockerClient();

        whenDockerClientMockSomeContainers();
        whenMockforContainerCreation();
        whenRunContainer();

        thenTestIfNewContainerExists();
    }

    @Test
    public void testStopContainer() throws KuraException, InterruptedException {
        givenFullProperties(true);
        givenDockerServiceImplSpy();
        givenDockerClient();

        whenDockerClientMockSomeContainers();
        whenMockforContainerCreation();
        whenRunContainer();
        whenStopContainer();

        thenTestIfNewContainerDoesNotExists();
    }

    @Test
    public void testDeleteImage() throws KuraException, InterruptedException {
        givenFullProperties(true);
        givenDockerServiceImplSpy();
        givenDockerClient();

        whenImageIsDeletedById("y456y5146hrth");

        thenCheckIfImageWasDeleted();
    }

    @Test
    public void testListImage() throws KuraException, InterruptedException {
        givenFullProperties(true);
        givenDockerServiceImplSpy();
        givenDockerClient();

        whenMockForImageListing();

        whenImagesAreListed();

        thenCheckIfImagesWereListed();

<<<<<<< HEAD
=======
    }

    @Test
    public void testImageDigestsByContainerName() throws KuraException, InterruptedException {
        givenFullProperties(true);
        givenDockerServiceImplSpy();
        givenDockerClient();

        whenMockForImageDigestsListing();
        whenDockerClientMockSomeContainers();
        whenGetImageDigestsByContainerId(CONTAINER_ID_1);

        thenDigestsListEqualsExpectedOne(EXPECTED_DIGESTS_ARRAY);

>>>>>>> a058d795
    }

    /**
     * givens
     */

    private void givenDockerServiceImpl() {
        this.dockerService = new ContainerOrchestrationServiceImpl();
    }

    private void givenDockerServiceImplSpy() throws KuraException, InterruptedException {
        this.dockerService = Mockito.spy(new ContainerOrchestrationServiceImpl());
        Mockito.doNothing().when(this.dockerService).pullImage(any(ImageConfiguration.class));
    }

    private void givenDockerClient() {
        this.localDockerClient = mock(DockerClient.class, Mockito.RETURNS_DEEP_STUBS);
        this.dockerService.setDockerClient(this.localDockerClient);
    }

    private void givenEmptyProperties() {
        this.properties = new HashMap<>();
    }

    private void givenFullProperties(boolean b) {
        this.properties = new HashMap<>();

        this.properties.put(DOCKER_HOST_URL, DEFAULT_DOCKER_HOST_URL);
        this.properties.put(IS_ENABLED, b);

        this.properties.put(REPOSITORY_ENABLED, DEFAULT_REPOSITORY_ENABLED);
        this.properties.put(REPOSITORY_URL, DEFAULT_REPOSITORY_URL);
        this.properties.put(REPOSITORY_USERNAME, DEFAULT_REPOSITORY_USERNAME);
        this.properties.put(REPOSITORY_PASSWORD, DEFAULT_REPOSITORY_PASSWORD);
        this.properties.put(IMAGES_DOWNLOAD_TIMEOUT, DEFAULT_IMAGES_DOWNLOAD_TIMEOUT);
    }

    private void givenFullProperties(boolean b, boolean customRepoEnabled) {
        this.properties = new HashMap<>();

        this.properties.put(DOCKER_HOST_URL, DEFAULT_DOCKER_HOST_URL);
        this.properties.put(IS_ENABLED, b);

        this.properties.put(REPOSITORY_ENABLED, customRepoEnabled);
        this.properties.put(REPOSITORY_URL, DEFAULT_REPOSITORY_URL);
        this.properties.put(REPOSITORY_USERNAME, DEFAULT_REPOSITORY_USERNAME);
        this.properties.put(REPOSITORY_PASSWORD, DEFAULT_REPOSITORY_PASSWORD);
        this.properties.put(IMAGES_DOWNLOAD_TIMEOUT, DEFAULT_IMAGES_DOWNLOAD_TIMEOUT);
    }

    private void givenAuthWithRepoAndCredentials() {
        this.properties = new HashMap<>();

        this.properties.put(DOCKER_HOST_URL, DEFAULT_DOCKER_HOST_URL);
        this.properties.put(IS_ENABLED, true);

        this.properties.put(REPOSITORY_ENABLED, true);
        this.properties.put(REPOSITORY_URL, "testrepo.net");
        this.properties.put(REPOSITORY_USERNAME, "Tester");
        this.properties.put(REPOSITORY_PASSWORD, "ng4#$fuhn834F84nf8nw8GF3");
        this.properties.put(IMAGES_DOWNLOAD_TIMEOUT, DEFAULT_IMAGES_DOWNLOAD_TIMEOUT);
    }

    /**
     * when
     */

    private void whenActivateInstance() {
        this.dockerService.activate(this.properties);
    }

    private void whenUpdateInstance() {
        this.dockerService.activate(this.properties);
    }

    private void whenDeactivateInstance() {
        this.dockerService.deactivate();
    }

    private void whenDockerClientMockHasNoContainers() {
        List<Container> containerListmock = new LinkedList<>();
        this.runningContainers = new String[0];
        this.runningContainerDescriptor = new ContainerInstanceDescriptor[0];
        this.mockedListContainersCmd = mock(ListContainersCmd.class, Mockito.RETURNS_DEEP_STUBS);
        when(this.localDockerClient.listContainersCmd()).thenReturn(this.mockedListContainersCmd);
        when(this.mockedListContainersCmd.withShowAll(true)).thenReturn(this.mockedListContainersCmd);
        when(this.mockedListContainersCmd.exec()).thenReturn(containerListmock);
    }

    private void whenDockerClientMockSomeContainers() {
        List<Container> containerListmock = new LinkedList<>();
        // Build Container Mock
        Container mcont1 = mock(Container.class);
        when(mcont1.getId()).thenReturn(CONTAINER_ID_1);
        when(mcont1.toString()).thenReturn(CONTAINER_ID_1);
        when(mcont1.getNames()).thenReturn(new String[] { "jim", "/jim" });
        when(mcont1.getImage()).thenReturn(IMAGE_NAME_NGINX);
        when(mcont1.getPorts()).thenReturn(new ContainerPort[0]);
        when(mcont1.getState()).thenReturn("running");
        containerListmock.add(mcont1);

        Container mcont2 = mock(Container.class);
        when(mcont2.getId()).thenReturn(CONTAINER_ID_2);
        when(mcont2.toString()).thenReturn(CONTAINER_ID_2);
        when(mcont2.getNames()).thenReturn(new String[] { CONTAINER_NAME_FRANK, "/frank" });
        when(mcont2.getImage()).thenReturn("nginx2");
        when(mcont2.getPorts()).thenReturn(new ContainerPort[0]);
        when(mcont2.getState()).thenReturn("running");
        containerListmock.add(mcont2);

        this.runningContainers = new String[] { mcont1.toString(), mcont2.toString() };

        // Build Respective CD's
        ContainerInstanceDescriptor mcontCD1 = ContainerInstanceDescriptor.builder().setContainerID(mcont1.getId())
                .setContainerName(mcont1.getNames()[0]).setContainerImage(mcont1.getImage()).build();

        ContainerInstanceDescriptor mcontCD2 = ContainerInstanceDescriptor.builder().setContainerID(mcont2.getId())
                .setContainerName(mcont2.getNames()[0]).setContainerImage(mcont2.getImage()).build();

        this.runningContainerDescriptor = new ContainerInstanceDescriptor[] { mcontCD1, mcontCD2 };

        this.mockedListContainersCmd = mock(ListContainersCmd.class, Mockito.RETURNS_DEEP_STUBS);
        when(this.localDockerClient.listContainersCmd()).thenReturn(this.mockedListContainersCmd);
        when(this.mockedListContainersCmd.withShowAll(true)).thenReturn(this.mockedListContainersCmd);
        when(this.mockedListContainersCmd.exec()).thenReturn(containerListmock);
    }

    private void whenDockerClientMockContainerWithPorts() {

        List<Container> containerListmock = new LinkedList<>();
        // Build Container Mock
        Container mcont1 = mock(Container.class);
        when(mcont1.getId()).thenReturn("1f12d3s23");
        when(mcont1.toString()).thenReturn("1f12d3s23");
        when(mcont1.getNames()).thenReturn(new String[] { "jim", "/jim" });
        when(mcont1.getImage()).thenReturn("nginx");
        when(mcont1.getPorts())
                .thenReturn(new ContainerPort[] { TCP_CONTAINER_PORT, UDP_CONTAINER_PORT, SCTP_CONTAINER_PORT });
        when(mcont1.getState()).thenReturn("running");
        containerListmock.add(mcont1);

        this.runningContainers = new String[] { mcont1.toString() };

        // Build Respective CD's
        ContainerInstanceDescriptor mcontCD1 = ContainerInstanceDescriptor.builder().setContainerID(mcont1.getId())
                .setContainerName(mcont1.getNames()[0]).setContainerImage(mcont1.getImage()).build();

        this.runningContainerDescriptor = new ContainerInstanceDescriptor[] { mcontCD1 };

        this.mockedListContainersCmd = mock(ListContainersCmd.class, Mockito.RETURNS_DEEP_STUBS);
        when(this.localDockerClient.listContainersCmd()).thenReturn(this.mockedListContainersCmd);
        when(this.mockedListContainersCmd.withShowAll(true)).thenReturn(this.mockedListContainersCmd);
        when(this.mockedListContainersCmd.exec()).thenReturn(containerListmock);
    }

    private void whenMockforContainerCreation() {

        // Build Respective CD's
        ContainerInstanceDescriptor mcontCD1 = ContainerInstanceDescriptor.builder().setContainerID("1d3dewf34r5")
                .setContainerName(CONTAINER_NAME_FRANK).setContainerImage(IMAGE_NAME_NGINX).build();

        this.imageConfig = new ImageConfiguration.ImageConfigurationBuilder().setImageName(IMAGE_NAME_NGINX)
                .setImageTag(IMAGE_TAG_LATEST).setImageDownloadTimeoutSeconds(0)
                .setRegistryCredentials(Optional.of(new PasswordRegistryCredentials(Optional.of(REGISTRY_URL),
                        REGISTRY_USERNAME, new Password(REGISTRY_PASSWORD))))
                .build();

        this.containerConfig1 = ContainerConfiguration.builder().setContainerName(CONTAINER_NAME_FRANK)
                .setImageConfiguration(imageConfig).setVolumes(Collections.singletonMap("test", "~/test/test"))
                .setDeviceList(Arrays.asList("/dev/gpio1", "/dev/gpio2"))
                .setEnvVars(Arrays.asList("test=test", "test2=test2")).build();

        this.runningContainerDescriptor = new ContainerInstanceDescriptor[] { mcontCD1 };

        CreateContainerCmd ccc = mock(CreateContainerCmd.class, Mockito.RETURNS_DEEP_STUBS);
        when(this.localDockerClient.createContainerCmd(mcontCD1.getContainerImage())).thenReturn(ccc);
        when(ccc.exec().getId()).thenReturn(mcontCD1.getContainerId());

        List<Image> images = new LinkedList<>();
        Image mockImage = mock(Image.class);

        when(mockImage.getRepoTags()).thenReturn(new String[] { IMAGE_NAME_NGINX, IMAGE_TAG_LATEST, "nginx:latest" });

        images.add(mockImage);

        when(this.localDockerClient.listImagesCmd()).thenReturn(mock(ListImagesCmd.class));
        when(this.localDockerClient.listImagesCmd().exec()).thenReturn(images);

    }

    private void whenMockForImageListing() {
        this.imageConfig = new ImageConfiguration.ImageConfigurationBuilder().setImageName(IMAGE_NAME_NGINX)
                .setImageTag(IMAGE_TAG_LATEST).setImageDownloadTimeoutSeconds(0)
                .setRegistryCredentials(Optional.of(new PasswordRegistryCredentials(Optional.of(REGISTRY_URL),
                        REGISTRY_USERNAME, new Password(REGISTRY_PASSWORD))))
                .build();

        List<Image> images = new LinkedList<>();
        Image mockImage = mock(Image.class);

        when(mockImage.getId()).thenReturn("ngnix");
        when(mockImage.getRepoTags()).thenReturn(new String[] { IMAGE_NAME_NGINX, IMAGE_TAG_LATEST, "nginx:latest" });
        when(mockImage.getRepoDigests()).thenReturn(REPO_DIGESTS_ARRAY);
        images.add(mockImage);

        when(this.localDockerClient.listImagesCmd()).thenReturn(mock(ListImagesCmd.class));
        when(this.localDockerClient.listImagesCmd().withShowAll(true)).thenReturn(mock(ListImagesCmd.class));
        when(this.localDockerClient.listImagesCmd().withShowAll(true).exec()).thenReturn(images);

    }

    private void whenMockForImageDigestsListing() {
        this.imageConfig = new ImageConfiguration.ImageConfigurationBuilder().setImageName(IMAGE_NAME_NGINX)
                .setImageTag(IMAGE_TAG_LATEST).setImageDownloadTimeoutSeconds(0)
                .setRegistryCredentials(Optional.of(new PasswordRegistryCredentials(Optional.of(REGISTRY_URL),
                        REGISTRY_USERNAME, new Password(REGISTRY_PASSWORD))))
                .build();

        List<Image> images = new LinkedList<>();
        Image mockImage = mock(Image.class);

        when(mockImage.getId()).thenReturn("ngnix");
        when(mockImage.getRepoTags()).thenReturn(new String[] { IMAGE_NAME_NGINX, IMAGE_TAG_LATEST, "nginx:latest" });
        when(mockImage.getRepoDigests()).thenReturn(REPO_DIGESTS_ARRAY);
        images.add(mockImage);

        when(this.localDockerClient.listImagesCmd()).thenReturn(mock(ListImagesCmd.class));
        when(this.localDockerClient.listImagesCmd().withImageNameFilter(anyString()))
                .thenReturn(mock(ListImagesCmd.class));
        when(this.localDockerClient.listImagesCmd().withImageNameFilter(anyString()).exec()).thenReturn(images);

    }

    private void whenRunContainer() throws KuraException, InterruptedException {
        // startContainer
        this.containerId = this.dockerService.startContainer(this.containerConfig1);
    }

    private void whenStopContainer() throws KuraException {
        // startContainer
        this.dockerService.stopContainer(this.containerId);
    }

    private void whenImageIsDeletedById(String imageId) throws KuraException {
        this.dockerService.deleteImage(imageId);
    }

<<<<<<< HEAD
    private void whenImagesAreListed() throws KuraException {
        this.dockerService.listImageInstanceDescriptors();
=======
    private void whenImagesAreListed() {
        this.dockerService.listImageInstanceDescriptors();
    }

    private void whenGetImageDigestsByContainerId(String containerName) {
        this.digestsList = this.dockerService.getImageDigestsByContainerId(containerName);
>>>>>>> a058d795
    }

    /**
     * then
     */

<<<<<<< HEAD
    private void thenNotStoppedMicroservice() throws KuraException {
=======
    private void thenNotStoppedMicroservice() {
>>>>>>> a058d795
        verify(this.localDockerClient, times(0)).removeContainerCmd(any(String.class));
    }

    private void thenNotStartedMicroservice() {
        verify(this.localDockerClient, times(0)).startContainerCmd(any(String.class));
    }

    private void thenContainerListEqualsExpectedStringArray() {
        assertEquals(this.dockerService.listContainersIds(), Arrays.asList(this.runningContainers));
    }

    private void thenContainerListByIdEqualsExpectedStringArray() {
        assertEquals(this.dockerService.listContainersIds(), Arrays.asList(this.runningContainers));
    }

    private void thenContainerListByContainerDescriptorEqualsExpectedStringArray() {
        if (this.runningContainerDescriptor.length > 0) {
            assertEquals(this.dockerService.listContainerDescriptors().size(), this.runningContainerDescriptor.length);
        } else {
            assertEquals(this.dockerService.listContainerDescriptors(), Arrays.asList(this.runningContainerDescriptor));
        }
    }

    private void thenContainerListByContainerDescriptorIsNotEmptyAndContainsPortsInfos() {

        assertFalse(this.dockerService.listContainerDescriptors().isEmpty());
        List<org.eclipse.kura.container.orchestration.ContainerPort> containerPorts = this.dockerService
                .listContainerDescriptors().get(0).getContainerPorts();

        List<ContainerPort> expectedContainerPorts = Arrays.asList(TCP_CONTAINER_PORT, UDP_CONTAINER_PORT,
                SCTP_CONTAINER_PORT);
        List<PortInternetProtocol> expectedInternetPortProtocols = Arrays.asList(PortInternetProtocol.TCP,
                PortInternetProtocol.UDP, PortInternetProtocol.SCTP);
        for (int i = 0; i < containerPorts.size(); i++) {
            assertEquals(containerPorts.get(i).getExternalPort(), (int) expectedContainerPorts.get(i).getPublicPort());
            assertEquals(containerPorts.get(i).getInternalPort(), (int) expectedContainerPorts.get(i).getPrivatePort());
            assertEquals(containerPorts.get(i).getInternetProtocol(), expectedInternetPortProtocols.get(i));
        }

    }

    private void thenGetFirstContainerIDbyName() {
        assertEquals(this.dockerService.getContainerIdByName(this.runningContainerDescriptor[0].getContainerName())
                .orElse(""), this.runningContainerDescriptor[0].getContainerId());
    }

    private void thenTestIfNewContainerExists() {
        assertEquals(2, this.dockerService.listContainerDescriptors().size());
    }

    private void thenTestIfNewContainerDoesNotExists() {
        assertEquals(2, this.dockerService.listContainerDescriptors().size());
    }

<<<<<<< HEAD
    private void thenCheckIfImageWasDeleted() throws KuraException {
        verify(this.localDockerClient, times(1)).removeImageCmd(any(String.class));
    }

    private void thenCheckIfImagesWereListed() throws KuraException {
        verify(this.localDockerClient, times(1)).inspectImageCmd(any(String.class));
=======
    private void thenCheckIfImageWasDeleted() {
        verify(this.localDockerClient, times(1)).removeImageCmd(any(String.class));
    }

    private void thenCheckIfImagesWereListed() {
        verify(this.localDockerClient, times(1)).inspectImageCmd(any(String.class));
    }

    private void thenDigestsListEqualsExpectedOne(String[] digestsArray) {
        assertEquals(new HashSet<>(Arrays.asList(digestsArray)), this.digestsList);
>>>>>>> a058d795
    }
}<|MERGE_RESOLUTION|>--- conflicted
+++ resolved
@@ -252,7 +252,6 @@
     }
 
     @Test
-<<<<<<< HEAD
     public void testServiceListContainerByContainerDescriptorWithContainerWithPorts() throws KuraException {
         givenFullProperties(true);
         givenDockerServiceImpl();
@@ -265,9 +264,6 @@
 
     @Test
     public void testGetContainerIDbyName() throws KuraException {
-=======
-    public void testGetContainerIDbyName() {
->>>>>>> a058d795
         givenFullProperties(true);
         givenDockerServiceImpl();
         givenDockerClient();
@@ -326,9 +322,6 @@
         whenImagesAreListed();
 
         thenCheckIfImagesWereListed();
-
-<<<<<<< HEAD
-=======
     }
 
     @Test
@@ -342,8 +335,6 @@
         whenGetImageDigestsByContainerId(CONTAINER_ID_1);
 
         thenDigestsListEqualsExpectedOne(EXPECTED_DIGESTS_ARRAY);
-
->>>>>>> a058d795
     }
 
     /**
@@ -591,28 +582,19 @@
         this.dockerService.deleteImage(imageId);
     }
 
-<<<<<<< HEAD
-    private void whenImagesAreListed() throws KuraException {
-        this.dockerService.listImageInstanceDescriptors();
-=======
     private void whenImagesAreListed() {
         this.dockerService.listImageInstanceDescriptors();
     }
 
     private void whenGetImageDigestsByContainerId(String containerName) {
         this.digestsList = this.dockerService.getImageDigestsByContainerId(containerName);
->>>>>>> a058d795
     }
 
     /**
      * then
      */
 
-<<<<<<< HEAD
-    private void thenNotStoppedMicroservice() throws KuraException {
-=======
     private void thenNotStoppedMicroservice() {
->>>>>>> a058d795
         verify(this.localDockerClient, times(0)).removeContainerCmd(any(String.class));
     }
 
@@ -667,14 +649,6 @@
         assertEquals(2, this.dockerService.listContainerDescriptors().size());
     }
 
-<<<<<<< HEAD
-    private void thenCheckIfImageWasDeleted() throws KuraException {
-        verify(this.localDockerClient, times(1)).removeImageCmd(any(String.class));
-    }
-
-    private void thenCheckIfImagesWereListed() throws KuraException {
-        verify(this.localDockerClient, times(1)).inspectImageCmd(any(String.class));
-=======
     private void thenCheckIfImageWasDeleted() {
         verify(this.localDockerClient, times(1)).removeImageCmd(any(String.class));
     }
@@ -685,6 +659,5 @@
 
     private void thenDigestsListEqualsExpectedOne(String[] digestsArray) {
         assertEquals(new HashSet<>(Arrays.asList(digestsArray)), this.digestsList);
->>>>>>> a058d795
     }
 }