/*******************************************************************************
 * Copyright (c) 2022, 2024 Eurotech and/or its affiliates and others
 *
 * This program and the accompanying materials are made
 * available under the terms of the Eclipse Public License 2.0
 * which is available at https://www.eclipse.org/legal/epl-2.0/
 *
 * SPDX-License-Identifier: EPL-2.0
 *
 * Contributors:
 *  Eurotech
 *******************************************************************************/
package org.eclipse.kura.container.orchestration.provider;

import static org.junit.Assert.assertEquals;
import static org.junit.Assert.assertFalse;
import static org.junit.Assert.assertTrue;
import static org.mockito.ArgumentMatchers.any;
import static org.mockito.ArgumentMatchers.anyList;
import static org.mockito.ArgumentMatchers.anyString;
import static org.mockito.Mockito.doNothing;
import static org.mockito.Mockito.mock;
import static org.mockito.Mockito.times;
import static org.mockito.Mockito.verify;
import static org.mockito.Mockito.when;

import java.util.ArrayList;
import java.util.Arrays;
import java.util.Collections;
import java.util.HashMap;
import java.util.HashSet;
import java.util.LinkedList;
import java.util.List;
import java.util.Map;
import java.util.Optional;
import java.util.Set;

import org.eclipse.kura.KuraException;
import org.eclipse.kura.configuration.Password;
import org.eclipse.kura.container.orchestration.ContainerConfiguration;
import org.eclipse.kura.container.orchestration.ContainerInstanceDescriptor;
import org.eclipse.kura.container.orchestration.ImageConfiguration;
import org.eclipse.kura.container.orchestration.PasswordRegistryCredentials;
import org.eclipse.kura.container.orchestration.provider.impl.ContainerOrchestrationServiceImpl;
import org.junit.Test;
import org.mockito.Answers;
import org.mockito.Mock;
import org.mockito.Mockito;

import com.github.dockerjava.api.DockerClient;
import com.github.dockerjava.api.command.CreateContainerCmd;
import com.github.dockerjava.api.command.CreateContainerResponse;
import com.github.dockerjava.api.command.ListContainersCmd;
import com.github.dockerjava.api.command.ListImagesCmd;
import com.github.dockerjava.api.model.Container;
import com.github.dockerjava.api.model.ContainerPort;
import com.github.dockerjava.api.model.Image;

public class ContainerOrchestrationServiceImplTest {

    private static final String CONTAINER_INSTANCE_DIGEST = "sha256:test";
    private static final String[] REPO_DIGESTS_ARRAY = new String[] {
            "ubuntu@sha256:c26ae7472d624ba1fafd296e73cecc4f93f853088e6a9c13c0d52f6ca5865107" };
    private static final String[] EXPECTED_DIGESTS_ARRAY = new String[] {
            "sha256:c26ae7472d624ba1fafd296e73cecc4f93f853088e6a9c13c0d52f6ca5865107" };
    private static final String IMAGE_TAG_LATEST = "latest";
    private static final String IMAGE_NAME_NGINX = "nginx";
    private static final String CONTAINER_NAME_FRANK = "frank";
    private static final String CONTAINER_ID_2 = "1f134f3s4";
    private static final String CONTAINER_ID_1 = "1f12d3s23";

    private static final String DOCKER_HOST_URL = "dockerService.dockerHost";
    private static final String IS_ENABLED = "dockerService.enabled";
    private static final String DEFAULT_DOCKER_HOST_URL = "unix:///var/run/docker.sock";
    private static final boolean DEFAULT_IS_ENABLED = false;

    private static final String REPOSITORY_ENABLED = "repository.enabled";
    private static final String REPOSITORY_URL = "repository.hostname";
    private static final String REPOSITORY_USERNAME = "repository.username";
    private static final String REPOSITORY_PASSWORD = "repository.password";

    private static final String ENFORCEMENT_ENABLED = "enforcement.enabled";

    private static final String REGISTRY_URL = "https://test";
    private static final String REGISTRY_USERNAME = "test";
    private static final String REGISTRY_PASSWORD = "test1";

    private static final String IMAGES_DOWNLOAD_TIMEOUT = "dockerService.default.download.timeout";
    private static final int DEFAULT_IMAGES_DOWNLOAD_TIMEOUT = 120;

    private static final boolean DEFAULT_REPOSITORY_ENABLED = false;
    private static final String DEFAULT_REPOSITORY_URL = "";
    private static final String DEFAULT_REPOSITORY_USERNAME = "";
    private static final String DEFAULT_REPOSITORY_PASSWORD = "";

    private ContainerOrchestrationServiceImpl dockerService;

    @Mock(answer = Answers.RETURNS_DEEP_STUBS)
    private DockerClient localDockerClient;
    @Mock(answer = Answers.RETURNS_DEEP_STUBS)
    private ListContainersCmd mockedListContainersCmd;

    // for tests
    private String[] runningContainers;
    private ContainerInstanceDescriptor[] runningContainerDescriptor;

    private ContainerConfiguration containerConfig1;
    private ImageConfiguration imageConfig;

    private Map<String, Object> properties;
    private String containerId;

<<<<<<< HEAD
    CreateContainerCmd createContainerCmd = mock(CreateContainerCmd.class);
    CreateContainerResponse createContainerResponse = mock(CreateContainerResponse.class);

=======
>>>>>>> ab61d1d9
    Set<String> digestsList;

    @Test
    public void testServiceActivateEmptyProperties() {
        // Should use default properties
        givenEmptyProperties();
        givenDockerServiceImpl();
        givenDockerClient();

        whenActivateInstance();

        thenNotStartedMicroservice();
        thenNotStoppedMicroservice();
    }

    @Test
    public void testServiceActivateDefaultPropertiesDisabled() {
        givenFullProperties(DEFAULT_IS_ENABLED);
        givenDockerServiceImpl();
        givenDockerClient();

        whenActivateInstance();

        thenNotStartedMicroservice();
        thenNotStoppedMicroservice();
    }

    @Test
    public void testServiceActivateDefaultPropertiesEnabledAndAuth() {
        givenFullProperties(true, true);
        givenDockerServiceImpl();
        givenDockerClient();

        whenActivateInstance();

        thenNotStartedMicroservice();
        thenNotStoppedMicroservice();
    }

    @Test
    public void testServiceActivateDefaultPropertiesEnabledWithAuthAndNoRepo() {
        givenAuthWithRepoAndCredentials();
        givenDockerServiceImpl();
        givenDockerClient();

        whenActivateInstance();

        thenNotStartedMicroservice();
        thenNotStoppedMicroservice();
    }

    @Test
    public void testServiceUpdateDefaultPropertiesEnabled() {
        givenFullProperties(true);
        givenDockerServiceImpl();
        givenDockerClient();

        whenUpdateInstance();

        thenNotStartedMicroservice();
        thenNotStoppedMicroservice();
    }

    @Test
    public void testServiceDeactivateDefaultPropertiesEnabled() {
        givenFullProperties(true);
        givenDockerServiceImpl();
        givenDockerClient();

        whenDeactivateInstance();

        thenNotStartedMicroservice();
        thenNotStoppedMicroservice();
    }

    @Test
    public void testServiceListContainerWhenEmpty() {
        givenFullProperties(true);
        givenDockerServiceImpl();
        givenDockerClient();

        whenDockerClientMockHasNoContainers();

        thenContainerListEqualsExpectedStringArray();
    }

    @Test
    public void testServiceListContainerWithSomeContainer() {
        givenFullProperties(true);
        givenDockerServiceImpl();
        givenDockerClient();

        whenDockerClientMockSomeContainers();

        thenContainerListEqualsExpectedStringArray();
    }

    @Test
    public void testServiceListContainerByIdWhenEmpty() {
        givenFullProperties(true);
        givenDockerServiceImpl();
        givenDockerClient();

        whenDockerClientMockHasNoContainers();

        thenContainerListByIdEqualsExpectedStringArray();
    }

    @Test
    public void testServiceListContainerByIdWithSomeContainer() {
        givenFullProperties(true);
        givenDockerServiceImpl();
        givenDockerClient();

        whenDockerClientMockSomeContainers();

        thenContainerListByIdEqualsExpectedStringArray();
    }

    @Test
    public void testServiceListContainerByContainerDescriptorWhenEmpty() {
        givenFullProperties(true);
        givenDockerServiceImpl();
        givenDockerClient();

        whenDockerClientMockHasNoContainers();

        thenContainerListByContainerDescriptorEqualsExpectedStringArray();
    }

    @Test
    public void testServiceListContainerByContainerDescriptorWithSomeContainer() {
        givenFullProperties(true);
        givenDockerServiceImpl();
        givenDockerClient();

        whenDockerClientMockSomeContainers();

        thenContainerListByContainerDescriptorEqualsExpectedStringArray();
    }

    @Test
    public void testGetContainerIDbyName() {
        givenFullProperties(true);
        givenDockerServiceImpl();
        givenDockerClient();

        whenDockerClientMockSomeContainers();

        thenGetFirstContainerIDbyName();
    }

    @Test
    public void testCreateContainer() throws KuraException, InterruptedException {
        givenFullProperties(true);
        givenDockerServiceImpl();
        givenDockerClient();

        whenDockerClientMockSomeContainers();
        whenMockforContainerCreation();
        whenRunContainer();

        thenTestIfNewContainerExists();
    }

    @Test
    public void testStopContainer() throws KuraException, InterruptedException {
        givenFullProperties(true);
        givenDockerServiceImplSpy();
        givenDockerClient();

        whenDockerClientMockSomeContainers();
        whenMockforContainerCreation();
        whenRunContainer();
        whenStopContainer();

        thenTestIfNewContainerDoesNotExists();
    }

    @Test
    public void testDeleteImage() throws KuraException, InterruptedException {
        givenFullProperties(true);
        givenDockerServiceImplSpy();
        givenDockerClient();

        whenImageIsDeletedById("y456y5146hrth");

        thenCheckIfImageWasDeleted();
    }

    @Test
    public void testListImage() throws KuraException, InterruptedException {
        givenFullProperties(true);
        givenDockerServiceImplSpy();
        givenDockerClient();

        whenMockForImageListing();

        whenImagesAreListed();

        thenCheckIfImagesWereListed();

    }

    @Test
    public void testImageDigestsByContainerName() throws KuraException, InterruptedException {
        givenFullProperties(true);
        givenDockerServiceImplSpy();
        givenDockerClient();

        whenMockForImageDigestsListing();
        whenDockerClientMockSomeContainers();
        whenGetImageDigestsByContainerId(CONTAINER_ID_1);

        thenDigestsListEqualsExpectedOne(EXPECTED_DIGESTS_ARRAY);

    }

    @Test
    public void testContainerInstanceDigestIsAddedToAllowlist() throws KuraException, InterruptedException {

        givenFullProperties(true);
        givenEnforcementEnabledProperty(true);
        givenDockerServiceImplSpyForContainerInstancesDigests();
        givenDockerClient();

        whenActivateInstance();
        whenDockerClientMockCreateContainer();
        whenMockForContainerInstancesDigestAdding();
        whenRunContainer();

        thenContainerInstanceDigestIsAddedToAllowlist();
        thenContainerInstanceDigestIsExpectedOne(CONTAINER_INSTANCE_DIGEST);
    }

    @Test
    public void testContainerInstanceDigestIsAddedToAndRemovedFromAllowlist()
            throws KuraException, InterruptedException {

        givenFullProperties(true);
        givenEnforcementEnabledProperty(true);
        givenDockerServiceImplSpyForContainerInstancesDigests();
        givenDockerClient();

        whenActivateInstance();
        whenDockerClientMockCreateContainer();
        whenMockForContainerInstancesDigestAdding();
        whenRunContainer();
        whenStopContainer();

        thenContainerInstanceDigestIsNotInAllowlist();
    }

    /**
     * givens
     */

    private void givenDockerServiceImpl() {
        this.dockerService = new ContainerOrchestrationServiceImpl();
    }

    private void givenDockerServiceImplSpy() throws KuraException, InterruptedException {
        this.dockerService = Mockito.spy(new ContainerOrchestrationServiceImpl());
        Mockito.doNothing().when(this.dockerService).pullImage(any(ImageConfiguration.class));
    }

    private void givenDockerServiceImplSpyForContainerInstancesDigests() throws KuraException, InterruptedException {
        this.dockerService = Mockito.spy(new ContainerOrchestrationServiceImpl());
        doNothing().when(this.dockerService).pullImage(any(ImageConfiguration.class));

    }

    private void givenDockerClient() {
        this.localDockerClient = mock(DockerClient.class, Mockito.RETURNS_DEEP_STUBS);
        this.dockerService.setDockerClient(this.localDockerClient);
    }

    private void givenEmptyProperties() {
        this.properties = new HashMap<>();
    }

    private void givenFullProperties(boolean b) {
        this.properties = new HashMap<>();

        this.properties.put(DOCKER_HOST_URL, DEFAULT_DOCKER_HOST_URL);
        this.properties.put(IS_ENABLED, b);

        this.properties.put(REPOSITORY_ENABLED, DEFAULT_REPOSITORY_ENABLED);
        this.properties.put(REPOSITORY_URL, DEFAULT_REPOSITORY_URL);
        this.properties.put(REPOSITORY_USERNAME, DEFAULT_REPOSITORY_USERNAME);
        this.properties.put(REPOSITORY_PASSWORD, DEFAULT_REPOSITORY_PASSWORD);
        this.properties.put(IMAGES_DOWNLOAD_TIMEOUT, DEFAULT_IMAGES_DOWNLOAD_TIMEOUT);
    }

    private void givenFullProperties(boolean b, boolean customRepoEnabled) {
        this.properties = new HashMap<>();

        this.properties.put(DOCKER_HOST_URL, DEFAULT_DOCKER_HOST_URL);
        this.properties.put(IS_ENABLED, b);

        this.properties.put(REPOSITORY_ENABLED, customRepoEnabled);
        this.properties.put(REPOSITORY_URL, DEFAULT_REPOSITORY_URL);
        this.properties.put(REPOSITORY_USERNAME, DEFAULT_REPOSITORY_USERNAME);
        this.properties.put(REPOSITORY_PASSWORD, DEFAULT_REPOSITORY_PASSWORD);
        this.properties.put(IMAGES_DOWNLOAD_TIMEOUT, DEFAULT_IMAGES_DOWNLOAD_TIMEOUT);
    }

    private void givenAuthWithRepoAndCredentials() {
        this.properties = new HashMap<>();

        this.properties.put(DOCKER_HOST_URL, DEFAULT_DOCKER_HOST_URL);
        this.properties.put(IS_ENABLED, true);

        this.properties.put(REPOSITORY_ENABLED, true);
        this.properties.put(REPOSITORY_URL, "testrepo.net");
        this.properties.put(REPOSITORY_USERNAME, "Tester");
        this.properties.put(REPOSITORY_PASSWORD, "ng4#$fuhn834F84nf8nw8GF3");
        this.properties.put(IMAGES_DOWNLOAD_TIMEOUT, DEFAULT_IMAGES_DOWNLOAD_TIMEOUT);
    }

    private void givenEnforcementEnabledProperty(boolean enabled) {
        this.properties.put(ENFORCEMENT_ENABLED, enabled);
    }

    /**
     * when
     */

    private void whenActivateInstance() {
        this.dockerService.activate(this.properties);
    }

    private void whenUpdateInstance() {
        this.dockerService.activate(this.properties);
    }

    private void whenDeactivateInstance() {
        this.dockerService.deactivate();
    }

    private void whenDockerClientMockHasNoContainers() {
        List<Container> containerListmock = new LinkedList<>();
        this.runningContainers = new String[0];
        this.runningContainerDescriptor = new ContainerInstanceDescriptor[0];
        this.mockedListContainersCmd = mock(ListContainersCmd.class, Mockito.RETURNS_DEEP_STUBS);
        when(this.localDockerClient.listContainersCmd()).thenReturn(this.mockedListContainersCmd);
        when(this.mockedListContainersCmd.withShowAll(true)).thenReturn(this.mockedListContainersCmd);
        when(this.mockedListContainersCmd.exec()).thenReturn(containerListmock);
    }

    private void whenDockerClientMockSomeContainers() {
        List<Container> containerListmock = new LinkedList<>();
        // Build Container Mock
        Container mcont1 = mock(Container.class);
        when(mcont1.getId()).thenReturn(CONTAINER_ID_1);
        when(mcont1.toString()).thenReturn(CONTAINER_ID_1);
        when(mcont1.getNames()).thenReturn(new String[] { "jim", "/jim" });
        when(mcont1.getImage()).thenReturn(IMAGE_NAME_NGINX);
        when(mcont1.getPorts()).thenReturn(new ContainerPort[0]);
        when(mcont1.getState()).thenReturn("running");
        containerListmock.add(mcont1);

        Container mcont2 = mock(Container.class);
        when(mcont2.getId()).thenReturn(CONTAINER_ID_2);
        when(mcont2.toString()).thenReturn(CONTAINER_ID_2);
        when(mcont2.getNames()).thenReturn(new String[] { CONTAINER_NAME_FRANK, "/frank" });
        when(mcont2.getImage()).thenReturn("nginx2");
        when(mcont2.getPorts()).thenReturn(new ContainerPort[0]);
        when(mcont2.getState()).thenReturn("running");
        containerListmock.add(mcont2);

        this.runningContainers = new String[] { mcont1.toString(), mcont2.toString() };

        // Build Respective CD's
        ContainerInstanceDescriptor mcontCD1 = ContainerInstanceDescriptor.builder().setContainerID(mcont1.getId())
                .setContainerName(mcont1.getNames()[0]).setContainerImage(mcont1.getImage()).build();

        ContainerInstanceDescriptor mcontCD2 = ContainerInstanceDescriptor.builder().setContainerID(mcont2.getId())
                .setContainerName(mcont2.getNames()[0]).setContainerImage(mcont2.getImage()).build();

        this.runningContainerDescriptor = new ContainerInstanceDescriptor[] { mcontCD1, mcontCD2 };

        this.mockedListContainersCmd = mock(ListContainersCmd.class, Mockito.RETURNS_DEEP_STUBS);
        when(this.localDockerClient.listContainersCmd()).thenReturn(this.mockedListContainersCmd);
        when(this.mockedListContainersCmd.withShowAll(true)).thenReturn(this.mockedListContainersCmd);
        when(this.mockedListContainersCmd.exec()).thenReturn(containerListmock);
    }

    private void whenDockerClientMockCreateContainer() {

        this.createContainerCmd = mock(CreateContainerCmd.class, Mockito.RETURNS_DEEP_STUBS);
        this.createContainerResponse = new CreateContainerResponse();
        this.createContainerResponse.setId("CIAO");
        when(this.localDockerClient.createContainerCmd(anyString())).thenReturn(this.createContainerCmd);
        when(this.createContainerCmd.withHostConfig(any())).thenReturn(this.createContainerCmd);
        when(this.createContainerCmd.withHostConfig(any()).exec()).thenReturn(this.createContainerResponse);
        when(this.createContainerCmd.withExposedPorts(anyList())).thenReturn(this.createContainerCmd);
        when(this.createContainerCmd.withName(any())).thenReturn(this.createContainerCmd);

    }

    private void whenMockforContainerCreation() {

        // Build Respective CD's
        ContainerInstanceDescriptor mcontCD1 = ContainerInstanceDescriptor.builder().setContainerID("1d3dewf34r5")
                .setContainerName(CONTAINER_NAME_FRANK).setContainerImage(IMAGE_NAME_NGINX).build();

        this.imageConfig = new ImageConfiguration.ImageConfigurationBuilder().setImageName(IMAGE_NAME_NGINX)
                .setImageTag(IMAGE_TAG_LATEST).setImageDownloadTimeoutSeconds(0)
                .setRegistryCredentials(Optional.of(new PasswordRegistryCredentials(Optional.of(REGISTRY_URL),
                        REGISTRY_USERNAME, new Password(REGISTRY_PASSWORD))))
                .build();

        this.containerConfig1 = ContainerConfiguration.builder().setContainerName(CONTAINER_NAME_FRANK)
                .setImageConfiguration(imageConfig).setVolumes(Collections.singletonMap("test", "~/test/test"))
                .setDeviceList(Arrays.asList("/dev/gpio1", "/dev/gpio2"))
                .setEnvVars(Arrays.asList("test=test", "test2=test2")).build();

        this.runningContainerDescriptor = new ContainerInstanceDescriptor[] { mcontCD1 };

        CreateContainerCmd ccc = mock(CreateContainerCmd.class, Mockito.RETURNS_DEEP_STUBS);
        when(this.localDockerClient.createContainerCmd(mcontCD1.getContainerImage())).thenReturn(ccc);
        when(ccc.exec().getId()).thenReturn(mcontCD1.getContainerId());

        List<Image> images = new LinkedList<>();
        Image mockImage = mock(Image.class);

        when(mockImage.getRepoTags()).thenReturn(new String[] { IMAGE_NAME_NGINX, IMAGE_TAG_LATEST, "nginx:latest" });

        images.add(mockImage);

        when(this.localDockerClient.listImagesCmd()).thenReturn(mock(ListImagesCmd.class));
        when(this.localDockerClient.listImagesCmd().exec()).thenReturn(images);

    }

    private void whenMockForImageListing() {
        this.imageConfig = new ImageConfiguration.ImageConfigurationBuilder().setImageName(IMAGE_NAME_NGINX)
                .setImageTag(IMAGE_TAG_LATEST).setImageDownloadTimeoutSeconds(0)
                .setRegistryCredentials(Optional.of(new PasswordRegistryCredentials(Optional.of(REGISTRY_URL),
                        REGISTRY_USERNAME, new Password(REGISTRY_PASSWORD))))
                .build();

        List<Image> images = new LinkedList<>();
        Image mockImage = mock(Image.class);

        when(mockImage.getId()).thenReturn("ngnix");
        when(mockImage.getRepoTags()).thenReturn(new String[] { IMAGE_NAME_NGINX, IMAGE_TAG_LATEST, "nginx:latest" });
        when(mockImage.getRepoDigests()).thenReturn(REPO_DIGESTS_ARRAY);
        images.add(mockImage);

        when(this.localDockerClient.listImagesCmd()).thenReturn(mock(ListImagesCmd.class));
        when(this.localDockerClient.listImagesCmd().withShowAll(true)).thenReturn(mock(ListImagesCmd.class));
        when(this.localDockerClient.listImagesCmd().withShowAll(true).exec()).thenReturn(images);

    }

    private void whenMockForImageDigestsListing() {
        this.imageConfig = new ImageConfiguration.ImageConfigurationBuilder().setImageName(IMAGE_NAME_NGINX)
                .setImageTag(IMAGE_TAG_LATEST).setImageDownloadTimeoutSeconds(0)
                .setRegistryCredentials(Optional.of(new PasswordRegistryCredentials(Optional.of(REGISTRY_URL),
                        REGISTRY_USERNAME, new Password(REGISTRY_PASSWORD))))
                .build();

        List<Image> images = new LinkedList<>();
        Image mockImage = mock(Image.class);

        when(mockImage.getId()).thenReturn("ngnix");
        when(mockImage.getRepoTags()).thenReturn(new String[] { IMAGE_NAME_NGINX, IMAGE_TAG_LATEST, "nginx:latest" });
        when(mockImage.getRepoDigests()).thenReturn(REPO_DIGESTS_ARRAY);
        images.add(mockImage);

        when(this.localDockerClient.listImagesCmd()).thenReturn(mock(ListImagesCmd.class));
        when(this.localDockerClient.listImagesCmd().withImageNameFilter(anyString()))
                .thenReturn(mock(ListImagesCmd.class));
        when(this.localDockerClient.listImagesCmd().withImageNameFilter(anyString()).exec()).thenReturn(images);

    }

    private void whenMockForContainerInstancesDigestAdding() {

        // Build Respective CD's
        ContainerInstanceDescriptor mcontCD1 = ContainerInstanceDescriptor.builder().setContainerID("1d3dewf34r5")
                .setContainerName(CONTAINER_NAME_FRANK).setContainerImage(IMAGE_NAME_NGINX).build();

        this.imageConfig = new ImageConfiguration.ImageConfigurationBuilder().setImageName(IMAGE_NAME_NGINX)
                .setImageTag(IMAGE_TAG_LATEST).setImageDownloadTimeoutSeconds(0)
                .setRegistryCredentials(Optional.of(new PasswordRegistryCredentials(Optional.of(REGISTRY_URL),
                        REGISTRY_USERNAME, new Password(REGISTRY_PASSWORD))))
                .build();

        this.containerConfig1 = ContainerConfiguration.builder().setContainerName(CONTAINER_NAME_FRANK)
                .setImageConfiguration(imageConfig).setVolumes(Collections.singletonMap("test", "~/test/test"))
                .setEnforcementDigest(Optional.of(CONTAINER_INSTANCE_DIGEST)).setLoggingType("NONE").build();

        this.runningContainerDescriptor = new ContainerInstanceDescriptor[] { mcontCD1 };

    }

    private void whenRunContainer() throws KuraException, InterruptedException {
        // startContainer
        this.containerId = this.dockerService.startContainer(this.containerConfig1);
    }

    private void whenStopContainer() throws KuraException {
        // stopContainer
        this.dockerService.stopContainer(this.containerId);
    }

    private void whenImageIsDeletedById(String imageId) throws KuraException {
        this.dockerService.deleteImage(imageId);
    }

    private void whenImagesAreListed() {
        this.dockerService.listImageInstanceDescriptors();
    }

    private void whenGetImageDigestsByContainerId(String containerName) {
        this.digestsList = this.dockerService.getImageDigestsByContainerId(containerName);
    }

    /**
     * then
     */

    private void thenNotStoppedMicroservice() {
        verify(this.localDockerClient, times(0)).removeContainerCmd(any(String.class));
    }

    private void thenNotStartedMicroservice() {
        verify(this.localDockerClient, times(0)).startContainerCmd(any(String.class));
    }

    private void thenContainerListEqualsExpectedStringArray() {
        assertEquals(this.dockerService.listContainersIds(), Arrays.asList(this.runningContainers));
    }

    private void thenContainerListByIdEqualsExpectedStringArray() {
        assertEquals(this.dockerService.listContainersIds(), Arrays.asList(this.runningContainers));
    }

    private void thenContainerListByContainerDescriptorEqualsExpectedStringArray() {
        if (this.runningContainerDescriptor.length > 0) {
            assertEquals(this.dockerService.listContainerDescriptors().size(), this.runningContainerDescriptor.length);
        } else {
            assertEquals(this.dockerService.listContainerDescriptors(), Arrays.asList(this.runningContainerDescriptor));
        }
    }

    private void thenGetFirstContainerIDbyName() {
        assertEquals(this.dockerService.getContainerIdByName(this.runningContainerDescriptor[0].getContainerName())
                .orElse(""), this.runningContainerDescriptor[0].getContainerId());
    }

    private void thenTestIfNewContainerExists() {
        assertEquals(2, this.dockerService.listContainerDescriptors().size());
    }

    private void thenTestIfNewContainerDoesNotExists() {
        assertEquals(2, this.dockerService.listContainerDescriptors().size());
    }

    private void thenCheckIfImageWasDeleted() {
        verify(this.localDockerClient, times(1)).removeImageCmd(any(String.class));
    }

    private void thenCheckIfImagesWereListed() {
        verify(this.localDockerClient, times(1)).inspectImageCmd(any(String.class));
    }

    private void thenDigestsListEqualsExpectedOne(String[] digestsArray) {
<<<<<<< HEAD
        assertEquals(this.digestsList, new HashSet<>(Arrays.asList(digestsArray)));
    }

    private void thenContainerInstanceDigestIsAddedToAllowlist() {
        assertFalse(this.dockerService.getContainerInstancesAllowlist().isEmpty());
    }

    private void thenContainerInstanceDigestIsNotInAllowlist() {
        this.dockerService.getContainerInstancesAllowlist().stream().forEach(System.err::println);
        assertTrue(this.dockerService.getContainerInstancesAllowlist().isEmpty());
    }

    private void thenContainerInstanceDigestIsExpectedOne(String expected) {

        List<String> actualDigests = new ArrayList<>(this.dockerService.getContainerInstancesAllowlist());
        assertEquals(actualDigests.get(0), expected);

=======
        assertEquals(new HashSet<>(Arrays.asList(digestsArray)), this.digestsList);
>>>>>>> ab61d1d9
    }
}<|MERGE_RESOLUTION|>--- conflicted
+++ resolved
@@ -110,12 +110,9 @@
     private Map<String, Object> properties;
     private String containerId;
 
-<<<<<<< HEAD
     CreateContainerCmd createContainerCmd = mock(CreateContainerCmd.class);
     CreateContainerResponse createContainerResponse = mock(CreateContainerResponse.class);
 
-=======
->>>>>>> ab61d1d9
     Set<String> digestsList;
 
     @Test
@@ -687,8 +684,7 @@
     }
 
     private void thenDigestsListEqualsExpectedOne(String[] digestsArray) {
-<<<<<<< HEAD
-        assertEquals(this.digestsList, new HashSet<>(Arrays.asList(digestsArray)));
+        assertEquals(new HashSet<>(Arrays.asList(digestsArray)), this.digestsList);
     }
 
     private void thenContainerInstanceDigestIsAddedToAllowlist() {
@@ -701,12 +697,7 @@
     }
 
     private void thenContainerInstanceDigestIsExpectedOne(String expected) {
-
         List<String> actualDigests = new ArrayList<>(this.dockerService.getContainerInstancesAllowlist());
         assertEquals(actualDigests.get(0), expected);
-
-=======
-        assertEquals(new HashSet<>(Arrays.asList(digestsArray)), this.digestsList);
->>>>>>> ab61d1d9
     }
 }