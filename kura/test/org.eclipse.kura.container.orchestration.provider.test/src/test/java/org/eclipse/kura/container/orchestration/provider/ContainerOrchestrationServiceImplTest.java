--- conflicted
+++ resolved
@@ -16,10 +16,7 @@
 import static org.junit.Assert.assertFalse;
 import static org.junit.Assert.assertTrue;
 import static org.mockito.ArgumentMatchers.any;
-<<<<<<< HEAD
 import static org.mockito.ArgumentMatchers.anyList;
-=======
->>>>>>> a058d795
 import static org.mockito.ArgumentMatchers.anyString;
 import static org.mockito.Mockito.mock;
 import static org.mockito.Mockito.times;
@@ -60,10 +57,7 @@
 
 public class ContainerOrchestrationServiceImplTest {
 
-<<<<<<< HEAD
     private static final String CONTAINER_INSTANCE_DIGEST = "sha256:test";
-=======
->>>>>>> a058d795
     private static final String[] REPO_DIGESTS_ARRAY = new String[] {
             "ubuntu@sha256:c26ae7472d624ba1fafd296e73cecc4f93f853088e6a9c13c0d52f6ca5865107" };
     private static final String[] EXPECTED_DIGESTS_ARRAY = new String[] {
@@ -115,12 +109,9 @@
     private Map<String, Object> properties;
     private String containerId;
 
-<<<<<<< HEAD
     CreateContainerCmd createContainerCmd = mock(CreateContainerCmd.class);
     CreateContainerResponse createContainerResponse = mock(CreateContainerResponse.class);
 
-=======
->>>>>>> a058d795
     Set<String> digestsList;
 
     @Test
@@ -336,8 +327,6 @@
         whenGetImageDigestsByContainerId(CONTAINER_ID_1);
 
         thenDigestsListEqualsExpectedOne(EXPECTED_DIGESTS_ARRAY);
-
-<<<<<<< HEAD
     }
 
     @Test
@@ -373,8 +362,6 @@
         whenStopContainer();
 
         thenContainerInstanceDigestIsNotInAllowlist();
-=======
->>>>>>> a058d795
     }
 
     /**
@@ -597,7 +584,6 @@
 
     }
 
-<<<<<<< HEAD
     private void whenMockForContainerInstancesDigestAdding() {
 
         // Build Respective CD's
@@ -618,8 +604,6 @@
 
     }
 
-=======
->>>>>>> a058d795
     private void whenRunContainer() throws KuraException, InterruptedException {
         // startContainer
         this.containerId = this.dockerService.startContainer(this.containerConfig1);
@@ -693,7 +677,6 @@
 
     private void thenDigestsListEqualsExpectedOne(String[] digestsArray) {
         assertEquals(new HashSet<>(Arrays.asList(digestsArray)), this.digestsList);
-<<<<<<< HEAD
     }
 
     private void thenContainerInstanceDigestIsAddedToAllowlist() {
@@ -708,7 +691,5 @@
     private void thenContainerInstanceDigestIsExpectedOne(String expected) {
         List<String> actualDigests = new ArrayList<>(this.dockerService.getContainerInstancesAllowlist());
         assertEquals(actualDigests.get(0), expected);
-=======
->>>>>>> a058d795
     }
 }