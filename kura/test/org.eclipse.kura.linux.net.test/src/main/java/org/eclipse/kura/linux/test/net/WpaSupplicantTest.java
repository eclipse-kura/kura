/*******************************************************************************
 * Copyright (c) 2011, 2019 Eurotech and/or its affiliates
 *
 * All rights reserved. This program and the accompanying materials
 * are made available under the terms of the Eclipse Public License v1.0
 * which accompanies this distribution, and is available at
 * http://www.eclipse.org/legal/epl-v10.html
 *
 * Contributors:
 *     Eurotech
 *******************************************************************************/
package org.eclipse.kura.linux.test.net;

import java.util.concurrent.CountDownLatch;
import java.util.concurrent.TimeUnit;

import org.eclipse.kura.executor.CommandExecutorService;
import org.eclipse.kura.linux.net.wifi.WpaSupplicantManager;
import org.eclipse.kura.test.annotation.TestTarget;
import org.junit.BeforeClass;
import org.junit.Test;
import org.slf4j.Logger;
import org.slf4j.LoggerFactory;

import junit.framework.TestCase;

public class WpaSupplicantTest extends TestCase {

    private static final Logger s_logger = LoggerFactory.getLogger(WpaSupplicantTest.class);

    private static CountDownLatch dependencyLatch = new CountDownLatch(1);	// initialize with number of dependencies
    private static final String IFACE_NAME = "wlan0";
    private WpaSupplicantManager wpaSupplicantManager;
    private static CommandExecutorService executorService;

    public void setExecutorService(CommandExecutorService executorService) {
        WpaSupplicantTest.executorService = executorService;
        dependencyLatch.countDown();
    }

    public void unsetExecutorService(CommandExecutorService executorService) {
        WpaSupplicantTest.executorService = null;
        dependencyLatch.countDown();
    }

    @Override
    @TestTarget(targetPlatforms = { TestTarget.PLATFORM_ALL })
    @BeforeClass
    public void setUp() {
        // Wait for OSGi dependencies
        try {
            dependencyLatch.await(5, TimeUnit.SECONDS);
        } catch (InterruptedException e) {
            fail("OSGi dependencies unfulfilled");
            System.exit(1);
        }
        this.wpaSupplicantManager = new WpaSupplicantManager(WpaSupplicantTest.executorService);
    }

    @TestTarget(targetPlatforms = { TestTarget.PLATFORM_ALL })
    @Test
    public void testStart() {
        s_logger.info("Test start wpa_supplicant");

        try {
            this.wpaSupplicantManager.start(IFACE_NAME, null);
            assertTrue("wpa_supplicant is started", this.wpaSupplicantManager.isRunning(IFACE_NAME));

<<<<<<< HEAD
            boolean validPid = WpaSupplicantManager.getPid(IFACE_NAME) > 0 ? true : false;
=======
            boolean validPid = (this.wpaSupplicantManager.getPid(IFACE_NAME) > 0) ? true : false;
>>>>>>> 11fea532
            assertTrue("Valid wpa_supplicant PID", validPid);
        } catch (Exception e) {
            fail("testEnable failed: " + e);
        }
    }

    @TestTarget(targetPlatforms = { TestTarget.PLATFORM_ALL })
    @Test
    public void testStop() {
        s_logger.info("Test stop wpa_supplicant");
        try {
            this.wpaSupplicantManager.stop(IFACE_NAME);
            assertFalse("wpa_supplicant is disabled", this.wpaSupplicantManager.isRunning(IFACE_NAME));
        } catch (Exception e) {
            fail("testStop failed: " + e);
        }
    }
}<|MERGE_RESOLUTION|>--- conflicted
+++ resolved
@@ -66,11 +66,7 @@
             this.wpaSupplicantManager.start(IFACE_NAME, null);
             assertTrue("wpa_supplicant is started", this.wpaSupplicantManager.isRunning(IFACE_NAME));
 
-<<<<<<< HEAD
-            boolean validPid = WpaSupplicantManager.getPid(IFACE_NAME) > 0 ? true : false;
-=======
             boolean validPid = (this.wpaSupplicantManager.getPid(IFACE_NAME) > 0) ? true : false;
->>>>>>> 11fea532
             assertTrue("Valid wpa_supplicant PID", validPid);
         } catch (Exception e) {
             fail("testEnable failed: " + e);
