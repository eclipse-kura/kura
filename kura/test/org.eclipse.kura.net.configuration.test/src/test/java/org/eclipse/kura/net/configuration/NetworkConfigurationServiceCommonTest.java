/*******************************************************************************
 * Copyright (c) 2023 Eurotech and/or its affiliates and others
 *
 * This program and the accompanying materials are made
 * available under the terms of the Eclipse Public License 2.0
 * which is available at https://www.eclipse.org/legal/epl-2.0/
 *
 * SPDX-License-Identifier: EPL-2.0
 *
 * Contributors:
 *  Eurotech
 ******************************************************************************/
package org.eclipse.kura.net.configuration;

import static org.junit.Assert.assertArrayEquals;
import static org.junit.Assert.assertEquals;
import static org.junit.Assert.assertFalse;
import static org.junit.Assert.assertNotNull;
import static org.junit.Assert.assertTrue;

import java.util.HashMap;
import java.util.List;
import java.util.Map;
import java.util.Optional;

import org.eclipse.kura.KuraException;
import org.eclipse.kura.configuration.Password;
import org.eclipse.kura.configuration.metatype.AD;
import org.eclipse.kura.configuration.metatype.Scalar;
import org.eclipse.kura.core.configuration.metatype.Tocd;
import org.junit.Test;

public class NetworkConfigurationServiceCommonTest {

    private final Map<String, Object> properties = new HashMap<>();
    private Tocd tocd;
    private List<AD> ads;
    private Map<String, Object> returnedProperties = new HashMap<>();

    @Test
    public void componentDefinitionShouldHaveBasicPropertiesTest() throws KuraException {
        givenPropertiesWithoutInterfaces();
        whenTocdIsRetrieved();
        thenComponentDefinitionHasBasicProperties();
    }

    @Test
    public void componentDefinitionShouldHaveCorrectNumberOfPropertiesTest() throws KuraException {
        givenFullProperties();
        whenTocdIsRetrieved();
        thenComponentDefinitionHasCorrectNumberOfResources();
    }

    @Test
    public void componentDefinitionShouldHaveCorrectPropertiesTest() throws KuraException {
        givenFullProperties();
        whenTocdIsRetrieved();
        thenComponentDefinitionHasCorrectProperties();
    }

    @Test
    public void componentDefinitionShouldHaveWifiPropertiesTest() throws KuraException {
        givenFullProperties();
        whenTocdIsRetrieved();
        thenComponentDefinitionHasWifiProperties();
    }

    @Test
    public void componentDefinitionShouldHaveModemPropertiesTest() throws KuraException {
        givenFullProperties();
        whenTocdIsRetrieved();
        thenComponentDefinitionHasModemProperties();
    }
    
    @Test
    public void componentDefinitionShouldHaveVlanPropertiesTest() throws KuraException {
        givenFullProperties();
        whenTocdIsRetrieved();
        thenComponentDefinitionHasVlanProperties();
    }

    @Test
    public void pppNumberShouldBeAnInteger() throws KuraException {
        givenFullProperties();
        whenTocdIsRetrieved();
        thenPppNumIsInteger();
    }

    @Test
    public void shouldWrapStringPasswords() throws KuraException {
        givenFullProperties();
        givenConfigurationProperty("net.interface.1-4.config.password", "foo");
        givenConfigurationProperty("net.interface.wlp1s0.config.wifi.master.passphrase", "bar");
        givenConfigurationProperty("net.interface.wlp1s0.config.wifi.infra.passphrase", "baz");

        whenConfigurationPropertiesAreRetrieved();

        thenReturnedPropertyEqualsPassword("net.interface.1-4.config.password",
                new Password(new char[] { 'f', 'o', 'o' }));
        thenReturnedPropertyEqualsPassword("net.interface.wlp1s0.config.wifi.master.passphrase",
                new Password(new char[] { 'b', 'a', 'r' }));
        thenReturnedPropertyEqualsPassword("net.interface.wlp1s0.config.wifi.infra.passphrase",
                new Password(new char[] { 'b', 'a', 'z' }));

    }

    @Test
    public void shouldNotChangeWrappedPasswords() throws KuraException {
        givenFullProperties();
        givenConfigurationProperty("net.interface.1-4.config.password", new Password(new char[] { 'f', 'o', 'o' }));
        givenConfigurationProperty("net.interface.wlp1s0.config.wifi.master.passphrase",
                new Password(new char[] { 'b', 'a', 'r' }));
        givenConfigurationProperty("net.interface.wlp1s0.config.wifi.infra.passphrase",
                new Password(new char[] { 'b', 'a', 'z' }));

        whenConfigurationPropertiesAreRetrieved();

        thenReturnedPropertyEqualsPassword("net.interface.1-4.config.password",
                new Password(new char[] { 'f', 'o', 'o' }));
        thenReturnedPropertyEqualsPassword("net.interface.wlp1s0.config.wifi.master.passphrase",
                new Password(new char[] { 'b', 'a', 'r' }));
        thenReturnedPropertyEqualsPassword("net.interface.wlp1s0.config.wifi.infra.passphrase",
                new Password(new char[] { 'b', 'a', 'z' }));

    }

    @Test
    public void shouldNotChangeOtherProperties() throws KuraException {
        givenFullProperties();
        whenConfigurationPropertiesAreRetrieved();

        thenReturnedPropertyEquals("net.interface.lo.config.ip4.status", "netIPv4StatusEnabledLAN");
        thenReturnedPropertyEquals("net.interface.1-4.config.resetTimeout", 5);
        thenReturnedPropertyEquals("net.interface.1-4.config.ip4.prefix", -1);
    }

    private void givenPropertiesWithoutInterfaces() {
        this.properties.clear();
        this.properties.put("net.interfaces", "");
    }

    private void givenFullProperties() {
        this.properties.clear();
        this.properties.put("net.interfaces", "enp5s0,lo,eno1,wlp1s0,1-4,ens5s0.101");
        this.properties.put("net.interface.lo.config.ip4.status", "netIPv4StatusEnabledLAN");
        this.properties.put("net.interface.lo.config.ip6.status", "netIPv6StatusDisabled");
        this.properties.put("net.interface.1-4.config.resetTimeout", 5);
        this.properties.put("net.interface.eno1.config.ip4.status", "netIPv4StatusEnabledLAN");
        this.properties.put("net.interface.enp5s0.config.dhcpClient6.enabled", false);
        this.properties.put("net.interface.1-4.config.ip4.prefix", -1);
        this.properties.put("net.interface.1-4.config.idle", 95);
        this.properties.put("net.interface.wlp1s0.type", "WIFI");
        this.properties.put("net.interface.eno1.config.ip6.status", "netIPv6StatusDisabled");
        this.properties.put("net.interface.wlp1s0.config.ip4.gateway", "");
        this.properties.put("net.interface.wlp1s0.config.wifi.master.driver", "nl80211");
        this.properties.put("net.interface.eno1.config.ip4.address", "172.16.0.1");
        this.properties.put("net.interface.1-4.config.ip4.address", "");
        this.properties.put("net.interface.eno1.config.dhcpClient4.enabled", false);
        this.properties.put("net.interface.wlp1s0.config.wifi.infra.ssid", "");
        this.properties.put("net.interface.wlp1s0.config.wifi.infra.groupCiphers", "CCMP_TKIP");
        this.properties.put("net.interface.lo.config.ip4.gateway", "");
        this.properties.put("net.interface.1-4.config.enabled", false);
        this.properties.put("net.interface.lo.config.ip6.dnsServers", "");
        this.properties.put("net.interface.wlp1s0.config.wifi.master.bgscan", "");
        this.properties.put("net.interface.1-4.config.ip4.status", "netIPv4StatusDisabled");
        this.properties.put("net.interface.enp5s0.type", "ETHERNET");
        this.properties.put("net.interface.1-4.config.ip6.status", "netIPv6StatusDisabled");
        this.properties.put("net.interface.eno1.config.ip6.dnsServers", "");
        this.properties.put("net.interface.1-4.config.ip4.gateway", "");
        this.properties.put("net.interface.wlp1s0.config.dhcpServer4.rangeStart", "172.16.1.100");
        this.properties.put("net.interface.1-4.config.password", "");
        this.properties.put("net.interface.wlp1s0.config.dhcpServer4.maxLeaseTime", 7200);
        this.properties.put("net.interface.eno1.config.ip4.prefix", 24);
        this.properties.put("net.interface.wlp1s0.config.wifi.master.pingAccessPoint", false);
        this.properties.put("net.interface.1-4.config.activeFilter", "inbound");
        this.properties.put("net.interface.enp5s0.config.ip6.dnsServers", "");
        this.properties.put("net.interface.1-4.config.dhcpClient6.enabled", false);
        this.properties.put("net.interface.wlp1s0.config.wifi.infra.channel", 1);
        this.properties.put("net.interface.wlp1s0.config.wifi.master.passphrase", "qwerty=");
        this.properties.put("net.interface.1-4.config.lcpEchoFailure", 0);
        this.properties.put("net.interface.eno1.config.dhcpServer4.rangeEnd", "172.16.0.110");
        this.properties.put("net.interface.wlp1s0.config.wifi.master.groupCiphers", "CCMP_TKIP");
        this.properties.put("net.interface.wlp1s0.config.wifi.infra.bgscan", "");
        this.properties.put("net.interface.1-4.config.ipAddress", "");
        this.properties.put("net.interface.eno1.config.dhcpServer4.defaultLeaseTime", 7200);
        this.properties.put("net.interface.eno1.config.dhcpServer4.enabled", false);
        this.properties.put("net.interface.wlp1s0.config.wifi.infra.passphrase", "");
        this.properties.put("net.interface.1-4.config.persist", true);
        this.properties.put("net.interface.1-4.config.diversityEnabled", false);
        this.properties.put("net.interface.eno1.config.dhcpServer4.prefix", 24);
        this.properties.put("net.interface.wlp1s0.config.dhcpServer4.defaultLeaseTime", 7200);
        this.properties.put("net.interface.lo.config.ip4.prefix", 8);
        this.properties.put("net.interface.1-4.config.authType", "NONE");
        this.properties.put("net.interface.wlp1s0.config.wifi.master.ssid", "kura_gateway_0");
        this.properties.put("net.interface.wlp1s0.config.wifi.master.securityType", "SECURITY_WPA2");
        this.properties.put("net.interface.wlp1s0.config.dhcpServer4.rangeEnd", "172.16.1.110");
        this.properties.put("net.interface.wlp1s0.config.wifi.infra.ignoreSSID", false);
        this.properties.put("net.interface.wlp1s0.config.wifi.master.mode", "MASTER");
        this.properties.put("net.interface.wlp1s0.config.dhcpServer4.prefix", 24);
        this.properties.put("net.interface.1-4.config.ip4.dnsServers", "");
        this.properties.put("net.interface.lo.config.dhcpClient4.enabled", false);
        this.properties.put("net.interface.wlp1s0.config.wifi.mode", "MASTER");
        this.properties.put("net.interface.wlp1s0.config.wifi.infra.mode", "INFRA");
        this.properties.put("net.interface.eno1.config.ip4.dnsServers", "");
        this.properties.put("net.interface.lo.config.dhcpClient6.enabled", false);
        this.properties.put("net.interface.wlp1s0.config.wifi.infra.pingAccessPoint", false);
        this.properties.put("net.interface.1-4.config.dhcpClient4.enabled", false);
        this.properties.put("net.interface.wlp1s0.config.nat.enabled", false);
        this.properties.put("net.interface.eno1.config.dhcpServer4.passDns", false);
        this.properties.put("net.interface.lo.config.ip4.dnsServers", "");
        this.properties.put("net.interface.eno1.config.dhcpClient6.enabled", false);
        this.properties.put("net.interface.wlp1s0.config.ip4.status", "netIPv4StatusDisabled");
        this.properties.put("net.interface.enp5s0.config.ip4.dnsServers", "");
        this.properties.put("net.interface.wlp1s0.config.ip6.status", "netIPv6StatusDisabled");
        this.properties.put("net.interface.1-4.config.ip6.dnsServers", "");
        this.properties.put("net.interface.wlp1s0.config.wifi.master.channel", 1);
        this.properties.put("net.interface.enp5s0.config.dhcpClient4.enabled", true);
        this.properties.put("net.interface.1-4.type", "MODEM");
        this.properties.put("net.interface.enp5s0.config.ip4.status", "netIPv4StatusEnabledWAN");
        this.properties.put("net.interface.eno1.type", "ETHERNET");
        this.properties.put("net.interface.wlp1s0.config.wifi.master.radioMode", "RADIO_MODE_80211g");
        this.properties.put("net.interface.wlp1s0.config.wifi.infra.driver", "nl80211");
        this.properties.put("net.interface.enp5s0.config.ip6.status", "netIPv6StatusDisabled");
        this.properties.put("net.interface.eno1.config.dhcpServer4.rangeStart", "172.16.0.100");
        this.properties.put("net.interface.wlp1s0.config.dhcpClient4.enabled", false);
        this.properties.put("net.interface.wlp1s0.config.dhcpServer4.enabled", false);
        this.properties.put("net.interface.1-4.config.gpsEnabled", false);
        this.properties.put("net.interface.wlp1s0.config.wifi.master.ignoreSSID", false);
        this.properties.put("net.interface.wlp1s0.config.ip4.address", "172.16.1.1");
        this.properties.put("net.interface.wlp1s0.config.ip6.dnsServers", "");
        this.properties.put("net.interface.lo.type", "LOOPBACK");
        this.properties.put("net.interface.lo.ip4.gateway", "127.0.0.1");
        this.properties.put("net.interface.wlp1s0.config.wifi.master.pairwiseCiphers", "CCMP");
        this.properties.put("net.interface.wlp1s0.config.dhcpClient6.enabled", false);
        this.properties.put("net.interface.wlp1s0.config.dhcpServer4.passDns", false);
        this.properties.put("net.interface.lo.config.ip4.address", "127.0.0.1");
        this.properties.put("net.interface.1-4.config.maxFail", 5);
        this.properties.put("net.interface.wlp1s0.config.wifi.infra.securityType", "SECURITY_NONE");
        this.properties.put("net.interface.wlp1s0.config.wifi.infra.radioMode", "RADIO_MODE_80211b");
        this.properties.put("net.interface.eno1.config.nat.enabled", false);
        this.properties.put("net.interface.eno1.config.ip4.gateway", "");
        this.properties.put("net.interface.wlp1s0.config.ip4.dnsServers", "");
        this.properties.put("net.interface.eno1.config.dhcpServer4.maxLeaseTime", 7200);
        this.properties.put("net.interface.1-4.config.lcpEchoInterval", 0);
        this.properties.put("net.interface.wlp1s0.config.wifi.infra.pairwiseCiphers", "CCMP_TKIP");
        this.properties.put("net.interface.wlp1s0.config.ip4.prefix", 24);
        this.properties.put("net.interface.1-4.config.pdpType", "IP");
        this.properties.put("net.interface.ens5s0.101.type", "VLAN");
        this.properties.put("net.interface.ens5s0.101.config.dhcpClient4.enabled", false);
        this.properties.put("net.interface.ens5s0.101.config.ip4.status", "netIPv4StatusEnabledWAN");
        this.properties.put("net.interface.ens5s0.101.config.ip4.address", "192.168.0.12");
        this.properties.put("net.interface.ens5s0.101.config.ip4.prefix", (short) 25);
        this.properties.put("net.interface.ens5s0.101.config.ip4.dnsServers", "1.1.1.1");
        this.properties.put("net.interface.ens5s0.101.config.ip4.gateway", "192.168.0.1");
        this.properties.put("net.interface.ens5s0.101.config.vlan.parent", "ens5s0");
        this.properties.put("net.interface.ens5s0.101.config.vlan.id", 101);
        this.properties.put("net.interface.ens5s0.101.config.vlan.flags", 2);
        this.properties.put("net.interface.ens5s0.101.config.vlan.egress", "1:2");
        this.properties.put("net.interface.ens5s0.101.config.vlan.egress", "2:3");
    }

    private void givenConfigurationProperty(final String key, final Object value) {
        this.properties.put(key, value);
    }

    private void whenTocdIsRetrieved() throws KuraException {
        this.ads = null;
        this.tocd = NetworkConfigurationServiceCommon.getDefinition(this.properties, Optional.empty());
        this.ads = this.tocd.getAD();
    }

    private void whenConfigurationPropertiesAreRetrieved() throws KuraException {
        this.returnedProperties = NetworkConfigurationServiceCommon
                .getConfiguration("foo", this.properties, Optional.empty()).getConfigurationProperties();
    }

    private void thenComponentDefinitionHasBasicProperties() {
        assertEquals(NetworkConfigurationServiceCommon.PID, this.tocd.getId());
        assertEquals("NetworkConfigurationService", this.tocd.getName());
        assertEquals("Network Configuration Service", this.tocd.getDescription());
        assertNotNull(this.ads);
        assertEquals(1, this.ads.size());
    }

    private void thenComponentDefinitionHasCorrectNumberOfResources() {
        assertNotNull(this.ads);
<<<<<<< HEAD
        assertEquals(186, this.ads.size());
=======
        assertEquals(176, this.ads.size());
>>>>>>> 9c91aa28
    }

    private void thenReturnedPropertyEquals(final String key, final Object value) {
        assertEquals(value, this.returnedProperties.get(key));
    }

    private void thenReturnedPropertyEqualsPassword(final String key, final Password value) {
        assertEquals(Password.class,
                Optional.ofNullable(this.returnedProperties.get(key)).map(Object::getClass).orElse(null));
        assertArrayEquals(value.getPassword(), ((Password) this.returnedProperties.get(key)).getPassword());
    }

    private void thenComponentDefinitionHasCorrectProperties() {
        int adsConfigured = 0;
        for (AD ad : this.ads) {
            if ("net.interface.eno1.config.dhcpClient4.enabled".equals(ad.getId())) {
                assertEquals("net.interface.eno1.config.dhcpClient4.enabled", ad.getName());
                assertEquals("BOOLEAN", ad.getType().name());
                assertTrue(ad.isRequired());
                adsConfigured++;
            }

            if ("net.interface.enp5s0.config.dhcpClient4.enabled".equals(ad.getId())) {
                assertEquals("net.interface.enp5s0.config.dhcpClient4.enabled", ad.getName());
                assertEquals("BOOLEAN", ad.getType().name());
                assertTrue(ad.isRequired());
                adsConfigured++;
            }

            if ("net.interface.wlp1s0.config.dhcpClient4.enabled".equals(ad.getId())) {
                assertEquals("net.interface.wlp1s0.config.dhcpClient4.enabled", ad.getName());
                assertEquals("BOOLEAN", ad.getType().name());
                assertTrue(ad.isRequired());
                adsConfigured++;
            }

            if ("net.interface.eno1.config.dhcpServer4.defaultLeaseTime".equals(ad.getId())) {
                assertEquals("net.interface.eno1.config.dhcpServer4.defaultLeaseTime", ad.getName());
                assertEquals("INTEGER", ad.getType().name());
                assertFalse(ad.isRequired());
                adsConfigured++;
            }

            if ("net.interface.wlp1s0.config.dhcpServer4.defaultLeaseTime".equals(ad.getId())) {
                assertEquals("net.interface.wlp1s0.config.dhcpServer4.defaultLeaseTime", ad.getName());
                assertEquals("INTEGER", ad.getType().name());
                assertFalse(ad.isRequired());
                adsConfigured++;
            }

            if ("net.interface.eno1.config.dhcpServer4.enabled".equals(ad.getId())) {
                assertEquals("net.interface.eno1.config.dhcpServer4.enabled", ad.getName());
                assertEquals("BOOLEAN", ad.getType().name());
                assertFalse(ad.isRequired());
                adsConfigured++;
            }

            if ("net.interface.wlp1s0.config.dhcpServer4.enabled".equals(ad.getId())) {
                assertEquals("net.interface.wlp1s0.config.dhcpServer4.enabled", ad.getName());
                assertEquals("BOOLEAN", ad.getType().name());
                assertFalse(ad.isRequired());
                adsConfigured++;
            }

            if ("net.interface.eno1.config.dhcpServer4.maxLeaseTime".equals(ad.getId())) {
                assertEquals("net.interface.eno1.config.dhcpServer4.maxLeaseTime", ad.getName());
                assertEquals("INTEGER", ad.getType().name());
                assertFalse(ad.isRequired());
                adsConfigured++;
            }

            if ("net.interface.wlp1s0.config.dhcpServer4.maxLeaseTime".equals(ad.getId())) {
                assertEquals("net.interface.wlp1s0.config.dhcpServer4.maxLeaseTime", ad.getName());
                assertEquals("INTEGER", ad.getType().name());
                assertFalse(ad.isRequired());
                adsConfigured++;
            }

            if ("net.interface.eno1.config.dhcpServer4.passDns".equals(ad.getId())) {
                assertEquals("net.interface.eno1.config.dhcpServer4.passDns", ad.getName());
                assertEquals("BOOLEAN", ad.getType().name());
                assertFalse(ad.isRequired());
                adsConfigured++;
            }

            if ("net.interface.wlp1s0.config.dhcpServer4.passDns".equals(ad.getId())) {
                assertEquals("net.interface.wlp1s0.config.dhcpServer4.passDns", ad.getName());
                assertEquals("BOOLEAN", ad.getType().name());
                assertFalse(ad.isRequired());
                adsConfigured++;
            }

            if ("net.interface.eno1.config.dhcpServer4.prefix".equals(ad.getId())) {
                assertEquals("net.interface.eno1.config.dhcpServer4.prefix", ad.getName());
                assertEquals("SHORT", ad.getType().name());
                assertFalse(ad.isRequired());
                adsConfigured++;
            }

            if ("net.interface.wlp1s0.config.dhcpServer4.prefix".equals(ad.getId())) {
                assertEquals("net.interface.wlp1s0.config.dhcpServer4.prefix", ad.getName());
                assertEquals("SHORT", ad.getType().name());
                assertFalse(ad.isRequired());
                adsConfigured++;
            }

            if ("net.interface.eno1.config.dhcpServer4.rangeEnd".equals(ad.getId())) {
                assertEquals("net.interface.eno1.config.dhcpServer4.rangeEnd", ad.getName());
                assertEquals("STRING", ad.getType().name());
                assertFalse(ad.isRequired());
                adsConfigured++;
            }

            if ("net.interface.wlp1s0.config.dhcpServer4.rangeEnd".equals(ad.getId())) {
                assertEquals("net.interface.wlp1s0.config.dhcpServer4.rangeEnd", ad.getName());
                assertEquals("STRING", ad.getType().name());
                assertFalse(ad.isRequired());
                adsConfigured++;
            }

            if ("net.interface.eno1.config.dhcpServer4.rangeStart".equals(ad.getId())) {
                assertEquals("net.interface.eno1.config.dhcpServer4.rangeStart", ad.getName());
                assertEquals("STRING", ad.getType().name());
                assertFalse(ad.isRequired());
                adsConfigured++;
            }

            if ("net.interface.wlp1s0.config.dhcpServer4.rangeStart".equals(ad.getId())) {
                assertEquals("net.interface.wlp1s0.config.dhcpServer4.rangeStart", ad.getName());
                assertEquals("STRING", ad.getType().name());
                assertFalse(ad.isRequired());
                adsConfigured++;
            }

            if ("net.interface.eno1.config.ip4.address".equals(ad.getId())) {
                assertEquals("net.interface.eno1.config.ip4.address", ad.getName());
                assertEquals("STRING", ad.getType().name());
                assertFalse(ad.isRequired());
                adsConfigured++;
            }

            if ("net.interface.lo.config.ip4.address".equals(ad.getId())) {
                assertEquals("net.interface.lo.config.ip4.address", ad.getName());
                assertEquals("STRING", ad.getType().name());
                assertFalse(ad.isRequired());
                adsConfigured++;
            }

            if ("net.interface.wlp1s0.config.ip4.address".equals(ad.getId())) {
                assertEquals("net.interface.wlp1s0.config.ip4.address", ad.getName());
                assertEquals("STRING", ad.getType().name());
                assertFalse(ad.isRequired());
                adsConfigured++;
            }

            if ("net.interface.enp5s0.config.ip4.address".equals(ad.getId())) {
                assertEquals("net.interface.enp5s0.config.ip4.address", ad.getName());
                assertEquals("STRING", ad.getType().name());
                assertFalse(ad.isRequired());
                adsConfigured++;
            }

            if ("net.interface.eno1.config.ip4.gateway".equals(ad.getId())) {
                assertEquals("net.interface.eno1.config.ip4.gateway", ad.getName());
                assertEquals("STRING", ad.getType().name());
                assertFalse(ad.isRequired());
                adsConfigured++;
            }

            if ("net.interface.enp5s0.config.ip4.gateway".equals(ad.getId())) {
                assertEquals("net.interface.enp5s0.config.ip4.gateway", ad.getName());
                assertEquals("STRING", ad.getType().name());
                assertFalse(ad.isRequired());
                adsConfigured++;
            }

            if ("net.interface.wlp1s0.config.ip4.gateway".equals(ad.getId())) {
                assertEquals("net.interface.wlp1s0.config.ip4.gateway", ad.getName());
                assertEquals("STRING", ad.getType().name());
                assertFalse(ad.isRequired());
                adsConfigured++;
            }

            if ("net.interface.eno1.config.nat.enabled".equals(ad.getId())) {
                assertEquals("net.interface.eno1.config.nat.enabled", ad.getName());
                assertEquals("BOOLEAN", ad.getType().name());
                assertFalse(ad.isRequired());
                adsConfigured++;
            }

            if ("net.interface.wlp1s0.config.nat.enabled".equals(ad.getId())) {
                assertEquals("net.interface.wlp1s0.config.nat.enabled", ad.getName());
                assertEquals("BOOLEAN", ad.getType().name());
                assertFalse(ad.isRequired());
                adsConfigured++;
            }

            if ("net.interface.wlp1s0.config.wifi.infra.channel".equals(ad.getId())) {
                assertEquals("net.interface.wlp1s0.config.wifi.infra.channel", ad.getName());
                assertEquals("STRING", ad.getType().name());
                assertFalse(ad.isRequired());
                adsConfigured++;
            }

            if ("net.interface.wlp1s0.config.wifi.master.channel".equals(ad.getId())) {
                assertEquals("net.interface.wlp1s0.config.wifi.master.channel", ad.getName());
                assertEquals("STRING", ad.getType().name());
                assertFalse(ad.isRequired());
                adsConfigured++;
            }

            if ("net.interface.wlp1s0.config.wifi.infra.groupCiphers".equals(ad.getId())) {
                assertEquals("net.interface.wlp1s0.config.wifi.infra.groupCiphers", ad.getName());
                assertEquals("STRING", ad.getType().name());
                assertFalse(ad.isRequired());
                adsConfigured++;
            }

            if ("net.interface.wlp1s0.config.wifi.infra.pairwiseCiphers".equals(ad.getId())) {
                assertEquals("net.interface.wlp1s0.config.wifi.infra.pairwiseCiphers", ad.getName());
                assertEquals("STRING", ad.getType().name());
                assertFalse(ad.isRequired());
                adsConfigured++;
            }

            if ("net.interface.wlp1s0.config.wifi.infra.passphrase".equals(ad.getId())) {
                assertEquals("net.interface.wlp1s0.config.wifi.infra.passphrase", ad.getName());
                assertEquals("PASSWORD", ad.getType().name());
                assertFalse(ad.isRequired());
                adsConfigured++;
            }

            if ("net.interface.wlp1s0.config.wifi.master.passphrase".equals(ad.getId())) {
                assertEquals("net.interface.wlp1s0.config.wifi.master.passphrase", ad.getName());
                assertEquals("PASSWORD", ad.getType().name());
                assertFalse(ad.isRequired());
                adsConfigured++;
            }

            if ("net.interface.wlp1s0.config.wifi.infra.radioMode".equals(ad.getId())) {
                assertEquals("net.interface.wlp1s0.config.wifi.infra.radioMode", ad.getName());
                assertEquals("STRING", ad.getType().name());
                assertFalse(ad.isRequired());
                adsConfigured++;
            }

            if ("net.interface.wlp1s0.config.wifi.master.radioMode".equals(ad.getId())) {
                assertEquals("net.interface.wlp1s0.config.wifi.master.radioMode", ad.getName());
                assertEquals("STRING", ad.getType().name());
                assertFalse(ad.isRequired());
                adsConfigured++;
            }

            if ("net.interface.wlp1s0.config.wifi.infra.securityType".equals(ad.getId())) {
                assertEquals("net.interface.wlp1s0.config.wifi.infra.securityType", ad.getName());
                assertEquals("STRING", ad.getType().name());
                assertFalse(ad.isRequired());
                adsConfigured++;
            }

            if ("net.interface.wlp1s0.config.wifi.master.securityType".equals(ad.getId())) {
                assertEquals("net.interface.wlp1s0.config.wifi.master.securityType", ad.getName());
                assertEquals("STRING", ad.getType().name());
                assertFalse(ad.isRequired());
                adsConfigured++;
            }

            if ("net.interface.wlp1s0.config.wifi.infra.ssid".equals(ad.getId())) {
                assertEquals("net.interface.wlp1s0.config.wifi.infra.ssid", ad.getName());
                assertEquals("STRING", ad.getType().name());
                assertFalse(ad.isRequired());
                adsConfigured++;
            }

            if ("net.interface.wlp1s0.config.wifi.master.ssid".equals(ad.getId())) {
                assertEquals("net.interface.wlp1s0.config.wifi.master.ssid", ad.getName());
                assertEquals("STRING", ad.getType().name());
                assertFalse(ad.isRequired());
                adsConfigured++;
            }

            if ("net.interface.wlp1s0.config.wifi.mode".equals(ad.getId())) {
                assertEquals("net.interface.wlp1s0.config.wifi.mode", ad.getName());
                assertEquals("STRING", ad.getType().name());
                assertFalse(ad.isRequired());
                adsConfigured++;
            }

            if ("net.interfaces".equals(ad.getId())) {
                assertEquals("net.interfaces", ad.getName());
                assertEquals("STRING", ad.getType().name());
                assertTrue(ad.isRequired());
                adsConfigured++;
            }
        }
        assertEquals(40, adsConfigured);
    }

    private void thenComponentDefinitionHasWifiProperties() {
        assertEquals(49, this.ads.stream().filter(ad -> ad.getName().contains("wlp1s0")).count());
    }

    private void thenComponentDefinitionHasModemProperties() {
        assertEquals(38, this.ads.stream().filter(ad -> ad.getName().contains("1-4")).count());
    }
    
    private void thenComponentDefinitionHasVlanProperties() {
        assertEquals(33, this.ads.stream().filter(ad -> ad.getName().contains("ens5s0.101")).count());
    }
    
    private void thenComponentDefinitionHasVlanProperties() {
        assertEquals(31, this.ads.stream().filter(ad -> ad.getName().contains("ens5s0")).count());
    }

    private void thenPppNumIsInteger() {
        Optional<AD> adOptional = this.ads.stream().filter(ad -> ad.getName().equals("net.interface.1-4.config.pppNum"))
                .findFirst();
        assertTrue(adOptional.isPresent());
        assertEquals(Scalar.INTEGER, adOptional.get().getType());
    }

}<|MERGE_RESOLUTION|>--- conflicted
+++ resolved
@@ -284,11 +284,7 @@
 
     private void thenComponentDefinitionHasCorrectNumberOfResources() {
         assertNotNull(this.ads);
-<<<<<<< HEAD
         assertEquals(186, this.ads.size());
-=======
-        assertEquals(176, this.ads.size());
->>>>>>> 9c91aa28
     }
 
     private void thenReturnedPropertyEquals(final String key, final Object value) {
@@ -594,13 +590,9 @@
     private void thenComponentDefinitionHasModemProperties() {
         assertEquals(38, this.ads.stream().filter(ad -> ad.getName().contains("1-4")).count());
     }
-    
+        
     private void thenComponentDefinitionHasVlanProperties() {
-        assertEquals(33, this.ads.stream().filter(ad -> ad.getName().contains("ens5s0.101")).count());
-    }
-    
-    private void thenComponentDefinitionHasVlanProperties() {
-        assertEquals(31, this.ads.stream().filter(ad -> ad.getName().contains("ens5s0")).count());
+        assertEquals(33, this.ads.stream().filter(ad -> ad.getName().contains("ens5s0")).count());
     }
 
     private void thenPppNumIsInteger() {
