--- conflicted
+++ resolved
@@ -120,14 +120,6 @@
             thenCalculatedLocationSourceSetMatches();
         }
 
-<<<<<<< HEAD
-        private void whenConversionMethodIsCalled() {
-            calculatedLocationSource = MMModemLocationSource.toMMModemLocationSourceFromBitMask(this.inputIntValue);
-        }
-
-        private void thenCalculatedLocationSourceSetMatches() {
-            assertEquals(this.expectedLocationSource, calculatedLocationSource);
-=======
         private void whenCalculatedBearerIpType() {
             this.calculatedLocationSource = MMModemLocationSource
                     .toMMModemLocationSourceFromBitMask(this.inputIntValue);
@@ -135,7 +127,6 @@
 
         private void thenCalculatedBearerIpTypeIsCorrect() {
             assertEquals(this.expectedLocationSource, this.calculatedLocationSource);
->>>>>>> c2a676dc
         }
 
     }
