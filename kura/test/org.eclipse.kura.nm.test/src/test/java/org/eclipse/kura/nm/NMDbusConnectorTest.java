/*******************************************************************************
 * Copyright (c) 2023 Eurotech and/or its affiliates and others
 *
 * This program and the accompanying materials are made
 * available under the terms of the Eclipse Public License 2.0
 * which is available at https://www.eclipse.org/legal/epl-2.0/
 *
 * SPDX-License-Identifier: EPL-2.0
 *
 * Contributors:
 *  Eurotech
 *******************************************************************************/
package org.eclipse.kura.nm;

import static org.junit.Assert.assertEquals;
import static org.junit.Assert.assertFalse;
import static org.junit.Assert.assertNotNull;
import static org.junit.Assert.assertNull;
import static org.junit.Assert.assertTrue;
import static org.mockito.ArgumentMatchers.any;
import static org.mockito.ArgumentMatchers.eq;
import static org.mockito.Mockito.RETURNS_SMART_NULLS;
import static org.mockito.Mockito.atLeastOnce;
import static org.mockito.Mockito.clearInvocations;
import static org.mockito.Mockito.doReturn;
import static org.mockito.Mockito.doThrow;
import static org.mockito.Mockito.mock;
import static org.mockito.Mockito.never;
import static org.mockito.Mockito.times;
import static org.mockito.Mockito.verify;
import static org.mockito.Mockito.when;

import java.io.ByteArrayOutputStream;
import java.io.IOException;
import java.lang.reflect.Field;
import java.util.ArrayList;
import java.util.Arrays;
import java.util.Collections;
import java.util.EnumSet;
import java.util.HashMap;
import java.util.LinkedList;
import java.util.List;
import java.util.Map;
import java.util.NoSuchElementException;

import org.eclipse.kura.KuraException;
import org.eclipse.kura.executor.Command;
import org.eclipse.kura.executor.CommandExecutorService;
import org.eclipse.kura.executor.CommandStatus;
import org.eclipse.kura.executor.ExitStatus;
import org.eclipse.kura.net.status.NetworkInterfaceStatus;
import org.eclipse.kura.net.status.NetworkInterfaceType;
import org.eclipse.kura.net.status.modem.AccessTechnology;
import org.eclipse.kura.net.status.modem.Bearer;
import org.eclipse.kura.net.status.modem.BearerIpType;
import org.eclipse.kura.net.status.modem.ESimStatus;
import org.eclipse.kura.net.status.modem.ModemBand;
import org.eclipse.kura.net.status.modem.ModemCapability;
import org.eclipse.kura.net.status.modem.ModemConnectionStatus;
import org.eclipse.kura.net.status.modem.ModemInterfaceStatus;
import org.eclipse.kura.net.status.modem.ModemMode;
import org.eclipse.kura.net.status.modem.ModemModePair;
import org.eclipse.kura.net.status.modem.ModemPortType;
import org.eclipse.kura.net.status.modem.ModemPowerState;
import org.eclipse.kura.net.status.modem.RegistrationStatus;
import org.eclipse.kura.net.status.modem.Sim;
import org.eclipse.kura.net.status.modem.SimType;
import org.freedesktop.ModemManager1;
import org.freedesktop.NetworkManager;
import org.freedesktop.dbus.DBusPath;
import org.freedesktop.dbus.connections.impl.DBusConnection;
import org.freedesktop.dbus.exceptions.DBusException;
import org.freedesktop.dbus.exceptions.DBusExecutionException;
import org.freedesktop.dbus.interfaces.ObjectManager;
import org.freedesktop.dbus.interfaces.Properties;
import org.freedesktop.dbus.types.UInt32;
import org.freedesktop.dbus.types.UInt64;
import org.freedesktop.dbus.types.Variant;
import org.freedesktop.modemmanager1.Modem;
import org.freedesktop.networkmanager.Device;
import org.freedesktop.networkmanager.GetAppliedConnectionTuple;
import org.freedesktop.networkmanager.Settings;
import org.freedesktop.networkmanager.device.Generic;
import org.freedesktop.networkmanager.device.Wired;
import org.freedesktop.networkmanager.device.Wireless;
import org.freedesktop.networkmanager.settings.Connection;
import org.junit.After;
import org.junit.Test;
import org.mockito.Mockito;

public class NMDbusConnectorTest {

    private static final String MM_MODEM_BUS_NAME = "org.freedesktop.ModemManager1.Modem";
    private DBusConnection dbusConnection = mock(DBusConnection.class, RETURNS_SMART_NULLS);
    private NetworkManager mockedNetworkManager = mock(NetworkManager.class);
    private ModemManager1 mockedModemManager = mock(ModemManager1.class);
    private NMDbusConnector instanceNMDbusConnector;
    private DBusConnection dbusConnectionInternal;
    private CommandExecutorService commandExecutorService = mock(CommandExecutorService.class);

    private Boolean hasDBusExceptionBeenThrown = false;
    private Boolean hasNoSuchElementExceptionThrown = false;
    private Boolean hasNullPointerExceptionThrown = false;
    private Boolean hasKuraExceptionThrown = false;

<<<<<<< HEAD
    NetworkInterfaceStatus netInterface;
    NetworkService networkService;
    
    Map<String,Connection> mockedConnections = new HashMap();
    List<DBusPath> mockedConnectionDbusPathList = new ArrayList();
=======
    private NetworkInterfaceStatus netInterface;
>>>>>>> 0ef63cfc

    private Map<String, Device> mockDevices = new HashMap<>();
    private Connection mockConnection;

    private List<String> internalStringList;
    private Map<String, Object> netConfig = new HashMap<>();

    private static String iwRegGetOutput = "global\n" + "country CA: DFS-FCC\n"
            + "    (2402 - 2472 @ 40), (N/A, 30), (N/A)\n"
            + " (5150 - 5250 @ 80), (N/A, 23), (N/A), NO-OUTDOOR, AUTO-BW\n"
            + " (5250 - 5350 @ 80), (N/A, 24), (0 ms), DFS, AUTO-BW\n" + " (5470 - 5600 @ 80), (N/A, 24), (0 ms), DFS\n"
            + " (5650 - 5730 @ 80), (N/A, 24), (0 ms), DFS\n" + "   (5735 - 5835 @ 80), (N/A, 30), (N/A)\n" + "\n"
            + "phy#0\n" + "country 99: DFS-UNSET\n" + "  (2402 - 2482 @ 40), (6, 20), (N/A)\n"
            + " (2474 - 2494 @ 20), (6, 20), (N/A)\n" + "   (5140 - 5360 @ 160), (6, 20), (N/A)\n"
            + " (5460 - 5860 @ 160), (6, 20), (N/A)";

    private static String iwWlan0InfoOutput = "Interface wlan0\n" + "  ifindex 3\n" + "    wdev 0x1\n"
            + " addr dc:a6:32:a6:e0:c2\n" + "   ssid kura_gateway_raspberry_pi\n" + "   type AP\n" + " wiphy 0\n"
            + "  channel 1 (2412 MHz), width: 20 MHz, center1: 2412 MHz\n" + " txpower 31.00 dBm";

    private static String iwPhyPhy0InfoOutput = "Wiphy phy0\n" + " wiphy index: 0\n" + "   max # scan SSIDs: 10\n"
            + " max scan IEs length: 2048 bytes\n" + "  max # sched scan SSIDs: 16\n" + " max # match sets: 16\n"
            + " Retry short limit: 7\n" + " Retry long limit: 4\n" + " Coverage class: 0 (up to 0m)\n"
            + " Device supports roaming.\n" + " Device supports T-DLS.\n" + " Supported Ciphers:\n"
            + "       * WEP40 (00-0f-ac:1)\n" + "     * WEP104 (00-0f-ac:5)\n" + "     * TKIP (00-0f-ac:2)\n"
            + "      * CCMP-128 (00-0f-ac:4)\n" + "      * CMAC (00-0f-ac:6)\n" + " Available Antennas: TX 0 RX 0\n"
            + "    Supported interface modes:\n" + "        * IBSS\n" + "      * managed\n" + "        * AP\n"
            + "         * P2P-client\n" + "         * P2P-GO\n" + "      * P2P-device\n" + "    Band 1:\n"
            + "      Capabilities: 0x1062\n" + "         HT20/HT40\n" + "         Static SM Power Save\n"
            + "         RX HT20 SGI\n" + "          RX HT40 SGI\n" + "         No RX STBC\n"
            + "           Max AMSDU length: 3839 bytes\n" + "         DSSS/CCK HT40\n"
            + "     Maximum RX AMPDU length 65535 bytes (exponent: 0x003)\n"
            + "     Minimum RX AMPDU time spacing: 16 usec (0x07)\n" + "     HT TX/RX MCS rate indexes supported: 0-7\n"
            + "     Bitrates (non-HT):\n" + "         * 1.0 Mbps\n"
            + "           * 2.0 Mbps (short preamble supported)\n" + "         * 5.5 Mbps (short preamble supported)\n"
            + "         * 11.0 Mbps (short preamble supported)\n" + "           * 6.0 Mbps\n" + "         * 9.0 Mbps\n"
            + "           * 12.0 Mbps\n" + "          * 18.0 Mbps\n" + "         * 24.0 Mbps\n"
            + "          * 36.0 Mbps\n" + "          * 48.0 Mbps\n" + "         * 54.0 Mbps\n" + "      Frequencies:\n"
            + "         * 2412 MHz [1] (20.0 dBm)\n" + "         * 2417 MHz [2] (20.0 dBm)\n"
            + "            * 2422 MHz [3] (20.0 dBm)\n" + "         * 2427 MHz [4] (20.0 dBm)\n"
            + "            * 2432 MHz [5] (20.0 dBm)\n" + "         * 2437 MHz [6] (20.0 dBm)\n"
            + "            * 2442 MHz [7] (20.0 dBm)\n" + "         * 2447 MHz [8] (20.0 dBm)\n"
            + "            * 2452 MHz [9] (20.0 dBm)\n" + "         * 2457 MHz [10] (20.0 dBm)\n"
            + "           * 2462 MHz [11] (20.0 dBm)\n" + "         * 2467 MHz [12] (disabled)\n"
            + "           * 2472 MHz [13] (disabled)\n" + "         * 2484 MHz [14] (disabled)\n" + "   Band 2:\n"
            + "      Capabilities: 0x1062\n" + "         HT20/HT40\n" + "            Static SM Power Save\n"
            + "         RX HT20 SGI\n" + "         RX HT40 SGI\n" + "          No RX STBC\n"
            + "           Max AMSDU length: 3839 bytes\n" + "         DSSS/CCK HT40\n"
            + "        Maximum RX AMPDU length 65535 bytes (exponent: 0x003)\n"
            + "     Minimum RX AMPDU time spacing: 16 usec (0x07)\n" + "     HT TX/RX MCS rate indexes supported: 0-7\n"
            + "     VHT Capabilities (0x00001020):\n" + "         Max MPDU length: 3895\n"
            + "         Supported Channel Width: neither 160 nor 80+80\n" + "           short GI (80 MHz)\n"
            + "         SU Beamformee\n" + "        VHT RX MCS set:\n" + "          1 streams: MCS 0-9\n"
            + "         2 streams: not supported\n" + "         3 streams: not supported\n"
            + "         4 streams: not supported\n" + "         5 streams: not supported\n"
            + "         6 streams: not supported\n" + "         7 streams: not supported\n"
            + "         8 streams: not supported\n" + "     VHT RX highest supported: 0 Mbps\n"
            + "     VHT TX MCS set:\n" + "          1 streams: MCS 0-9\n" + "         2 streams: not supported\n"
            + "         3 streams: not supported\n" + "         4 streams: not supported\n"
            + "         5 streams: not supported\n" + "         6 streams: not supported\n"
            + "         7 streams: not supported\n" + "         8 streams: not supported\n"
            + "     VHT TX highest supported: 0 Mbps\n" + "     Bitrates (non-HT):\n" + "           * 6.0 Mbps\n"
            + "           * 9.0 Mbps\n" + "         * 12.0 Mbps\n" + "          * 18.0 Mbps\n"
            + "          * 24.0 Mbps\n" + "         * 36.0 Mbps\n" + "          * 48.0 Mbps\n"
            + "          * 54.0 Mbps\n" + "     Frequencies:\n" + "         * 5170 MHz [34] (disabled)\n"
            + "         * 5180 MHz [36] (20.0 dBm)\n" + "           * 5190 MHz [38] (disabled)\n"
            + "         * 5200 MHz [40] (20.0 dBm)\n" + "           * 5210 MHz [42] (disabled)\n"
            + "         * 5220 MHz [44] (20.0 dBm)\n" + "           * 5230 MHz [46] (disabled)\n"
            + "         * 5240 MHz [48] (20.0 dBm)\n" + "         * 5260 MHz [52] (20.0 dBm) (no IR, radar detection)\n"
            + "         * 5280 MHz [56] (20.0 dBm) (no IR, radar detection)\n"
            + "         * 5300 MHz [60] (20.0 dBm) (no IR, radar detection)\n"
            + "         * 5320 MHz [64] (20.0 dBm) (no IR, radar detection)\n"
            + "         * 5500 MHz [100] (20.0 dBm) (no IR, radar detection)\n"
            + "         * 5520 MHz [104] (20.0 dBm) (no IR, radar detection)\n"
            + "         * 5540 MHz [108] (20.0 dBm) (no IR, radar detection)\n"
            + "         * 5560 MHz [112] (20.0 dBm) (no IR, radar detection)\n"
            + "         * 5580 MHz [116] (20.0 dBm) (no IR, radar detection)\n"
            + "         * 5600 MHz [120] (disabled)\n" + "          * 5620 MHz [124] (disabled)\n"
            + "         * 5640 MHz [128] (disabled)\n"
            + "         * 5660 MHz [132] (20.0 dBm) (no IR, radar detection)\n"
            + "         * 5680 MHz [136] (20.0 dBm) (no IR, radar detection)\n"
            + "         * 5700 MHz [140] (20.0 dBm) (no IR, radar detection)\n"
            + "         * 5720 MHz [144] (20.0 dBm) (no IR, radar detection)\n"
            + "         * 5745 MHz [149] (20.0 dBm)\n" + "          * 5765 MHz [153] (20.0 dBm)\n"
            + "         * 5785 MHz [157] (20.0 dBm)\n" + "          * 5805 MHz [161] (20.0 dBm)\n"
            + "         * 5825 MHz [165] (20.0 dBm)\n" + "  Supported commands:\n" + "       * new_interface\n"
            + "      * set_interface\n" + "      * new_key\n" + "        * start_ap\n" + "       * join_ibss\n"
            + "      * set_pmksa\n" + "      * del_pmksa\n" + "      * flush_pmksa\n" + "      * remain_on_channel\n"
            + "      * frame\n" + "      * set_wiphy_netns\n" + "      * set_channel\n" + "        * tdls_oper\n"
            + "      * start_sched_scan\n" + "      * start_p2p_device\n" + "       * connect\n"
            + "        * disconnect\n" + "      * crit_protocol_start\n" + "        * crit_protocol_stop\n"
            + "      * update_connect_params\n" + " software interface modes (can always be added):\n"
            + " valid interface combinations:\n"
            + "      * #{ managed } <= 1, #{ P2P-device } <= 1, #{ P2P-client, P2P-GO } <= 1,\n"
            + "        total <= 3, #channels <= 2\n"
            + "      * #{ managed } <= 1, #{ AP } <= 1, #{ P2P-client } <= 1, #{ P2P-device } <= 1,\n"
            + "        total <= 4, #channels <= 1\n" + "    Device supports scan flush.\n"
            + " Device supports randomizing MAC-addr in sched scans.\n" + " max # scan plans: 1\n"
            + " max scan plan interval: 508\n" + "  max scan plan iterations: 0\n" + " Supported TX frame types:\n"
            + "      * managed: 0x00 0x10 0x20 0x30 0x40 0x50 0x60 0x70 0x80 0x90 0xa0 0xb0 0xc0 0xd0 0xe0 0xf0\n"
            + "      * AP: 0x00 0x10 0x20 0x30 0x40 0x50 0x60 0x70 0x80 0x90 0xa0 0xb0 0xc0 0xd0 0xe0 0xf0\n"
            + "      * P2P-client: 0x00 0x10 0x20 0x30 0x40 0x50 0x60 0x70 0x80 0x90 0xa0 0xb0 0xc0 0xd0 0xe0 0xf0\n"
            + "      * P2P-GO: 0x00 0x10 0x20 0x30 0x40 0x50 0x60 0x70 0x80 0x90 0xa0 0xb0 0xc0 0xd0 0xe0 0xf0\n"
            + "      * P2P-device: 0x00 0x10 0x20 0x30 0x40 0x50 0x60 0x70 0x80 0x90 0xa0 0xb0 0xc0 0xd0 0xe0 0xf0\n"
            + " Supported RX frame types:\n" + "         * managed: 0x40 0xd0\n"
            + "      * AP: 0x00 0x20 0x40 0xa0 0xb0 0xc0 0xd0\n" + "         * P2P-client: 0x40 0xd0\n"
            + "      * P2P-GO: 0x00 0x20 0x40 0xa0 0xb0 0xc0 0xd0\n" + "         * P2P-device: 0x40 0xd0\n"
            + " Supported extended features:\n" + "     * [ CQM_RSSI_LIST ]: multiple CQM_RSSI_THOLD records\n"
            + "     * [ 4WAY_HANDSHAKE_STA_PSK ]: 4-way handshake with PSK in station mode\n"
            + "     * [ 4WAY_HANDSHAKE_STA_1X ]: 4-way handshake with 802.1X in station mode\n"
            + "     * [ DFS_OFFLOAD ]: DFS offload\n" + "     * [ 4WAY_HANDSHAKE_AP_PSK ]: AP mode PSK offload support";

    @After
    public void tearDown() {
        resetSingleton(NMDbusConnector.class, "instance");
    }

    public static <T> void resetSingleton(Class<T> clazz, String fieldName) {
        Field instance;
        try {
            instance = clazz.getDeclaredField(fieldName);
            instance.setAccessible(true);
            instance.set(null, null);
            instance.setAccessible(false);
        } catch (Exception e) {
            throw new RuntimeException();
        }
    }

    @Test
    public void getDbusConnectionShouldWork() throws DBusException, IOException {
        givenBasicMockedDbusConnector();
        whenGetDbusConnectionIsRun();

        thenNoExceptionIsThrown();

        thenGetDbusConnectionReturns(this.dbusConnectionInternal);
    }

    @Test
    public void checkPermissionsShouldWork() throws DBusException, IOException {
        givenBasicMockedDbusConnector();
        givenMockedPermissions();

        whenCheckPermissionsIsRun();

        thenNoExceptionIsThrown();
        thenCheckPermissionsRan();
    }

    @Test
    public void checkVersionShouldWork() throws DBusException, IOException {
        givenBasicMockedDbusConnector();
        givenMockedVersion();

        whenCheckVersionIsRun();

        thenNoExceptionIsThrown();
        thenCheckVersionIsRun();
    }

    @Test
    public void getInterfacesShouldWork() throws DBusException, IOException {
        givenBasicMockedDbusConnector();
        givenMockedDevice("eth0", NMDeviceType.NM_DEVICE_TYPE_ETHERNET, NMDeviceState.NM_DEVICE_STATE_DISCONNECTED,
                true, false, false);
        givenMockedDevice("wlan0", NMDeviceType.NM_DEVICE_TYPE_WIFI, NMDeviceState.NM_DEVICE_STATE_DISCONNECTED, true,
                false, false);
        givenMockedDeviceList();

        whenGetInterfacesIsCalled();

        thenNoExceptionIsThrown();
        thenGetInterfacesReturn(Arrays.asList("wlan0", "eth0"));
    }

    @Test
    public void applyShouldDoNothingWithNoCache() throws DBusException, IOException {
        givenBasicMockedDbusConnector();
        givenMockedDevice("eth0", NMDeviceType.NM_DEVICE_TYPE_ETHERNET, NMDeviceState.NM_DEVICE_STATE_DISCONNECTED,
                true, false, false);
        givenMockedDevice("wlan0", NMDeviceType.NM_DEVICE_TYPE_WIFI, NMDeviceState.NM_DEVICE_STATE_DISCONNECTED, true,
                false, false);
        givenMockedDeviceList();

        whenApplyIsCalled();

        thenNoExceptionIsThrown();
        thenNetworkSettingsDidNotChangeForDevice("eth0");
        thenNetworkSettingsDidNotChangeForDevice("wlan0");
    }

    @Test
    public void applyShouldThrowWithNullMap() throws DBusException, IOException {
        givenBasicMockedDbusConnector();
        givenMockedDevice("eth0", NMDeviceType.NM_DEVICE_TYPE_ETHERNET, NMDeviceState.NM_DEVICE_STATE_DISCONNECTED,
                true, false, false);
        givenMockedDevice("wlan0", NMDeviceType.NM_DEVICE_TYPE_WIFI, NMDeviceState.NM_DEVICE_STATE_DISCONNECTED, true,
                false, false);
        givenMockedDeviceList();

        whenApplyIsCalledWith(null);

        thenNullPointerExceptionIsThrown();
    }

    @Test
    public void applyShouldThrowWithEmptyMap() throws DBusException, IOException {
        givenBasicMockedDbusConnector();
        givenMockedDevice("eth0", NMDeviceType.NM_DEVICE_TYPE_ETHERNET, NMDeviceState.NM_DEVICE_STATE_DISCONNECTED,
                true, false, false);
        givenMockedDevice("wlan0", NMDeviceType.NM_DEVICE_TYPE_WIFI, NMDeviceState.NM_DEVICE_STATE_DISCONNECTED, true,
                false, false);
        givenMockedDeviceList();

        whenApplyIsCalledWith(new HashMap<String, Object>());

        thenNoSuchElementExceptionIsThrown();
    }

    @Test
    public void applyShouldDoNothingWithEnabledUnsupportedDevices() throws DBusException, IOException {
        givenBasicMockedDbusConnector();
        givenMockedDevice("unused0", NMDeviceType.NM_DEVICE_TYPE_UNUSED1, NMDeviceState.NM_DEVICE_STATE_DISCONNECTED,
                true, false, false);
        givenMockedDeviceList();

        givenNetworkConfigMapWith("net.interfaces", "unused0");
        givenNetworkConfigMapWith("net.interface.unused0.config.dhcpClient4.enabled", true);
        givenNetworkConfigMapWith("net.interface.unused0.config.ip4.status", "netIPv4StatusEnabledWAN");

        whenApplyIsCalledWith(this.netConfig);

        thenNoExceptionIsThrown();
        thenNetworkSettingsDidNotChangeForDevice("unused0");
    }

    @Test
    public void applyShouldWorkWithEnabledEthernet() throws DBusException, IOException {
        givenBasicMockedDbusConnector();
        givenMockedDevice("eth0", NMDeviceType.NM_DEVICE_TYPE_ETHERNET, NMDeviceState.NM_DEVICE_STATE_DISCONNECTED,
                true, false, false);
        givenMockedDeviceList();

        givenNetworkConfigMapWith("net.interfaces", "eth0");
        givenNetworkConfigMapWith("net.interface.eth0.config.dhcpClient4.enabled", false);
        givenNetworkConfigMapWith("net.interface.eth0.config.ip4.status", "netIPv4StatusEnabledWAN");
        givenNetworkConfigMapWith("net.interface.eth0.config.ip4.address", "192.168.0.12");
        givenNetworkConfigMapWith("net.interface.eth0.config.ip4.prefix", (short) 25);
        givenNetworkConfigMapWith("net.interface.eth0.config.ip4.dnsServers", "1.1.1.1");

        whenApplyIsCalledWith(this.netConfig);

        thenNoExceptionIsThrown();
        thenConnectionUpdateIsCalledFor("eth0");
        thenActivateConnectionIsCalledFor("eth0");
    }

    @Test
    public void applyShouldWorkWithEnabledEthernetWithoutInitialConnection() throws DBusException, IOException {
        givenBasicMockedDbusConnector();
        givenMockedDevice("eth0", NMDeviceType.NM_DEVICE_TYPE_ETHERNET, NMDeviceState.NM_DEVICE_STATE_DISCONNECTED,
                false, false, false);
        givenMockedDeviceList();

        givenNetworkConfigMapWith("net.interfaces", "eth0");
        givenNetworkConfigMapWith("net.interface.eth0.config.dhcpClient4.enabled", false);
        givenNetworkConfigMapWith("net.interface.eth0.config.ip4.status", "netIPv4StatusEnabledWAN");
        givenNetworkConfigMapWith("net.interface.eth0.config.ip4.address", "192.168.0.12");
        givenNetworkConfigMapWith("net.interface.eth0.config.ip4.prefix", (short) 25);
        givenNetworkConfigMapWith("net.interface.eth0.config.ip4.dnsServers", "1.1.1.1");

        whenApplyIsCalledWith(this.netConfig);

        thenNoExceptionIsThrown();
        thenAddAndActivateConnectionIsCalledFor("eth0");
    }

    @Test
    public void applyShouldWorkWithDisabledEthernet() throws DBusException, IOException {
        givenBasicMockedDbusConnector();
        givenMockedDevice("eth0", NMDeviceType.NM_DEVICE_TYPE_ETHERNET, NMDeviceState.NM_DEVICE_STATE_ACTIVATED, true,
                false, false);
        givenMockedDeviceList();

        givenNetworkConfigMapWith("net.interfaces", "eth,");
        givenNetworkConfigMapWith("net.interface.eth0.config.ip4.status", "netIPv4StatusDisabled");

        whenApplyIsCalledWith(this.netConfig);

        thenNoExceptionIsThrown();
        thenDisconnectIsCalledFor("eth0");
    }

    @Test
    public void applyShouldNotDisableLoopbackDevice() throws DBusException, IOException {
        givenBasicMockedDbusConnector();
        givenMockedDevice("lo", NMDeviceType.NM_DEVICE_TYPE_LOOPBACK, NMDeviceState.NM_DEVICE_STATE_ACTIVATED, true,
                false, false);
        givenMockedDeviceList();

        givenNetworkConfigMapWith("net.interfaces", "lo,");
        givenNetworkConfigMapWith("net.interface.lo.config.ip4.status", "netIPv4StatusDisabled");

        whenApplyIsCalledWith(this.netConfig);

        thenNoExceptionIsThrown();
        thenNetworkSettingsDidNotChangeForDevice("lo");
    }

    @Test
    public void applyShouldNotDisableLoopbackDeviceOldVersionOfNM() throws DBusException, IOException {
        givenBasicMockedDbusConnector();
        givenMockedDevice("lo", NMDeviceType.NM_DEVICE_TYPE_GENERIC, NMDeviceState.NM_DEVICE_STATE_ACTIVATED, true,
                false, false);
        givenMockedDeviceList();

        givenNetworkConfigMapWith("net.interfaces", "lo,");
        givenNetworkConfigMapWith("net.interface.lo.config.ip4.status", "netIPv4StatusDisabled");

        whenApplyIsCalledWith(this.netConfig);

        thenNoExceptionIsThrown();
        thenNetworkSettingsDidNotChangeForDevice("lo");
    }

    @Test
    public void getEthernetInterfaceStatusShouldWork() throws DBusException, IOException {
        givenBasicMockedDbusConnector();
        givenMockedDevice("eth0", NMDeviceType.NM_DEVICE_TYPE_ETHERNET, NMDeviceState.NM_DEVICE_STATE_ACTIVATED, true,
                false, false);
        givenMockedDeviceList();

        whenGetInterfaceStatus("eth0", this.commandExecutorService);

        thenNoExceptionIsThrown();
        thenInterfaceStatusIsNotNull();
        thenNetInterfaceTypeIs(NetworkInterfaceType.ETHERNET);
    }

    @Test
    public void getloopbackInterfaceStatusShouldWork() throws DBusException, IOException {
        givenBasicMockedDbusConnector();
        givenMockedDevice("lo", NMDeviceType.NM_DEVICE_TYPE_LOOPBACK, NMDeviceState.NM_DEVICE_STATE_FAILED, true, false,
                false);
        givenMockedDeviceList();

        whenGetInterfaceStatus("lo", this.commandExecutorService);

        thenNoExceptionIsThrown();
        thenInterfaceStatusIsNotNull();
        thenNetInterfaceTypeIs(NetworkInterfaceType.LOOPBACK);
    }

    @Test
    public void getUnsupportedInterfaceStatusShouldWork() throws DBusException, IOException {
        givenBasicMockedDbusConnector();
        givenMockedDevice("unused0", NMDeviceType.NM_DEVICE_TYPE_UNUSED1, NMDeviceState.NM_DEVICE_STATE_FAILED, true,
                false, false);
        givenMockedDeviceList();

        whenGetInterfaceStatus("unused0", this.commandExecutorService);

        thenNoExceptionIsThrown();
        thenInterfaceStatusIsNull();
    }

    @Test
    public void getWirelessInterfaceStatusShouldWork() throws DBusException, IOException {
        givenBasicMockedDbusConnector();
        givenMockedDevice("wlan0", NMDeviceType.NM_DEVICE_TYPE_WIFI, NMDeviceState.NM_DEVICE_STATE_FAILED, true, false,
                false);
        givenMockedDeviceList();

        whenGetInterfaceStatus("wlan0", this.commandExecutorService);

        thenNoExceptionIsThrown();
        thenInterfaceStatusIsNotNull();
        thenNetInterfaceTypeIs(NetworkInterfaceType.WIFI);
    }

    @Test
    public void getModemInterfaceStatusShouldWork() throws DBusException, IOException {
        givenBasicMockedDbusConnector();
        givenMockedDevice("1-5", NMDeviceType.NM_DEVICE_TYPE_MODEM, NMDeviceState.NM_DEVICE_STATE_FAILED, true, true,
                true);
        givenMockedDeviceList();

        whenGetInterfaceStatus("1-5", this.commandExecutorService);

        thenNoExceptionIsThrown();
        thenInterfaceStatusIsNotNull();
        thenNetInterfaceTypeIs(NetworkInterfaceType.MODEM);
        thenModemStatusHasCorrectValues(true, true);
    }

    @Test
    public void getModemInterfaceStatusWithoutBearersShouldWork() throws DBusException, IOException {
        givenBasicMockedDbusConnector();
        givenMockedDevice("1-5", NMDeviceType.NM_DEVICE_TYPE_MODEM, NMDeviceState.NM_DEVICE_STATE_FAILED, true, false,
                true);
        givenMockedDeviceList();

        whenGetInterfaceStatus("1-5", this.commandExecutorService);

        thenNoExceptionIsThrown();
        thenInterfaceStatusIsNotNull();
        thenNetInterfaceTypeIs(NetworkInterfaceType.MODEM);
        thenModemStatusHasCorrectValues(false, true);
    }

    @Test
    public void getModemInterfaceStatusWithoutSimsShouldWork() throws DBusException, IOException {
        givenBasicMockedDbusConnector();
        givenMockedDevice("1-5", NMDeviceType.NM_DEVICE_TYPE_MODEM, NMDeviceState.NM_DEVICE_STATE_FAILED, true, true,
                false);
        givenMockedDeviceList();

        whenGetInterfaceStatus("1-5", this.commandExecutorService);

        thenNoExceptionIsThrown();
        thenInterfaceStatusIsNotNull();
        thenNetInterfaceTypeIs(NetworkInterfaceType.MODEM);
        thenModemStatusHasCorrectValues(true, false);
    }

    @Test
    public void configurationEnforcementShouldNotBeActiveWithEmptyConfigurationCache()
            throws DBusException, IOException {
        givenBasicMockedDbusConnector();
        givenMockedDevice("eth0", NMDeviceType.NM_DEVICE_TYPE_ETHERNET, NMDeviceState.NM_DEVICE_STATE_DISCONNECTED,
                true, true, true);
        givenMockedDeviceList();

        thenNoExceptionIsThrown();
        thenConfigurationEnforcementIsActive(false);
    }

    @Test
    public void configurationEnforcementShouldBeActiveAfterConfigurationCacheGetsPopulated()
            throws DBusException, IOException {
        givenBasicMockedDbusConnector();
        givenMockedDevice("eth0", NMDeviceType.NM_DEVICE_TYPE_ETHERNET, NMDeviceState.NM_DEVICE_STATE_DISCONNECTED,
                true, true, true);
        givenMockedDeviceList();

        givenNetworkConfigMapWith("net.interfaces", "eth0");
        givenNetworkConfigMapWith("net.interface.eth0.config.dhcpClient4.enabled", false);
        givenNetworkConfigMapWith("net.interface.eth0.config.ip4.status", "netIPv4StatusEnabledWAN");
        givenNetworkConfigMapWith("net.interface.eth0.config.ip4.address", "192.168.0.12");
        givenNetworkConfigMapWith("net.interface.eth0.config.ip4.prefix", (short) 25);
        givenNetworkConfigMapWith("net.interface.eth0.config.ip4.dnsServers", "1.1.1.1");

        givenApplyWasCalledOnceWith(this.netConfig);

        thenNoExceptionIsThrown();
        thenConfigurationEnforcementIsActive(true);
    }

    @Test
    public void configurationEnforcementShouldTriggerWithExternalChangeSignal() throws DBusException, IOException {
        givenBasicMockedDbusConnector();
        givenMockedDevice("eth0", NMDeviceType.NM_DEVICE_TYPE_ETHERNET, NMDeviceState.NM_DEVICE_STATE_DISCONNECTED,
                true, true, true);
        givenMockedDeviceList();

        givenNetworkConfigMapWith("net.interfaces", "eth0");
        givenNetworkConfigMapWith("net.interface.eth0.config.dhcpClient4.enabled", false);
        givenNetworkConfigMapWith("net.interface.eth0.config.ip4.status", "netIPv4StatusEnabledWAN");
        givenNetworkConfigMapWith("net.interface.eth0.config.ip4.address", "192.168.0.12");
        givenNetworkConfigMapWith("net.interface.eth0.config.ip4.prefix", (short) 25);
        givenNetworkConfigMapWith("net.interface.eth0.config.ip4.dnsServers", "1.1.1.1");

        givenApplyWasCalledOnceWith(this.netConfig);

        whenDeviceStateChangeSignalAppearsWith("/org/freedesktop/NetworkManager/Devices/5",
                NMDeviceState.toUInt32(NMDeviceState.NM_DEVICE_STATE_ACTIVATED),
                NMDeviceState.toUInt32(NMDeviceState.NM_DEVICE_STATE_CONFIG), new UInt32(1));

        thenNoExceptionIsThrown();
        thenConnectionUpdateIsCalledFor("eth0");
        thenActivateConnectionIsCalledFor("eth0");
        thenConfigurationEnforcementIsActive(true);
    }

    @Test
    public void configurationEnforcementShouldTriggerWithExternalDisconnect() throws DBusException, IOException {
        givenBasicMockedDbusConnector();
        givenMockedDevice("eth0", NMDeviceType.NM_DEVICE_TYPE_ETHERNET, NMDeviceState.NM_DEVICE_STATE_DISCONNECTED,
                true, true, true);
        givenMockedDeviceList();

        givenNetworkConfigMapWith("net.interfaces", "eth0");
        givenNetworkConfigMapWith("net.interface.eth0.config.dhcpClient4.enabled", false);
        givenNetworkConfigMapWith("net.interface.eth0.config.ip4.status", "netIPv4StatusEnabledWAN");
        givenNetworkConfigMapWith("net.interface.eth0.config.ip4.address", "192.168.0.12");
        givenNetworkConfigMapWith("net.interface.eth0.config.ip4.prefix", (short) 25);
        givenNetworkConfigMapWith("net.interface.eth0.config.ip4.dnsServers", "1.1.1.1");

        givenApplyWasCalledOnceWith(this.netConfig);

        whenDeviceStateChangeSignalAppearsWith("/org/freedesktop/NetworkManager/Devices/5",
                NMDeviceState.toUInt32(NMDeviceState.NM_DEVICE_STATE_DEACTIVATING),
                NMDeviceState.toUInt32(NMDeviceState.NM_DEVICE_STATE_DISCONNECTED), new UInt32(1));

        thenNoExceptionIsThrown();
        thenConnectionUpdateIsCalledFor("eth0");
        thenActivateConnectionIsCalledFor("eth0");
        thenConfigurationEnforcementIsActive(true);
    }

    @Test
    public void configurationEnforcementShouldNotTriggerWithDisconnectAfterFailure() throws DBusException, IOException {
        givenBasicMockedDbusConnector();
        givenMockedDevice("eth0", NMDeviceType.NM_DEVICE_TYPE_ETHERNET, NMDeviceState.NM_DEVICE_STATE_DISCONNECTED,
                true, true, true);
        givenMockedDeviceList();

        givenNetworkConfigMapWith("net.interfaces", "eth0");
        givenNetworkConfigMapWith("net.interface.eth0.config.dhcpClient4.enabled", false);
        givenNetworkConfigMapWith("net.interface.eth0.config.ip4.status", "netIPv4StatusEnabledWAN");
        givenNetworkConfigMapWith("net.interface.eth0.config.ip4.address", "192.168.0.12");
        givenNetworkConfigMapWith("net.interface.eth0.config.ip4.prefix", (short) 25);
        givenNetworkConfigMapWith("net.interface.eth0.config.ip4.dnsServers", "1.1.1.1");

        givenApplyWasCalledOnceWith(this.netConfig);

        whenDeviceStateChangeSignalAppearsWith("/org/freedesktop/NetworkManager/Devices/5",
                NMDeviceState.toUInt32(NMDeviceState.NM_DEVICE_STATE_FAILED),
                NMDeviceState.toUInt32(NMDeviceState.NM_DEVICE_STATE_DISCONNECTED), new UInt32(1));

        thenNoExceptionIsThrown();
        thenNetworkSettingsDidNotChangeForDevice("eth0");
        thenConfigurationEnforcementIsActive(true);
    }
    
    @Test
    public void applyingConfigurationShouldDeleteExistingExtraAvailableConnections() throws DBusException, IOException {
        givenBasicMockedDbusConnector();
        givenMockedDevice("wlan0", NMDeviceType.NM_DEVICE_TYPE_WIFI, NMDeviceState.NM_DEVICE_STATE_ACTIVATED, true);
        givenMockedDeviceList();
        
        givenMockedConnection("kura-wlan0-connection", "uuid-1234", "wlan0", "/connection/path/mock/1");
        givenMockedConnection("kura-wlan0-connection", "uuid-4345", "wlan0", "/connection/path/mock/2");
        givenMockedConnection("kura-wlan0-connection", "uuid-5466", "wlan0", "/connection/path/mock/3");
        givenMockedConnection("kura-wlan0-connection", "uuid-3453", "wlan0", "/connection/path/mock/4");
        givenMockedConnection("kura-eth0-connection", "uuid-3454", "eth0", "/connection/path/mock/5");

        givenNetworkConfigMapWith("net.interfaces", "wlan0");
        givenNetworkConfigMapWith("net.interface.wlan0.config.dhcpClient4.enabled", true);
        givenNetworkConfigMapWith("net.interface.wlan0.config.ip4.status", "netIPv4StatusEnabledWAN");
        givenNetworkConfigMapWith("net.interface.wlan0.config.ip6.status", "netIPv4StatusDisabled");
        givenNetworkConfigMapWith("net.interface.wlan0.config.ip6.status", "netIPv4StatusDisabled");
        
        whenApplyIsCalledWith(this.netConfig);

        thenConnectionIsNotDeleted("/connection/path/mock/1");
        thenConnectionIsDeleted("/connection/path/mock/2");
        thenConnectionIsDeleted("/connection/path/mock/3");
        thenConnectionIsDeleted("/connection/path/mock/4");
        thenConnectionIsNotDeleted("/connection/path/mock/5");
    }

    /*
     * Given
     */

    public void givenBasicMockedDbusConnector() throws DBusException, IOException {
        when(this.dbusConnection.getRemoteObject(eq("org.freedesktop.NetworkManager"),
                eq("/org/freedesktop/NetworkManager"), any()))
                .thenReturn(this.mockedNetworkManager);
        this.instanceNMDbusConnector = NMDbusConnector.getInstance(this.dbusConnection);

        when(this.dbusConnection.getRemoteObject(eq("org.freedesktop.ModemManager1"),
                eq("/org/freedesktop/ModemkManager1"), any()))
                .thenReturn(this.mockedModemManager);
    }

    private void givenMockedPermissions() {

        Map<String, String> tempPerms = new HashMap<>();

        tempPerms.put("test1", "testVal1");
        tempPerms.put("test2", "testVal2");
        tempPerms.put("test3", "testVal3");

        when(this.mockedNetworkManager.GetPermissions()).thenReturn(tempPerms);

    }

    private void givenMockedVersion() throws DBusException, IOException {

        Properties mockProps = mock(org.freedesktop.dbus.interfaces.Properties.class);
        when(mockProps.Get("org.freedesktop.NetworkManager", "Version")).thenReturn("Mock-Version");

        doReturn(mockProps).when(this.dbusConnection).getRemoteObject("org.freedesktop.NetworkManager",
                "/org/freedesktop/NetworkManager", Properties.class);
    }

    private void givenMockedDevice(String interfaceId, NMDeviceType type, NMDeviceState state,
            Boolean hasAssociatedConnection, boolean hasBearers, boolean hasSims) throws DBusException, IOException {
        Device mockedDevice1 = mock(Device.class);

        this.mockDevices.put(interfaceId, mockedDevice1);

        when(mockedDevice1.getObjectPath()).thenReturn("/mock/device/" + interfaceId);

        Generic mockedDevice1Generic = mock(Generic.class);
        when(mockedDevice1Generic.getObjectPath()).thenReturn("/mock/device/" + interfaceId);

        DBusPath mockedPath1 = mock(DBusPath.class);
        when(mockedPath1.getPath()).thenReturn("/mock/device/" + interfaceId);

        Map<String, Map<String, Variant<?>>> mockedDevice1ConnectionSetting = new HashMap<>();
        mockedDevice1ConnectionSetting.put("connection",
                Collections.singletonMap("uuid", new Variant<>("mock-uuid-123")));

        Settings mockedDevice1Settings = mock(Settings.class);
        when(mockedDevice1Settings.GetConnectionByUuid("mock-uuid-123")).thenReturn(mockedPath1);

        GetAppliedConnectionTuple mockedDevice1ConnectionTouple = mock(GetAppliedConnectionTuple.class);
        when(mockedDevice1ConnectionTouple.getConnection()).thenReturn(mockedDevice1ConnectionSetting);

        when(mockedDevice1.GetAppliedConnection(new UInt32(0))).thenReturn(mockedDevice1ConnectionTouple);

        Properties mockedProperties1 = mock(Properties.class);

        if (type == NMDeviceType.NM_DEVICE_TYPE_GENERIC && interfaceId.equals("lo")) {
            when(mockedProperties1.Get(any(), any())).thenReturn("loopback");
        }

        if (type == NMDeviceType.NM_DEVICE_TYPE_WIFI) {
            simulateIwCommandOutputs(interfaceId, mockedProperties1);
        }

        if (type == NMDeviceType.NM_DEVICE_TYPE_ETHERNET) {
            Wired wiredDevice = mock(Wired.class);
            when(wiredDevice.getObjectPath()).thenReturn("/mock/device/" + interfaceId);

            doReturn(wiredDevice).when(this.dbusConnection).getRemoteObject("org.freedesktop.NetworkManager",
                    "/mock/device/" + interfaceId, Wired.class);
        }

        when(mockedProperties1.Get("org.freedesktop.NetworkManager.Device", "DeviceType"))
                .thenReturn(NMDeviceType.toUInt32(type));
        when(mockedProperties1.Get("org.freedesktop.NetworkManager.Device", "State"))
                .thenReturn(NMDeviceState.toUInt32(state));
        when(mockedProperties1.Get("org.freedesktop.NetworkManager.Device", "Interface"))
                .thenReturn(interfaceId);

        when(this.mockedNetworkManager.GetDeviceByIpIface(interfaceId)).thenReturn(mockedPath1);

        doReturn(mockedDevice1).when(this.dbusConnection).getRemoteObject("org.freedesktop.NetworkManager",
                "/mock/device/" + interfaceId, Device.class);
        doReturn(mockedDevice1Settings).when(this.dbusConnection).getRemoteObject("org.freedesktop.NetworkManager",
                "/org/freedesktop/NetworkManager/Settings", Settings.class);
        doReturn(mockedProperties1).when(this.dbusConnection).getRemoteObject("org.freedesktop.NetworkManager",
                "/mock/device/" + interfaceId, Properties.class);
        if (hasAssociatedConnection) {
            this.mockConnection = mock(Connection.class, RETURNS_SMART_NULLS);
            when(this.mockConnection.GetSettings()).thenReturn(mockedDevice1ConnectionSetting);

            doReturn(this.mockConnection).when(this.dbusConnection).getRemoteObject(
                    "org.freedesktop.NetworkManager", "/mock/device/" + interfaceId, Connection.class);
        } else {
            doThrow(new DBusExecutionException("initiate mocked throw")).when(this.dbusConnection).getRemoteObject(
                    "org.freedesktop.NetworkManager", "/mock/device/" + interfaceId, Connection.class);
        }

<<<<<<< HEAD
        doReturn(mockedDevice1Generic).when(this.dbusConnection).getRemoteObject(eq("org.freedesktop.NetworkManager"),
                eq("/mock/device/lo"), eq(Generic.class));

        givenExtraStatusMocksFor(interfaceName, state);
    }
    
    public void givenMockedConnection(String connectionId, String connectionUuid, String interfaceName, String connectionPath) throws DBusException {
        
        if (mockedConnectionDbusPathList.isEmpty()) {
            Settings settings = mock(Settings.class);
            when(settings.ListConnections()).thenReturn(mockedConnectionDbusPathList);
            
            doReturn(settings).when(this.dbusConnection).getRemoteObject(eq("org.freedesktop.NetworkManager"),
                    eq("/org/freedesktop/NetworkManager/Settings"), eq(Settings.class));         
            
            DBusPath mockUuidPath = mock(DBusPath.class);
            when(mockUuidPath.getPath()).thenReturn("/unused/connection/path");
            
            when(settings.GetConnectionByUuid(any())).thenReturn(mockUuidPath);
            
            doThrow(DBusExecutionException.class).when(this.dbusConnection).getRemoteObject(eq("org.freedesktop.NetworkManager"),
                    eq("/unused/connection/path"), eq(Connection.class));         
        }
        
        DBusPath mockPath = mock(DBusPath.class);
        when(mockPath.getPath()).thenReturn(connectionPath);
        
        mockedConnectionDbusPathList.add(mockPath);
        
        Map<String, Map<String, Variant<?>>> connectionSettings = new HashMap<>();
        
        Map<String, Variant<?>> varientConfig = new HashMap<>();
        
        Variant<String> id = mock(Variant.class);
        when(id.getValue()).thenReturn(connectionId);
        varientConfig.put("id", id);
        
        Variant<String> uuid = mock(Variant.class);
        when(uuid.getValue()).thenReturn(connectionUuid);
        varientConfig.put("uuid", uuid);
        
        
        connectionSettings.put("connection", varientConfig);
        
        Connection mockConnection = mock(Connection.class);
        when(mockConnection.GetSettings()).thenReturn(connectionSettings);
        
        
        
        doReturn(mockConnection).when(this.dbusConnection).getRemoteObject(eq("org.freedesktop.NetworkManager"), eq(connectionPath), eq(Connection.class));
        
        mockedConnections.put(connectionPath, mockConnection);
        
    }
=======
        doReturn(mockedDevice1Generic).when(this.dbusConnection).getRemoteObject("org.freedesktop.NetworkManager",
                "/mock/device/lo", Generic.class);
>>>>>>> 0ef63cfc

        Properties mockedProperties = this.dbusConnection.getRemoteObject("org.freedesktop.NetworkManager",
                "/mock/device/" + interfaceId, Properties.class);
        givenExtraStatusMocksFor(interfaceId, state, mockedProperties);
        if (type == NMDeviceType.NM_DEVICE_TYPE_MODEM) {
            givenModemMocksFor(interfaceId, mockedProperties, hasBearers, hasSims);
        }
    }

    private void givenExtraStatusMocksFor(String interfaceName, NMDeviceState state, Properties mockedProperties)
            throws DBusException, IOException {
        when(mockedProperties.Get("org.freedesktop.NetworkManager.Device", "Autoconnect")).thenReturn(true);
        when(mockedProperties.Get("org.freedesktop.NetworkManager.Device", "FirmwareVersion"))
                .thenReturn("firmware");
        when(mockedProperties.Get("org.freedesktop.NetworkManager.Device", "Driver")).thenReturn("driver");
        when(mockedProperties.Get("org.freedesktop.NetworkManager.Device", "DriverVersion"))
                .thenReturn("1.0.0");
        when(mockedProperties.Get("org.freedesktop.NetworkManager.Device", "State"))
                .thenReturn(NMDeviceState.toUInt32(state));
        when(mockedProperties.Get("org.freedesktop.NetworkManager.Device", "Mtu")).thenReturn(new UInt32(100));
        when(mockedProperties.Get("org.freedesktop.NetworkManager.Device", "HwAddress"))
                .thenReturn("F5:5B:32:7C:40:EA");

        DBusPath path = mock(DBusPath.class);
        when(path.getPath()).thenReturn("/");

        when(mockedProperties.Get("org.freedesktop.NetworkManager.Device", "Ip4Config")).thenReturn(path);
    }

    private void givenModemMocksFor(String interfaceName, Properties mockedProperties, boolean hasBearers,
            boolean hasSims) throws DBusException {
        when(mockedProperties.Get("org.freedesktop.NetworkManager.Device.Modem", "DeviceId")).thenReturn("abcd1234");
        when(mockedProperties.Get("org.freedesktop.NetworkManager.Device", "IpInterface")).thenReturn("wwan0");

        Map<String, Variant<?>> managedObjectProperties = new HashMap<>();
        managedObjectProperties.put("DeviceIdentifier", new Variant<String>("abcd1234"));
        Map<String, Map<String, Variant<?>>> managedObject = new HashMap<>();
        managedObject.put(MM_MODEM_BUS_NAME, managedObjectProperties);
        Map<DBusPath, Map<String, Map<String, Variant<?>>>> managedObjects = new HashMap<>();
        managedObjects.put(new DBusPath("/org/freedesktop/ModemManager1/Modem/3"), managedObject);

        ObjectManager objectManager = mock(ObjectManager.class);
        when(objectManager.getObjectPath()).thenReturn("org/freedesktop/ModemManager1");
        when(objectManager.GetManagedObjects()).thenReturn(managedObjects);
        doReturn(objectManager).when(this.dbusConnection).getRemoteObject("org.freedesktop.ModemManager1",
                "/org/freedesktop/ModemManager1", ObjectManager.class);

        Properties modemProperties = mock(Properties.class);
        doReturn(modemProperties).when(this.dbusConnection).getRemoteObject("org.freedesktop.ModemManager1",
                "/org/freedesktop/ModemManager1/Modem/3", Properties.class);
        when(modemProperties.Get(MM_MODEM_BUS_NAME, "Device")).thenReturn("a/b/c/d/1-5");
        when(modemProperties.Get(MM_MODEM_BUS_NAME, "Model")).thenReturn("AwesomeModel");
        when(modemProperties.Get(MM_MODEM_BUS_NAME, "Manufacturer")).thenReturn("TheBestInTheWorld");
        when(modemProperties.Get(MM_MODEM_BUS_NAME, "EquipmentIdentifier")).thenReturn("TheOne");
        when(modemProperties.Get(MM_MODEM_BUS_NAME, "Revision")).thenReturn("1");
        when(modemProperties.Get(MM_MODEM_BUS_NAME, "HardwareRevision")).thenReturn("S");
        when(modemProperties.Get(MM_MODEM_BUS_NAME, "PrimaryPort")).thenReturn("ttyACM17");
        when(modemProperties.Get(MM_MODEM_BUS_NAME, "Ports"))
                .thenReturn(Arrays.asList(new Object[] { (Object) "ttyACM17", new UInt32(2) },
                        new Object[] { (Object) "ttyACM3", new UInt32(4) }));
        when(modemProperties.Get(MM_MODEM_BUS_NAME, "SupportedCapabilities"))
                .thenReturn(Arrays.asList(new UInt32(4), new UInt32(8)));
        when(modemProperties.Get(MM_MODEM_BUS_NAME, "CurrentCapabilities"))
                .thenReturn(new UInt32(0x0000000C));
        when(modemProperties.Get(MM_MODEM_BUS_NAME, "PowerState"))
                .thenReturn(new UInt32(0x02));
        when(modemProperties.Get(MM_MODEM_BUS_NAME, "SupportedModes"))
                .thenReturn(Arrays.asList(new Object[] { new UInt32(6), new UInt32(2) },
                        new Object[] { new UInt32(4), new UInt32(4) }));
        when(modemProperties.Get(MM_MODEM_BUS_NAME, "CurrentModes"))
                .thenReturn(
                        new Object[] { new UInt32(6), new UInt32(2) });
        when(modemProperties.Get(MM_MODEM_BUS_NAME, "SupportedBands"))
                .thenReturn(Arrays.asList(new UInt32[] { new UInt32(40), new UInt32(69), new UInt32(81) }));
        when(modemProperties.Get(MM_MODEM_BUS_NAME, "CurrentBands"))
                .thenReturn(Arrays.asList(new UInt32[] { new UInt32(40), new UInt32(69) }));
        when(modemProperties.Get("org.freedesktop.ModemManager1.Modem.Location", "Capabilities"))
                .thenReturn(new UInt32(0x00000002));
        when(modemProperties.Get(MM_MODEM_BUS_NAME, "PrimarySimSlot"))
                .thenReturn(new UInt32(0));
        when(modemProperties.Get(MM_MODEM_BUS_NAME, "UnlockRequired"))
                .thenReturn(new UInt32(1));
        when(modemProperties.Get(MM_MODEM_BUS_NAME, "State"))
                .thenReturn(8);
        when(modemProperties.Get(MM_MODEM_BUS_NAME, "AccessTechnologies"))
                .thenReturn(new UInt32(0));
        when(modemProperties.Get(MM_MODEM_BUS_NAME, "SignalQuality"))
                .thenReturn(new UInt32[] { new UInt32(90), new UInt32(2) });
        when(modemProperties.Get("org.freedesktop.ModemManager1.Modem.Modem3gpp", "RegistrationState"))
                .thenReturn(new UInt32(5));
        when(modemProperties.Get("org.freedesktop.ModemManager1.Modem.Modem3gpp", "OperatorName"))
                .thenReturn("VeryCoolMobile");

        doThrow(new DBusExecutionException("Cannot find property")).when(modemProperties)
                .Get(MM_MODEM_BUS_NAME, "SimSlots");
        if (hasSims) {
            when(modemProperties.Get(MM_MODEM_BUS_NAME, "Sim"))
                    .thenReturn(new DBusPath("/org/freedesktop/ModemManager1/SIM/0"));

            Properties simProperties = mock(Properties.class);
            doReturn(simProperties).when(this.dbusConnection).getRemoteObject("org.freedesktop.ModemManager1",
                    "/org/freedesktop/ModemManager1/SIM/0", Properties.class);
            when(simProperties.Get("org.freedesktop.ModemManager1.Sim", "Active")).thenReturn(true);
            when(simProperties.Get("org.freedesktop.ModemManager1.Sim", "SimIdentifier"))
                    .thenReturn("VeryExpensiveSim");
            when(simProperties.Get("org.freedesktop.ModemManager1.Sim", "Imsi")).thenReturn("1234567890");
            doThrow(new DBusExecutionException("Cannot get eid property"))
                    .when(simProperties).Get("org.freedesktop.ModemManager1.Sim", "Eid");
            when(simProperties.Get("org.freedesktop.ModemManager1.Sim", "OperatorName")).thenReturn("VeryCoolMobile");
            when(simProperties.Get("org.freedesktop.ModemManager1.Sim", "SimType")).thenReturn(new UInt32(1));
            when(simProperties.Get("org.freedesktop.ModemManager1.Sim", "EsimStatus")).thenReturn(new UInt32(0));
        } else {
            when(modemProperties.Get(MM_MODEM_BUS_NAME, "Sim"))
                    .thenReturn(new DBusPath("/"));
        }

        Modem modem = mock(Modem.class);
        doReturn(modem).when(this.dbusConnection).getRemoteObject("org.freedesktop.ModemManager1",
                "/org/freedesktop/ModemManager1/Modem/3", Modem.class);
        doThrow(new DBusExecutionException("Method not supported")).when(modem).ListBearers();
        if (hasBearers) {
            when(modemProperties.Get("org.freedesktop.ModemManager1", "Bearers"))
                    .thenReturn(new DBusPath[] { new DBusPath("/org/freedesktop/ModemManager1/Bearer/0") });

            Properties bearerProperties = mock(Properties.class);
            doReturn(bearerProperties).when(this.dbusConnection).getRemoteObject("org.freedesktop.ModemManager1",
                    "/org/freedesktop/ModemManager1/Bearer/0", Properties.class);
            when(bearerProperties.Get("org.freedesktop.ModemManager1.Bearer", "Interface")).thenReturn("ttyACM17");
            when(bearerProperties.Get("org.freedesktop.ModemManager1.Bearer", "Connected")).thenReturn(true);
            Map<String, Variant<?>> settings = new HashMap<>();
            settings.put("apn", new Variant<String>("VeryCoolMobile.com"));
            settings.put("ip-type", new Variant<UInt32>(new UInt32(8)));
            when(bearerProperties.Get("org.freedesktop.ModemManager1.Bearer", "Properties")).thenReturn(settings);
            Map<String, Variant<?>> stats = new HashMap<>();
            stats.put("tx-bytes", new Variant<UInt64>(new UInt64(190)));
            stats.put("rx-bytes", new Variant<UInt64>(new UInt64(290)));
            when(bearerProperties.Get("org.freedesktop.ModemManager1.Bearer", "Stats")).thenReturn(stats);
        } else {
            when(modemProperties.Get("org.freedesktop.ModemManager1", "Bearers"))
                    .thenReturn(new DBusPath[] { new DBusPath("/") });
        }
    }

    private void givenMockedDeviceList() {

        List<DBusPath> devicePaths = new ArrayList<>();

        for (String interfaceName : this.mockDevices.keySet()) {
            devicePaths.add(this.mockedNetworkManager.GetDeviceByIpIface(interfaceName));
        }
        when(this.mockedNetworkManager.GetAllDevices()).thenReturn(devicePaths);
    }

    private void givenNetworkConfigMapWith(String key, Object value) {
        this.netConfig.put(key, value);
    }

    private void givenApplyWasCalledOnceWith(Map<String, Object> networkConfig) throws DBusException {
        this.instanceNMDbusConnector.apply(networkConfig);
        clearInvocations(this.mockedNetworkManager);
        clearInvocations(this.dbusConnection);
        clearInvocations(this.mockConnection);
    }

    /*
     * When
     */

    private void whenGetDbusConnectionIsRun() {
        this.dbusConnectionInternal = this.instanceNMDbusConnector.getDbusConnection();
    }

    private void whenCheckPermissionsIsRun() {
        this.instanceNMDbusConnector.checkPermissions();
    }

    private void whenCheckVersionIsRun() {
        try {
            this.instanceNMDbusConnector.checkVersion();
        } catch (DBusException e) {
            this.hasDBusExceptionBeenThrown = true;
        }
    }

    private void whenGetInterfacesIsCalled() {
        try {
            this.internalStringList = this.instanceNMDbusConnector.getDeviceIds();
        } catch (DBusException e) {
            this.hasDBusExceptionBeenThrown = true;
        }
    }

    private void whenApplyIsCalled() {
        try {
            this.instanceNMDbusConnector.apply();
        } catch (DBusException e) {
            this.hasDBusExceptionBeenThrown = true;
        }
    }

    private void whenApplyIsCalledWith(Map<String, Object> networkConfig) {
        try {
            this.instanceNMDbusConnector.apply(networkConfig);
        } catch (DBusException e) {
            this.hasDBusExceptionBeenThrown = true;
        } catch (NoSuchElementException e) {
            this.hasNoSuchElementExceptionThrown = true;
        } catch (NullPointerException e) {
            this.hasNullPointerExceptionThrown = true;
        }
    }

    private void whenGetInterfaceStatus(String netInterface, CommandExecutorService commandExecutorService) {
        try {
            this.netInterface = this.instanceNMDbusConnector.getInterfaceStatus(netInterface, commandExecutorService);
        } catch (DBusException e) {
            this.hasDBusExceptionBeenThrown = true;
        } catch (NoSuchElementException e) {
            this.hasNoSuchElementExceptionThrown = true;
        } catch (NullPointerException e) {
            this.hasNullPointerExceptionThrown = true;
        } catch (KuraException e) {
            this.hasKuraExceptionThrown = true;
        }
    }

    private void whenDeviceStateChangeSignalAppearsWith(String dbusPath, UInt32 oldState, UInt32 newState,
            UInt32 stateReason) throws DBusException {

        Device.StateChanged signal = new Device.StateChanged(dbusPath, newState, oldState, stateReason);

        try {
            Field handlerField = NMDbusConnector.class.getDeclaredField("configurationEnforcementHandler");
            handlerField.setAccessible(true);
            NMConfigurationEnforcementHandler handler = (NMConfigurationEnforcementHandler) handlerField
                    .get(this.instanceNMDbusConnector);
            handler.handle(signal);
            handlerField.setAccessible(false);

        } catch (NoSuchFieldException | SecurityException | IllegalArgumentException | IllegalAccessException e) {
            throw new RuntimeException(e);
        }
    }

    /*
     * Then
     */

    private void thenNoExceptionIsThrown() {
        assertFalse(this.hasDBusExceptionBeenThrown);
        assertFalse(this.hasNoSuchElementExceptionThrown);
        assertFalse(this.hasNullPointerExceptionThrown);
        assertFalse(this.hasKuraExceptionThrown);
    }

    private void thenNullPointerExceptionIsThrown() {
        assertTrue(this.hasNullPointerExceptionThrown);
    }

    private void thenNoSuchElementExceptionIsThrown() {
        assertTrue(this.hasNoSuchElementExceptionThrown);
    }

    private void thenGetDbusConnectionReturns(DBusConnection dbusConnection) {
        assertEquals(this.dbusConnection, dbusConnection);
    }

    private void thenCheckVersionIsRun() throws DBusException, IOException {
        verify(this.dbusConnection, atLeastOnce()).getRemoteObject(eq("org.freedesktop.NetworkManager"),
                eq("/org/freedesktop/NetworkManager"), any());
    }

    private void thenCheckPermissionsRan() {
        verify(this.mockedNetworkManager, atLeastOnce()).GetPermissions();
    }

    private void thenGetInterfacesReturn(List<String> list) {
        assertEquals(list, this.internalStringList);
    }

    private void thenDisconnectIsCalledFor(String netInterface) {
        verify(this.mockDevices.get(netInterface)).Disconnect();
    }

    private void thenConnectionUpdateIsCalledFor(String netInterface) throws DBusException {
        Connection connect = this.dbusConnection.getRemoteObject("org.freedesktop.NetworkManager",
                "/mock/device/" + netInterface, Connection.class);
        verify(connect).Update(any());
    }

    private void thenActivateConnectionIsCalledFor(String netInterface) throws DBusException {
        verify(this.mockedNetworkManager).ActivateConnection(any(), any(), any());
    }

    private void thenAddAndActivateConnectionIsCalledFor(String netInterface) throws DBusException {
        verify(this.mockedNetworkManager).AddAndActivateConnection(any(), any(), any());
    }

    private void thenNetworkSettingsDidNotChangeForDevice(String netInterface) throws DBusException {
        verify(this.mockConnection, never()).Update(any());
        verify(this.mockDevices.get(netInterface), never()).Disconnect();
        verify(this.mockedNetworkManager, never()).ActivateConnection(any(), any(), any());
        verify(this.mockedNetworkManager, never()).AddAndActivateConnection(any(), any(), any());
    }

    private void thenInterfaceStatusIsNull() {
        assertNull(this.netInterface);
    }

    private void thenInterfaceStatusIsNotNull() {
        assertNotNull(this.netInterface);
    }

    private void thenNetInterfaceTypeIs(NetworkInterfaceType type) {
        assertEquals(type, this.netInterface.getType());
    }

    public void thenConfigurationEnforcementIsActive(boolean expectedValue) {
        assertEquals(expectedValue, this.instanceNMDbusConnector.configurationEnforcementIsActive());
    }
    
    private void thenConnectionIsDeleted(String path) {
        verify(mockedConnections.get(path)).Delete();
    }
    
    private void thenConnectionIsNotDeleted(String path) {
        verify(mockedConnections.get(path), times(0)).Delete();        
    }

    private void thenModemStatusHasCorrectValues(boolean hasBearers, boolean hasSims) {
        assertTrue(this.netInterface instanceof ModemInterfaceStatus);
        ModemInterfaceStatus modemStatus = (ModemInterfaceStatus) this.netInterface;
        assertEquals("1-5", modemStatus.getId());
        assertEquals("wwan0", modemStatus.getInterfaceName());
        assertEquals("AwesomeModel", modemStatus.getModel());
        assertEquals("TheBestInTheWorld", modemStatus.getManufacturer());
        assertEquals("TheOne", modemStatus.getSerialNumber());
        assertEquals("1", modemStatus.getSoftwareRevision());
        assertEquals("S", modemStatus.getHardwareRevision());
        assertEquals("ttyACM17", modemStatus.getPrimaryPort());
        assertEquals(2, modemStatus.getPorts().size());
        assertEquals(ModemPortType.NET, modemStatus.getPorts().get("ttyACM17"));
        assertEquals(ModemPortType.QCDM, modemStatus.getPorts().get("ttyACM3"));
        assertEquals(2, modemStatus.getSupportedModemCapabilities().size());
        assertTrue(modemStatus.getSupportedModemCapabilities().contains(ModemCapability.GSM_UMTS));
        assertTrue(modemStatus.getSupportedModemCapabilities().contains(ModemCapability.LTE));
        assertEquals(2, modemStatus.getCurrentModemCapabilities().size());
        assertTrue(modemStatus.getCurrentModemCapabilities().contains(ModemCapability.GSM_UMTS));
        assertTrue(modemStatus.getCurrentModemCapabilities().contains(ModemCapability.LTE));
        assertEquals(ModemPowerState.LOW, modemStatus.getPowerState());
        assertEquals(2, modemStatus.getSupportedModes().size());
        assertTrue(modemStatus.getSupportedModes()
                .contains(new ModemModePair(EnumSet.of(ModemMode.MODE_2G, ModemMode.MODE_3G), ModemMode.MODE_2G)));
        assertTrue(modemStatus.getSupportedModes()
                .contains(new ModemModePair(EnumSet.of(ModemMode.MODE_3G), ModemMode.MODE_3G)));
        assertEquals(3, modemStatus.getSupportedBands().size());
        assertTrue(modemStatus.getSupportedBands().contains(ModemBand.EUTRAN_10));
        assertTrue(modemStatus.getSupportedBands().contains(ModemBand.EUTRAN_39));
        assertTrue(modemStatus.getSupportedBands().contains(ModemBand.EUTRAN_51));
        assertEquals(2, modemStatus.getCurrentBands().size());
        assertTrue(modemStatus.getCurrentBands().contains(ModemBand.EUTRAN_10));
        assertTrue(modemStatus.getCurrentBands().contains(ModemBand.EUTRAN_39));
        assertTrue(modemStatus.isGpsSupported());
        assertEquals(0, modemStatus.getActiveSimIndex());
        assertFalse(modemStatus.isSimLocked());
        assertEquals(ModemConnectionStatus.REGISTERED, modemStatus.getConnectionStatus());
        assertEquals(1, modemStatus.getAccessTechnologies().size());
        assertTrue(modemStatus.getAccessTechnologies().contains(AccessTechnology.UNKNOWN));
        assertEquals(90, modemStatus.getSignalQuality());
        assertEquals(RegistrationStatus.ROAMING, modemStatus.getRegistrationStatus());
        assertEquals("VeryCoolMobile", modemStatus.getOperatorName());
        if (hasSims) {
            assertEquals(1, modemStatus.getAvailableSims().size());
            Sim sim = modemStatus.getAvailableSims().get(modemStatus.getActiveSimIndex());
            assertTrue(sim.isActive());
            assertEquals("VeryExpensiveSim", sim.getIccid());
            assertEquals("1234567890", sim.getImsi());
            assertTrue(sim.getEid().isEmpty());
            assertEquals("VeryCoolMobile", sim.getOperatorName());
            assertEquals(SimType.PHYSICAL, sim.getSimType());
            assertEquals(ESimStatus.UNKNOWN, sim.geteSimStatus());
        } else {
            assertTrue(modemStatus.getAvailableSims().isEmpty());
        }
        if (hasBearers) {
            assertEquals(1, modemStatus.getBearers().size());
            Bearer bearer = modemStatus.getBearers().get(0);
            assertEquals("ttyACM17", bearer.getName());
            assertTrue(bearer.isConnected());
            assertEquals("VeryCoolMobile.com", bearer.getApn());
            assertTrue(bearer.getIpTypes().contains(BearerIpType.NON_IP));
            assertEquals(190, bearer.getBytesTransmitted());
            assertEquals(290, bearer.getBytesReceived());
        } else {
            assertTrue(modemStatus.getBearers().isEmpty());
        }
    }

    private void simulateIwCommandOutputs(String interfaceName, Properties preMockedProperties)
            throws IOException, DBusException {
        Wireless wirelessDevice = mock(Wireless.class);
        when(wirelessDevice.getObjectPath()).thenReturn("/mock/device/" + interfaceName);

        ExitStatus exitStatus = mock(ExitStatus.class);
        when(exitStatus.getExitCode()).thenReturn(1);
        when(exitStatus.isSuccessful()).thenReturn(true);

        String[] iwRegGet = { "iw", "reg", "get" };
        Command iwRegGetCmd = new Command(iwRegGet);
        iwRegGetCmd.setTimeout(60);
        iwRegGetCmd.setOutputStream(new ByteArrayOutputStream());

        ByteArrayOutputStream iwRegGetStream = new ByteArrayOutputStream();
        iwRegGetStream.write(iwRegGetOutput.getBytes());

        CommandStatus iwRegGetCommandStatus = mock(CommandStatus.class);
        when(iwRegGetCommandStatus.getExitStatus()).thenReturn(exitStatus);
        when(iwRegGetCommandStatus.getOutputStream()).thenReturn(iwRegGetStream);

        // ---

        String[] iwWlan0Info = { "iw", "wlan0", "info" };
        Command iwWlan0InfoCmd = new Command(iwWlan0Info);
        iwWlan0InfoCmd.setOutputStream(new ByteArrayOutputStream());

        ByteArrayOutputStream iwWlan0InfoStream = new ByteArrayOutputStream();
        iwWlan0InfoStream.write(iwWlan0InfoOutput.getBytes());

        CommandStatus iwWlan0InfoStatus = mock(CommandStatus.class);
        when(iwWlan0InfoStatus.getExitStatus()).thenReturn(exitStatus);
        when(iwWlan0InfoStatus.getOutputStream()).thenReturn(iwWlan0InfoStream);

        // ---

        String[] iwPhyPhy0Info = { "iw", "phy0", "info" };
        Command iwPhyPhy0InfoCmd = new Command(iwPhyPhy0Info);
        iwPhyPhy0InfoCmd.setOutputStream(new ByteArrayOutputStream());

        ByteArrayOutputStream iwPhyPhy0InfoStream = new ByteArrayOutputStream();
        iwPhyPhy0InfoStream.write(iwPhyPhy0InfoOutput.getBytes());

        CommandStatus iwPhyPhy0InfoStatus = mock(CommandStatus.class);
        when(iwPhyPhy0InfoStatus.getExitStatus()).thenReturn(exitStatus);
        when(iwPhyPhy0InfoStatus.getOutputStream()).thenReturn(iwPhyPhy0InfoStream);

        doReturn(iwRegGetCommandStatus).when(this.commandExecutorService).execute(iwRegGetCmd);
        doReturn(iwWlan0InfoStatus).when(this.commandExecutorService).execute(iwWlan0InfoCmd);
        doReturn(iwPhyPhy0InfoStatus).when(this.commandExecutorService).execute(iwPhyPhy0InfoCmd);

        DBusPath mockedApPath = mock(DBusPath.class);
        when(mockedApPath.getPath()).thenReturn("/");

        when(preMockedProperties.Get("org.freedesktop.NetworkManager.Device.Wireless", "ActiveAccessPoint"))
                .thenReturn(mockedApPath);
        when(preMockedProperties.Get("org.freedesktop.NetworkManager.Device.Wireless", "Mode"))
                .thenReturn(new UInt32(1));
        when(preMockedProperties.Get("org.freedesktop.NetworkManager.Device.Wireless", "WirelessCapabilities"))
                .thenReturn(new UInt32(1));

        doReturn(wirelessDevice).when(this.dbusConnection).getRemoteObject("org.freedesktop.NetworkManager",
                "/mock/device/" + interfaceName, Wireless.class);
    }

}<|MERGE_RESOLUTION|>--- conflicted
+++ resolved
@@ -103,15 +103,13 @@
     private Boolean hasNullPointerExceptionThrown = false;
     private Boolean hasKuraExceptionThrown = false;
 
-<<<<<<< HEAD
-    NetworkInterfaceStatus netInterface;
     NetworkService networkService;
     
     Map<String,Connection> mockedConnections = new HashMap();
     List<DBusPath> mockedConnectionDbusPathList = new ArrayList();
-=======
+
     private NetworkInterfaceStatus netInterface;
->>>>>>> 0ef63cfc
+
 
     private Map<String, Device> mockDevices = new HashMap<>();
     private Connection mockConnection;
@@ -781,7 +779,6 @@
                     "org.freedesktop.NetworkManager", "/mock/device/" + interfaceId, Connection.class);
         }
 
-<<<<<<< HEAD
         doReturn(mockedDevice1Generic).when(this.dbusConnection).getRemoteObject(eq("org.freedesktop.NetworkManager"),
                 eq("/mock/device/lo"), eq(Generic.class));
 
@@ -836,10 +833,6 @@
         mockedConnections.put(connectionPath, mockConnection);
         
     }
-=======
-        doReturn(mockedDevice1Generic).when(this.dbusConnection).getRemoteObject("org.freedesktop.NetworkManager",
-                "/mock/device/lo", Generic.class);
->>>>>>> 0ef63cfc
 
         Properties mockedProperties = this.dbusConnection.getRemoteObject("org.freedesktop.NetworkManager",
                 "/mock/device/" + interfaceId, Properties.class);
