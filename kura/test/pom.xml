--- conflicted
+++ resolved
@@ -146,12 +146,9 @@
         <module>org.eclipse.kura.emulator.position.test</module>
         <module>org.eclipse.kura.emulator.watchdog.test</module>
         <module>org.eclipse.kura.internal.asset.cloudlet.test</module>
-<<<<<<< HEAD
         <module>org.eclipse.kura.internal.ble.test</module>
         <module>org.eclipse.kura.internal.ble.ibeacon.test</module>
-=======
         <module>org.eclipse.kura.internal.ble.eddystone.test</module>
->>>>>>> 1c10a0fe
         <module>org.eclipse.kura.internal.driver.opcua.test</module>
         <module>org.eclipse.kura.internal.driver.s7plc.test</module>
         <module>org.eclipse.kura.internal.wire.test</module>
