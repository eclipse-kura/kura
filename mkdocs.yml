site_name: Eclipse Kura™ Documentation

nav:
    - Getting Started:
      - Raspberry Pi - Raspberry Pi OS Quick Start: getting-started/raspberry-pi-raspberryos-quick-start.md
      - Raspberry Pi - Ubuntu 20 Quick Start: getting-started/raspberry-pi-ubuntu-20-quick-start.md
      - Docker Quick Start: getting-started/docker-quick-start.md
      - Intel Up² Quick Start: getting-started/intel-up-2-quick-start.md
      - NVIDIA Jetson Nano&trade; - Quick Start: getting-started/nvidia-jetson-nano-quick-start.md
    - Gateway Configuration:
      - Gateway Administration Console: gateway-configuration/gateway-administration-console.md
      - Gateway Status: gateway-configuration/gateway-status.md
      - Device Information: gateway-configuration/device-information.md
      - Network Configuration:
        - Network Configuration: gateway-configuration/network-configuration.md
        - Ethernet Configuration: gateway-configuration/ethernet-configuration.md
        - Wi-Fi Configuration: gateway-configuration/wifi-configuration.md
        - Cellular Configuration: gateway-configuration/cellular-configuration.md
      - Firewall Configuration: gateway-configuration/firewall-configuration.md
      - Cloud Connections:
        - Cloud Connections: gateway-configuration/cloud-connections.md
        - Cloud Service Configuration: gateway-configuration/cloud-service-configuration.md
        - Data Service Configuration: gateway-configuration/data-service-configuration.md
        - Data Transport Service Configuration: gateway-configuration/data-transport-service-configuration.md
      - Keystores Management: gateway-configuration/keystores-management.md
      - Keys and Certificates: gateway-configuration/keys-and-certificates.md
      - SSL Configuration: gateway-configuration/ssl-configuration.md
      - Web Console Configuration: gateway-configuration/web-console-configuration.md
      - Gateway Administration Console Authentication: gateway-configuration/gateway-administration-console-authentication.md
<<<<<<< HEAD
    - Administration:
      - Directory Layout: administration/directory-layout.md
      - Snapshot Management: administration/snapshot-management.md
      - Application Management: administration/application-management.md
      - Remote Management with Eclipse Kapua: administration/remote-management-kapua.md
      - System Component Inventory: administration/system-component-inventory.md
=======
    - Core Services:
      - Introduction: core-services/introduction.md
      - Clock Service: core-services/clock-service.md
      - Deployment Service: core-services/deployment-service.md
      - Command Service: core-services/command-service.md
      - Configuration Service:
        - Configuration Service: core-services/configuration-service.md
        - Configuration V1 REST APIs: core-services/configuration-service-rest-v1.md
        - Configuration V2 REST APIs and CONF-V2 Request Handler: core-services/configuration-service-rest-v2.md
      - H2Db Service: core-services/h2db-service.md
      - Position Service: core-services/position-service.md
      - REST Service: core-services/rest-service.md
      - Watchdog Service: core-services/watchdog-service.md
      - Simple Artemis MQTT Broker: core-services/simple-artemis-mqtt-broker.md
      - ActiveMQ Artemis MQTT Broker: core-services/active-mq-artemis-broker.md
      - Container Orchestration:
        - Container Orchestration Provider: core-services/container-orchestration-provider.md
        - Container Orchestration Provider APIs: core-services/container-orchestration-provider-apis.md
        - Container Orchestration Provider Usage: core-services/container-orchestration-provider-usage.md
        - Container Orchestration Provider Authenticated Registries: core-services/container-orchestration-provider-authenticated-registries.md
      - Nvidia™ Triton Server Inference Engine: core-services/nvidia-triton-server-inference-engine.md
      - Device Configuration Changes: core-services/device-configuration-changes.md
>>>>>>> 6ca46dbe
    - Cloud Connection API and Usage:
      - Overview: cloud-api/overview.md
      - User Guide: cloud-api/user-guide.md
      - Application Developer Guide: cloud-api/app-dev-guide.md
      - Cloud Connection Developer Guide: cloud-api/cloud-conn-dev-guide.md
      - Built-in Cloud Services: cloud-api/built-in-cloud.md

theme:
  name: material
  logo: assets/kura_logo_small.png
  favicon: assets/favicon.png
  custom_dir: overrides
  palette:
    # Palette toggle for light mode
    - scheme: default
      primary: indigo
      accent: indigo
      toggle:
        icon: material/brightness-7
        name: Switch to dark mode
    # Palette toggle for dark mode
    - scheme: slate
      primary: indigo
      accent: indigo
      toggle:
        icon: material/brightness-4
        name: Switch to light mode

  features:
    - navigation.instant
    - navigation.tracking
    - navigation.tabs # enable the navigation tabs in the header
    - navigation.tabs.sticky # navigation tabs will lock below the header and always remain visible when scrolling down
    - navigation.top # enable the back-to-top button
    - announce.dismiss # enable custom announcements, they will dismiss by scrolling down

  icon:
    repo: fontawesome/brands/github # Alternate icon for repo link

# Repo link
repo_name: eclipse/kura
repo_url: https://github.com/eclipse/kura
edit_uri: "" # Remove edit button

plugins:
  - search

markdown_extensions:
  - attr_list
  - md_in_html
  - admonition
  - pymdownx.highlight:
      anchor_linenums: true
  - pymdownx.inlinehilite
  - pymdownx.snippets
  - pymdownx.superfences

extra:
  version:
    provider: mike
  social:
    - icon: fontawesome/brands/github
      link: https://github.com/eclipse/kura
    - icon: fontawesome/brands/gitter
      link: https://gitter.im/eclipse/kura
    - icon: fontawesome/brands/docker
      link: https://hub.docker.com/r/eclipse/kura<|MERGE_RESOLUTION|>--- conflicted
+++ resolved
@@ -27,14 +27,12 @@
       - SSL Configuration: gateway-configuration/ssl-configuration.md
       - Web Console Configuration: gateway-configuration/web-console-configuration.md
       - Gateway Administration Console Authentication: gateway-configuration/gateway-administration-console-authentication.md
-<<<<<<< HEAD
     - Administration:
       - Directory Layout: administration/directory-layout.md
       - Snapshot Management: administration/snapshot-management.md
       - Application Management: administration/application-management.md
       - Remote Management with Eclipse Kapua: administration/remote-management-kapua.md
       - System Component Inventory: administration/system-component-inventory.md
-=======
     - Core Services:
       - Introduction: core-services/introduction.md
       - Clock Service: core-services/clock-service.md
@@ -57,7 +55,6 @@
         - Container Orchestration Provider Authenticated Registries: core-services/container-orchestration-provider-authenticated-registries.md
       - Nvidia™ Triton Server Inference Engine: core-services/nvidia-triton-server-inference-engine.md
       - Device Configuration Changes: core-services/device-configuration-changes.md
->>>>>>> 6ca46dbe
     - Cloud Connection API and Usage:
       - Overview: cloud-api/overview.md
       - User Guide: cloud-api/user-guide.md
