--- conflicted
+++ resolved
@@ -27,14 +27,12 @@
       - SSL Configuration: gateway-configuration/ssl-configuration.md
       - Web Console Configuration: gateway-configuration/web-console-configuration.md
       - Gateway Administration Console Authentication: gateway-configuration/gateway-administration-console-authentication.md
-<<<<<<< HEAD
     - Cloud Platforms Connection:
       - Eurotech Everyware Cloud&trade; platform: cloud-platform/kura-ec-cloud.md
       - Amazon AWS IoT&trade; platform: cloud-platform/kura-aws-cloud.md
       - Azure IoT Hub&trade; platform: cloud-platform/kura-azure.md
       - Eclipse Kapua&trade; platform: cloud-platform/kura-kapua.md
       - Eclipse Hono&trade; platform: cloud-platform/kura-hono.md
-=======
     - Core Services:
       - Introduction: core-services/introduction.md
       - Clock Service: core-services/clock-service.md
@@ -63,7 +61,6 @@
       - Application Developer Guide: cloud-api/app-dev-guide.md
       - Cloud Connection Developer Guide: cloud-api/cloud-conn-dev-guide.md
       - Built-in Cloud Services: cloud-api/built-in-cloud.md
->>>>>>> 6ca46dbe
 
 theme:
   name: material
