<?xml version="1.0" encoding="UTF-8"?>
<!-- 
  Copyright (c) 2016 Red Hat Inc and others
  All rights reserved. This program and the accompanying materials
  are made available under the terms of the Eclipse Public License v1.0
  which accompanies this distribution, and is available at
  http://www.eclipse.org/legal/epl-v10.html
 
  Contributors:
      Red Hat Inc
-->
<project xmlns="http://maven.apache.org/POM/4.0.0" xmlns:xsi="http://www.w3.org/2001/XMLSchema-instance"
	xsi:schemaLocation="http://maven.apache.org/POM/4.0.0 http://maven.apache.org/xsd/maven-4.0.0.xsd">
	<modelVersion>4.0.0</modelVersion>
	
	<parent>
        <groupId>org.eclipse.kura</groupId>
        <artifactId>target-platform</artifactId>
<<<<<<< HEAD
        <version>2.1.0-SNAPSHOT</version>
        <relativePath>..</relativePath>
=======
        <version>2.1.0</version>
>>>>>>> e3f74823
    </parent>
	
	<artifactId>org.eclipse.kura.camel.sun.misc</artifactId>
	<version>1.0.1-SNAPSHOT</version>
	<packaging>jar</packaging>

	<properties>
		<project.build.sourceEncoding>UTF-8</project.build.sourceEncoding>
	</properties>
	
	<name>Camel :: Core :: Import sun.misc</name>

	<build>
		<plugins>
			<plugin>
				<artifactId>maven-jar-plugin</artifactId>
				<version>3.0.0</version><!-- must stay below 3.0.1 due to an issue with m2eclipse -->
				<configuration>
					<forceCreation>true</forceCreation>
					<archive>
						<manifestFile>${project.build.outputDirectory}/META-INF/MANIFEST.MF</manifestFile>
						<manifestEntries>
							<Import-Package>sun.misc</Import-Package>
						</manifestEntries>
					</archive>
				</configuration>
			</plugin>
			<plugin>
				<groupId>org.apache.felix</groupId>
				<artifactId>maven-bundle-plugin</artifactId>
				<version>3.2.0</version>
				<executions>
					<execution>
						<id>bundle-manifest</id>
						<phase>process-classes</phase>
						<goals>
							<goal>manifest</goal>
						</goals>
					</execution>
				</executions>
				<configuration>
					<instructions>
						<Fragment-Host>org.apache.camel.camel-core;bundle-version="[2.16.0,2.18.0)"</Fragment-Host>>
					</instructions>
				</configuration>
			</plugin>
			<plugin>
				<groupId>org.apache.maven.plugins</groupId>
				<artifactId>maven-compiler-plugin</artifactId>
				<version>3.5.1</version>
				<configuration>
					<source>1.7</source>
					<target>1.7</target>
				</configuration>
			</plugin>
			<plugin>
				<groupId>org.apache.maven.plugins</groupId>
				<artifactId>maven-deploy-plugin</artifactId>
				<version>2.8.1</version>
				<configuration>
				</configuration>
			</plugin>
		</plugins>
	</build>
</project><|MERGE_RESOLUTION|>--- conflicted
+++ resolved
@@ -16,12 +16,8 @@
 	<parent>
         <groupId>org.eclipse.kura</groupId>
         <artifactId>target-platform</artifactId>
-<<<<<<< HEAD
-        <version>2.1.0-SNAPSHOT</version>
+        <version>2.1.0</version>
         <relativePath>..</relativePath>
-=======
-        <version>2.1.0</version>
->>>>>>> e3f74823
     </parent>
 	
 	<artifactId>org.eclipse.kura.camel.sun.misc</artifactId>
