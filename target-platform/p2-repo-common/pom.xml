<project
	xsi:schemaLocation="http://maven.apache.org/POM/4.0.0 http://maven.apache.org/xsd/maven-4.0.0.xsd"
	xmlns="http://maven.apache.org/POM/4.0.0" xmlns:xsi="http://www.w3.org/2001/XMLSchema-instance">
	<modelVersion>4.0.0</modelVersion>

	<parent>
		<groupId>org.eclipse.kura</groupId>
		<artifactId>target-platform</artifactId>
		<version>3.1.0-SNAPSHOT</version>
	</parent>

	<artifactId>p2-repo-common</artifactId>
	<packaging>pom</packaging>

	<build>
		<plugins>
			<plugin>
				<groupId>org.codehaus.mojo</groupId>
				<artifactId>properties-maven-plugin</artifactId>
				<version>1.0-alpha-2</version>
				<executions>
					<execution>
						<phase>initialize</phase>
						<goals>
							<goal>read-project-properties</goal>
						</goals>
						<configuration>
							<files>
								<file>${basedir}/../config/kura.target-platform.build.properties</file>
							</files>
						</configuration>
					</execution>
				</executions>
			</plugin>
			<!-- Copying common artifacts across all platforms into a known location
				${project.build.directory}/plugins/common is only one way how to create content
				to be published. Any other source of bundles and/or features can be used
				to be published as long as it end up in ${project.basedir}/target/source/plugins
				and or ~/features The publisher will use every content that is located in
				this directory -->
			<plugin>
				<artifactId>maven-dependency-plugin</artifactId>
				<version>2.9</version>
				<executions>
					<execution>
						<id>copy-bundles-for-publishing</id>
						<phase>process-resources</phase>
						<goals>
							<goal>copy</goal>
						</goals>
						<configuration>
							<artifactItems>
								<artifactItem>
									<groupId>org.eclipse.kura</groupId>
									<artifactId>com.codeminders.hidapi</artifactId>
									<version>${com.codeminders.hidapi.version}</version>
								</artifactItem>
								<artifactItem>
									<groupId>org.eclipse.kura</groupId>
									<artifactId>com.codeminders.hidapi.armv6hf</artifactId>
									<version>${com.codeminders.hidapi.version}</version>
								</artifactItem>
								<artifactItem>
									<groupId>org.eclipse.kura</groupId>
									<artifactId>com.codeminders.hidapi.x86_64</artifactId>
									<version>${com.codeminders.hidapi.version}</version>
								</artifactItem>
								<artifactItem>
<<<<<<< HEAD
									<groupId>org.eclipse.kura</groupId>
									<artifactId>com.codeminders.hidapi.aarch64</artifactId>
									<version>${com.codeminders.hidapi.version}</version>
								</artifactItem>
=======
                                    <groupId>org.eclipse.kura</groupId>
                                    <artifactId>tinyb</artifactId>
                                    <version>${tinyb.version}</version>
                                </artifactItem>
                                <artifactItem>
                                    <groupId>org.eclipse.kura</groupId>
                                    <artifactId>tinyb.armv6hf</artifactId>
                                    <version>${tinyb.version}</version>
                                </artifactItem>
                                <artifactItem>
                                    <groupId>org.eclipse.kura</groupId>
                                    <artifactId>tinyb.x86_64</artifactId>
                                    <version>${tinyb.version}</version>
                                </artifactItem>
>>>>>>> a62c232c
								<artifactItem>
									<groupId>org.apache</groupId>
									<artifactId>org.apache.commons.net</artifactId>
									<version>${org.apache.commons.net.version}</version>
								</artifactItem>
								<artifactItem>
									<groupId>com.google</groupId>
									<artifactId>com.google.protobuf</artifactId>
									<version>${com.google.protobuf.version}</version>
								</artifactItem>
								<artifactItem>
									<groupId>org.eclipse.paho</groupId>
									<artifactId>org.eclipse.paho.client.mqttv3</artifactId>
									<version>${org.eclipse.paho.client.mqttv3.version}</version>
								</artifactItem>
								<artifactItem>
									<groupId>org.eclipse.kura</groupId>
									<artifactId>org.eclipse.kura.camel.sun.misc</artifactId>
									<version>${org.eclipse.kura.camel.sun.misc.version}</version>
								</artifactItem>
								<artifactItem>
									<groupId>org.eclipse.kura</groupId>
									<artifactId>org.eclipse.kura.sun.misc</artifactId>
									<version>${org.eclipse.kura.sun.misc.version}</version>
								</artifactItem>
								<artifactItem>
								    <groupId>com.eclipsesource.minimal-json</groupId>
								    <artifactId>minimal-json</artifactId>
								    <version>${com.eclipsesource.minimal-json.version}</version>
								</artifactItem>
								<artifactItem>
									<groupId>org.tigris</groupId>
									<artifactId>org.tigris.mtoolkit.iagent.rpc</artifactId>
									<version>${org.tigris.mtoolkit.iagent.rpc.version}</version>
								</artifactItem>
								<artifactItem>
									<groupId>org.eclipse.kura</groupId>
									<artifactId>com.gwt.user</artifactId>
									<version>${com.gwt.user.version}</version>
								</artifactItem>
								<!--<artifactItem>
									<groupId>com.gwt</groupId>
									<artifactId>com.gwt.user</artifactId>
									<version>0.2.0</version>
								</artifactItem>-->
								<artifactItem>
									<groupId>org.hamcrest</groupId>
									<artifactId>org.hamcrest.core</artifactId>
									<version>${org.hamcrest.core.version}</version>
								</artifactItem>
								<artifactItem>
									<groupId>org.eclipse.kura</groupId>
									<artifactId>org.usb4java</artifactId>
									<version>${org.usb4java.version}</version>
								</artifactItem>
								<artifactItem>
									<groupId>org.hsqldb</groupId>
									<artifactId>org.hsqldb.hsqldb</artifactId>
									<version>${org.hsqldb.hsqldb.version}</version>
								</artifactItem>
								<artifactItem>
									<groupId>com.h2database</groupId>
									<artifactId>h2</artifactId>
									<version>${com.h2database.h2.version}</version>
								</artifactItem>
								<artifactItem>
									<groupId>org.eclipse.kura</groupId>
									<artifactId>jdk.dio</artifactId>
									<version>${jdk.dio.version}</version>
								</artifactItem>
								<artifactItem>
									<groupId>org.eclipse.kura</groupId>
									<artifactId>jdk.dio.armv6hf</artifactId>
									<version>${jdk.dio.version}</version>
								</artifactItem>
								<artifactItem>
									<groupId>org.eclipse.kura</groupId>
									<artifactId>jdk.dio.x86_64</artifactId>
									<version>${jdk.dio.version}</version>
								</artifactItem>
								<artifactItem>
									<groupId>org.eclipse.kura</groupId>
									<artifactId>jdk.dio.aarch64</artifactId>
									<version>${jdk.dio.version}</version>
								</artifactItem>
								<artifactItem>
									<groupId>org.slf4j</groupId>
									<artifactId>slf4j-api</artifactId>
									<version>${slf4j.api.version}</version>
								</artifactItem>
								<artifactItem>
								    <groupId>org.slf4j</groupId>
								    <artifactId>jcl-over-slf4j</artifactId>
								    <version>${jcl.over.slf4j.version}</version>
								</artifactItem>
								<artifactItem>
									<groupId>log4j</groupId>
									<artifactId>log4j</artifactId>
									<version>${log4j.version}</version>
								</artifactItem>
								<artifactItem>
									<groupId>org.junit</groupId>
									<artifactId>org.junit</artifactId>
									<version>${org.junit.version}</version>
								</artifactItem>
								<artifactItem>
									<groupId>org.slf4j</groupId>
									<artifactId>slf4j-jdk14</artifactId>
									<version>${slf4j.jdk14.version}</version>
								</artifactItem>
								<artifactItem>
									<groupId>log4j</groupId>
									<artifactId>log4j.apache-log4j-extras</artifactId>
									<version>${log4j.apache-log4j-extras.version}</version>
								</artifactItem>
								<artifactItem>
									<groupId>org.slf4j</groupId>
									<artifactId>slf4j-log4j12</artifactId>
									<version>${slf4j.log4j12.version}</version>
								</artifactItem>
								<artifactItem>
									<groupId>commons-fileupload</groupId>
									<artifactId>commons-fileupload</artifactId>
									<version>${org.apache.commons.fileupload.version}</version>
								</artifactItem>
								<artifactItem>
								    <groupId>org.apache.commons</groupId>
								    <artifactId>commons-exec</artifactId>
								    <version>${commons-exec.version}</version>
								</artifactItem>
								<artifactItem>
									<groupId>org.eclipse.kura</groupId>
									<artifactId>usb4java-javax</artifactId>
									<version>${usb4java-javax.version}</version>
								</artifactItem>
								<artifactItem>
									<groupId>org.apache</groupId>
									<artifactId>org.apache.commons.io</artifactId>
									<version>${org.apache.commons.io.version}</version>
								</artifactItem>
								<artifactItem>
									<groupId>org.apache</groupId>
									<artifactId>org.apache.commons.lang3</artifactId>
									<version>${org.apache.commons.lang3.version}</version>
								</artifactItem>
								<artifactItem>
									<groupId>org.eclipse.kura</groupId>
									<artifactId>org.eclipse.soda.dk.comm</artifactId>
									<version>${org.eclipse.soda.dk.comm.version}</version>
								</artifactItem>
								<artifactItem>
									<groupId>org.eclipse.kura</groupId>
									<artifactId>org.eclipse.soda.dk.comm.armv6hf</artifactId>
									<version>${org.eclipse.soda.dk.comm.version}</version>
								</artifactItem>
								<artifactItem>
									<groupId>org.eclipse.kura</groupId>
									<artifactId>org.eclipse.soda.dk.comm.x86_64</artifactId>
									<version>${org.eclipse.soda.dk.comm.version}</version>
								</artifactItem>
								<artifactItem>
									<groupId>org.eclipse.kura</groupId>
									<artifactId>org.eclipse.soda.dk.comm.aarch64</artifactId>
									<version>${org.eclipse.soda.dk.comm.version}</version>
								</artifactItem>
								<artifactItem>
									<groupId>org.apache.camel</groupId>
									<artifactId>camel-core</artifactId>
									<version>${org.apache.camel.camel-core.version}</version>
								</artifactItem>
								<artifactItem>
									<groupId>org.apache.camel</groupId>
									<artifactId>camel-core-osgi</artifactId>
									<version>${org.apache.camel.camel-core-osgi.version}</version>
								</artifactItem>
								<artifactItem>
									<groupId>org.apache.camel</groupId>
									<artifactId>camel-stream</artifactId>
									<version>${org.apache.camel.camel-stream.version}</version>
								</artifactItem>
								<artifactItem>
									<groupId>org.apache.camel</groupId>
									<artifactId>camel-kura</artifactId>
									<version>${org.apache.camel.camel-kura.version}</version>
								</artifactItem>
								<artifactItem>
									<groupId>org.eclipse.kura</groupId>
									<artifactId>org.moka7</artifactId>
									<version>${org.moka7.version}</version>
								</artifactItem>
								<!--<artifactItem>
									<groupId>org.eclipse.kura</groupId>
									<artifactId>org.eclipse.kura.windows.system</artifactId>
									<version>${org.eclipse.kura.windows.system.version}</version>
								</artifactItem>
								<artifactItem>
									<groupId>org.eclipse.kura</groupId>
									<artifactId>org.eclipse.kura.windows.launcher</artifactId>
									<version>${org.eclipse.kura.windows.launcher.version}</version>

								</artifactItem>-->
								<artifactItem>
									<groupId>org.osgi</groupId>
									<artifactId>osgi.annotation</artifactId>
									<version>${osgi.annotation.version}</version>
								</artifactItem>

								<artifactItem>
									<groupId>org.eclipse.kura</groupId>
									<artifactId>com.eclipsesource.jaxrs.jersey-min</artifactId>
									<version>${com.eclipsesource.jaxrs.jersey-min.version}</version>
								</artifactItem>
								<artifactItem>
									<groupId>org.eclipse.kura</groupId>
									<artifactId>com.eclipsesource.jaxrs.publisher</artifactId>
									<version>${com.eclipsesource.jaxrs.publisher.version}</version>
								</artifactItem>
								<artifactItem>
									<groupId>org.eclipse.kura</groupId>
									<artifactId>com.eclipsesource.jaxrs.provider.gson</artifactId>
									<version>${com.eclipsesource.jaxrs.provider.gson.version}</version>
								</artifactItem>
								<artifactItem>
									<groupId>org.eclipse.kura</groupId>
									<artifactId>com.eclipsesource.jaxrs.provider.security</artifactId>
									<version>${com.eclipsesource.jaxrs.provider.security.version}</version>
								</artifactItem>
								<artifactItem>
									<groupId>org.eclipse.kura</groupId>
									<artifactId>com.google.gson</artifactId>
									<version>${com.google.gson.version}</version>
								</artifactItem>

								<!-- Artemis Broker -->
								<artifactItem>
									<groupId>com.google.guava</groupId>
									<artifactId>guava</artifactId>
									<version>19.0</version>
								</artifactItem>

								<artifactItem>
									<groupId>org.apache.activemq</groupId>
									<artifactId>artemis-mqtt-protocol</artifactId>
									<version>${org.apache.activemq.artemis.version}</version>
								</artifactItem>
								<dependency>
									<groupId>org.apache.activemq</groupId>
									<artifactId>artemis-native</artifactId>
									<version>${org.apache.activemq.artemis.version}</version>
								</dependency>

								<artifactItem>
									<groupId>io.netty</groupId>
									<artifactId>netty-buffer</artifactId>
									<version>${io.netty.version}</version>
								</artifactItem>
								<artifactItem>
									<groupId>io.netty</groupId>
									<artifactId>netty-codec</artifactId>
									<version>${io.netty.version}</version>
								</artifactItem>
								<artifactItem>
									<groupId>io.netty</groupId>
									<artifactId>netty-codec-http</artifactId>
									<version>${io.netty.version}</version>
								</artifactItem>
								<artifactItem>
									<groupId>io.netty</groupId>
									<artifactId>netty-codec-mqtt</artifactId>
									<version>${io.netty.version}</version>
								</artifactItem>
								<artifactItem>
									<groupId>io.netty</groupId>
									<artifactId>netty-common</artifactId>
									<version>${io.netty.version}</version>
								</artifactItem>
								<artifactItem>
									<groupId>io.netty</groupId>
									<artifactId>netty-handler</artifactId>
									<version>${io.netty.version}</version>
								</artifactItem>
								<artifactItem>
									<groupId>io.netty</groupId>
									<artifactId>netty-resolver</artifactId>
									<version>${io.netty.version}</version>
								</artifactItem>
								<artifactItem>
									<groupId>io.netty</groupId>
									<artifactId>netty-transport</artifactId>
									<version>${io.netty.version}</version>
								</artifactItem>
								<artifactItem>
									<groupId>io.netty</groupId>
									<artifactId>netty-transport-native-epoll</artifactId>
									<version>${io.netty.version}</version>
								</artifactItem>

								<artifactItem>
									<groupId>org.jboss.logging</groupId>
									<artifactId>jboss-logging</artifactId>
									<version>${org.jboss.logging.version}</version>
								</artifactItem>

								<artifactItem>
									<groupId>commons-beanutils</groupId>
									<artifactId>commons-beanutils</artifactId>
									<version>${commons-beanutils.version}</version>
								</artifactItem>

								<artifactItem>
									<groupId>commons-collections</groupId>
									<artifactId>commons-collections</artifactId>
									<version>${commons-collections.version}</version>
								</artifactItem>

								<artifactItem>
									<groupId>org.apache.geronimo.specs</groupId>
									<artifactId>geronimo-json_1.0_spec</artifactId>
									<version>1.0-alpha-1</version>
								</artifactItem>

								<artifactItem>
									<groupId>org.apache.geronimo.specs</groupId>
									<artifactId>geronimo-jms_2.0_spec</artifactId>
									<version>1.0-alpha-2</version>
								</artifactItem>
								
								<artifactItem>
									<groupId>org.apache.geronimo.specs</groupId>
									<artifactId>geronimo-jta_1.1_spec</artifactId>
									<version>${org.apache.geronimo.specs.jta.version}</version>
								</artifactItem>

							</artifactItems>
							<stripVersion>true</stripVersion>
							<outputDirectory>${project.basedir}/target/source/plugins</outputDirectory>
						</configuration>
					</execution>
				</executions>
			</plugin>
			<plugin>
				<!--  rename bundles with version appended -->
				<artifactId>maven-antrun-plugin</artifactId>
				<executions>
					<execution>
						<id>setup</id>
						<phase>process-resources</phase>
						<goals>
							<goal>run</goal>
						</goals>
						<configuration>
							<tasks>
							    <move file="target/source/plugins/com.codeminders.hidapi.jar" tofile="target/source/plugins/com.codeminders.hidapi_${com.codeminders.hidapi.version}.jar"/>
							    <move file="target/source/plugins/com.codeminders.hidapi.armv6hf.jar" tofile="target/source/plugins/com.codeminders.hidapi.armv6hf_${com.codeminders.hidapi.version}.jar"/>
							    <move file="target/source/plugins/com.codeminders.hidapi.x86_64.jar" tofile="target/source/plugins/com.codeminders.hidapi.x86_64_${com.codeminders.hidapi.version}.jar"/>
<<<<<<< HEAD
							    <move file="target/source/plugins/com.codeminders.hidapi.aarch64.jar" tofile="target/source/plugins/com.codeminders.hidapi.aarch64_${com.codeminders.hidapi.version}.jar"/>
=======
							    <move file="target/source/plugins/tinyb.jar" tofile="target/source/plugins/tinyb_${tinyb.version}.jar"/>
                                <move file="target/source/plugins/tinyb.armv6hf.jar" tofile="target/source/plugins/tinyb.armv6hf_${tinyb.version}.jar"/>
                                <move file="target/source/plugins/tinyb.x86_64.jar" tofile="target/source/plugins/tinyb.x86_64_${tinyb.version}.jar"/>
>>>>>>> a62c232c
								<move file="target/source/plugins/org.apache.commons.net.jar" tofile="target/source/plugins/org.apache.commons.net_${org.apache.commons.net.version}.jar"/>
								<move file="target/source/plugins/commons-exec.jar" tofile="target/source/plugins/org.apache.commons.exec_${org.apache.commons.exec.version}.jar"/>
								<move file="target/source/plugins/com.google.protobuf.jar" tofile="target/source/plugins/com.google.protobuf_${com.google.protobuf.version}.jar"/>
								<move file="target/source/plugins/org.eclipse.paho.client.mqttv3.jar" tofile="target/source/plugins/org.eclipse.paho.client.mqttv3_${org.eclipse.paho.client.mqttv3.version}.jar"/>
								<move file="target/source/plugins/org.eclipse.kura.camel.sun.misc.jar" tofile="target/source/plugins/org.eclipse.kura.camel.sun.misc_${org.eclipse.kura.camel.sun.misc.version}.jar"/>
								<move file="target/source/plugins/org.eclipse.kura.sun.misc.jar" tofile="target/source/plugins/org.eclipse.kura.sun.misc_${org.eclipse.kura.sun.misc.version}.jar"/>
								<move file="target/source/plugins/org.tigris.mtoolkit.iagent.rpc.jar" tofile="target/source/plugins/org.tigris.mtoolkit.iagent.rpc_${org.tigris.mtoolkit.iagent.rpc.version}.jar"/>
								<move file="target/source/plugins/com.gwt.user.jar" tofile="target/source/plugins/com.gwt.user_${com.gwt.user.version}.jar"/>
								<move file="target/source/plugins/org.hamcrest.core.jar" tofile="target/source/plugins/org.hamcrest.core_${org.hamcrest.core.version}.jar"/>
								<move file="target/source/plugins/org.usb4java.jar" tofile="target/source/plugins/org.usb4java_${org.usb4java.version}.jar"/>
								<move file="target/source/plugins/org.hsqldb.hsqldb.jar" tofile="target/source/plugins/org.hsqldb.hsqldb_${org.hsqldb.hsqldb.version}.jar"/>
								<move file="target/source/plugins/h2.jar" tofile="target/source/plugins/h2_${com.h2database.h2.version}.jar"/>
								<move file="target/source/plugins/jdk.dio.jar" tofile="target/source/plugins/jdk.dio_${jdk.dio.version}.jar"/>
								<move file="target/source/plugins/jdk.dio.armv6hf.jar" tofile="target/source/plugins/jdk.dio.armv6hf_${jdk.dio.version}.jar"/>
								<move file="target/source/plugins/jdk.dio.x86_64.jar" tofile="target/source/plugins/jdk.dio.x86_64_${jdk.dio.version}.jar"/>
								<move file="target/source/plugins/jdk.dio.aarch64.jar" tofile="target/source/plugins/jdk.dio.aarch64_${jdk.dio.version}.jar"/>
								<move file="target/source/plugins/slf4j-api.jar" tofile="target/source/plugins/slf4j.api_${slf4j.api.version}.jar"/>
								<move file="target/source/plugins/log4j.jar" tofile="target/source/plugins/log4j_${log4j.version}.jar"/>
								<move file="target/source/plugins/org.junit.jar" tofile="target/source/plugins/org.junit_${org.junit.version}.jar"/>
								<move file="target/source/plugins/slf4j-jdk14.jar" tofile="target/source/plugins/slf4j.jdk14_${slf4j.jdk14.version}.jar"/>
								<move file="target/source/plugins/log4j.apache-log4j-extras.jar" tofile="target/source/plugins/log4j.apache-log4j-extras_${log4j.apache-log4j-extras.version}.jar"/>
								<move file="target/source/plugins/slf4j-log4j12.jar" tofile="target/source/plugins/slf4j.log4j12_${slf4j.log4j12.version}.jar"/>
								<move file="target/source/plugins/jcl-over-slf4j.jar" tofile="target/source/plugins/jcl-over-slf4j_${jcl.over.slf4j.version}.jar"/>
								<move file="target/source/plugins/commons-fileupload.jar" tofile="target/source/plugins/commons-fileupload.jar_${org.apache.commons.fileupload.version}.jar"/>
								<move file="target/source/plugins/usb4java-javax.jar" tofile="target/source/plugins/usb4java-javax_${usb4java-javax.version}.jar"/>
								<move file="target/source/plugins/org.apache.commons.io.jar" tofile="target/source/plugins/org.apache.commons.io_${org.apache.commons.io.version}.jar"/>
								<move file="target/source/plugins/org.apache.commons.lang3.jar" tofile="target/source/plugins/org.apache.commons.lang3_${org.apache.commons.lang3.version}.jar"/>
								<move file="target/source/plugins/org.eclipse.soda.dk.comm.jar" tofile="target/source/plugins/org.eclipse.soda.dk.comm_${org.eclipse.soda.dk.comm.version}.jar"/>
								<move file="target/source/plugins/org.eclipse.soda.dk.comm.armv6hf.jar" tofile="target/source/plugins/org.eclipse.soda.dk.comm.armv6hf_${org.eclipse.soda.dk.comm.version}.jar"/>
								<move file="target/source/plugins/org.eclipse.soda.dk.comm.x86_64.jar" tofile="target/source/plugins/org.eclipse.soda.dk.comm.x86_64_${org.eclipse.soda.dk.comm.version}.jar"/>
								<move file="target/source/plugins/org.eclipse.soda.dk.comm.aarch64.jar" tofile="target/source/plugins/org.eclipse.soda.dk.comm.aarch64_${org.eclipse.soda.dk.comm.version}.jar"/>
								<move file="target/source/plugins/camel-core.jar" tofile="target/source/plugins/org.apache.camel.camel-core_${org.apache.camel.camel-core.version}.jar"/>
								<move file="target/source/plugins/camel-stream.jar" tofile="target/source/plugins/org.apache.camel.camel-stream_${org.apache.camel.camel-stream.version}.jar"/>
								<move file="target/source/plugins/camel-core-osgi.jar" tofile="target/source/plugins/org.apache.camel.camel-core-osgi_${org.apache.camel.camel-core-osgi.version}.jar"/>
								<move file="target/source/plugins/camel-kura.jar" tofile="target/source/plugins/org.apache.camel.camel-kura_${org.apache.camel.camel-kura.version}.jar"/>
								<move file="target/source/plugins/minimal-json.jar" tofile="target/source/plugins/minimal-json_${com.eclipsesource.minimal-json.version}.jar"/>
								<move file="target/source/plugins/osgi.annotation.jar" tofile="target/source/plugins/osgi.annotation_${osgi.annotation.version}.jar"/>
								<move file="target/source/plugins/org.moka7.jar" tofile="target/source/plugins/org.moka7_${org.moka7.version}.jar"/>
								<move file="target/source/plugins/com.eclipsesource.jaxrs.jersey-min.jar" tofile="target/source/plugins/com.eclipsesource.jaxrs.jersey-min_${com.eclipsesource.jaxrs.jersey-min.version}.jar"/>
								<move file="target/source/plugins/com.eclipsesource.jaxrs.publisher.jar" tofile="target/source/plugins/com.eclipsesource.jaxrs.publisher_${com.eclipsesource.jaxrs.publisher.version}.jar"/>
								<move file="target/source/plugins/com.eclipsesource.jaxrs.provider.gson.jar" tofile="target/source/plugins/com.eclipsesource.jaxrs.provider.gson_${com.eclipsesource.jaxrs.provider.gson.version}.jar"/>
								<move file="target/source/plugins/com.eclipsesource.jaxrs.provider.security.jar" tofile="target/source/plugins/com.eclipsesource.jaxrs.provider.security_${com.eclipsesource.jaxrs.provider.security.version}.jar"/>
								<move file="target/source/plugins/com.google.gson.jar" tofile="target/source/plugins/com.google.gson_${com.google.gson.version}.jar"/>
								<!--<move file="target/source/plugins/org.eclipse.kura.windows.system.jar" tofile="target/source/plugins/org.eclipse.kura.windows.system_${org.eclipse.kura.windows.system.version}.jar"/>
								<move file="target/source/plugins/org.eclipse.kura.windows.launcher.jar" tofile="target/source/plugins/org.eclipse.kura.windows.launcher_${org.eclipse.kura.windows.launcher.version}.jar"/>-->
								
								<!-- Artemis Broker -->
								<move file="target/source/plugins/guava.jar" tofile="target/source/plugins/guava_${guava.version}.jar"/>
								<move file="target/source/plugins/artemis-mqtt-protocol.jar" tofile="target/source/plugins/artemis-mqtt-protocol_${org.apache.activemq.artemis.version}.jar"/>
								<move file="target/source/plugins/artemis-native.jar" tofile="target/source/plugins/artemis-native_${org.apache.activemq.artemis.version}.jar"/>
								<move file="target/source/plugins/netty-buffer.jar" tofile="target/source/plugins/netty-buffer_${io.netty.version}.jar"/>
								<move file="target/source/plugins/netty-codec.jar" tofile="target/source/plugins/netty-codec_${io.netty.version}.jar"/>
								<move file="target/source/plugins/netty-common.jar" tofile="target/source/plugins/netty-common_${io.netty.version}.jar"/>
								<move file="target/source/plugins/netty-codec-http.jar" tofile="target/source/plugins/netty-codec-http_${io.netty.version}.jar"/>
								<move file="target/source/plugins/netty-codec-mqtt.jar" tofile="target/source/plugins/netty-codec-mqtt_${io.netty.version}.jar"/>
								<move file="target/source/plugins/netty-handler.jar" tofile="target/source/plugins/netty-handler_${io.netty.version}.jar"/>
								<move file="target/source/plugins/netty-resolver.jar" tofile="target/source/plugins/netty-resolver_${io.netty.version}.jar"/>
								<move file="target/source/plugins/netty-transport.jar" tofile="target/source/plugins/netty-transport_${io.netty.version}.jar"/>
								<move file="target/source/plugins/netty-transport-native-epoll.jar" tofile="target/source/plugins/netty-transport-native-epoll_${io.netty.version}.jar"/>
								<move file="target/source/plugins/jboss-logging.jar" tofile="target/source/plugins/jboss-logging_${org.jboss.logging.version}.jar"/>
								<move file="target/source/plugins/commons-beanutils.jar" tofile="target/source/plugins/commons-beanutils_${commons-beanutils.version}.jar"/>
								<move file="target/source/plugins/commons-collections.jar" tofile="target/source/plugins/commons-collections_${commons-collections.version}.jar"/>
								<move file="target/source/plugins/geronimo-json_1.0_spec.jar" tofile="target/source/plugins/geronimo-json_1.0_spec_${org.apache.geronimo.specs.json.version}.jar"/>
								<move file="target/source/plugins/geronimo-jms_2.0_spec.jar" tofile="target/source/plugins/geronimo-jms_2.0_spec_${org.apache.geronimo.specs.jms.version}.jar"/>
								<move file="target/source/plugins/geronimo-jta_1.1_spec.jar" tofile="target/source/plugins/geronimo-jta_1.1_spec_${org.apache.geronimo.specs.jta.version}.jar"/>
							</tasks>
						</configuration>
					</execution>
					<execution>
						<id>install-commons</id>
						<phase>install</phase>
						<goals>
							<goal>run</goal>
						</goals>
						<configuration>
							<tasks>
								<delete dir="../../kura/target-definition/common/" />
								<mkdir dir="../../kura/target-definition/common/repository" />
								<copy todir="../../kura/target-definition/common/repository">
									<fileset dir="${project.build.directory}/repository" />
								</copy>
								<copy todir="../../kura/target-definition/common/source">
									<fileset dir="${project.build.directory}/source" />
								</copy>
							</tasks>
						</configuration>
					</execution>
				</executions>
			</plugin>
			<plugin>
				<groupId>org.eclipse.tycho.extras</groupId>
				<artifactId>tycho-p2-extras-plugin</artifactId>
				<version>0.26.0</version>
				<executions>
					<execution>
						<phase>prepare-package</phase>
						<goals>
							<goal>publish-features-and-bundles</goal>
						</goals>
					</execution>
				</executions>
				<configuration>
					<compress>false</compress>
				</configuration>
			</plugin>
			<plugin>
				<groupId>org.apache.maven.plugins</groupId>
				<artifactId>maven-deploy-plugin</artifactId>
				<version>2.8.1</version>
				<configuration>
					<skip>true</skip>
				</configuration>
			</plugin>
		</plugins>
	</build>
</project><|MERGE_RESOLUTION|>--- conflicted
+++ resolved
@@ -66,12 +66,11 @@
 									<version>${com.codeminders.hidapi.version}</version>
 								</artifactItem>
 								<artifactItem>
-<<<<<<< HEAD
 									<groupId>org.eclipse.kura</groupId>
 									<artifactId>com.codeminders.hidapi.aarch64</artifactId>
 									<version>${com.codeminders.hidapi.version}</version>
 								</artifactItem>
-=======
+								<artifactItem>
                                     <groupId>org.eclipse.kura</groupId>
                                     <artifactId>tinyb</artifactId>
                                     <version>${tinyb.version}</version>
@@ -86,7 +85,6 @@
                                     <artifactId>tinyb.x86_64</artifactId>
                                     <version>${tinyb.version}</version>
                                 </artifactItem>
->>>>>>> a62c232c
 								<artifactItem>
 									<groupId>org.apache</groupId>
 									<artifactId>org.apache.commons.net</artifactId>
@@ -442,13 +440,10 @@
 							    <move file="target/source/plugins/com.codeminders.hidapi.jar" tofile="target/source/plugins/com.codeminders.hidapi_${com.codeminders.hidapi.version}.jar"/>
 							    <move file="target/source/plugins/com.codeminders.hidapi.armv6hf.jar" tofile="target/source/plugins/com.codeminders.hidapi.armv6hf_${com.codeminders.hidapi.version}.jar"/>
 							    <move file="target/source/plugins/com.codeminders.hidapi.x86_64.jar" tofile="target/source/plugins/com.codeminders.hidapi.x86_64_${com.codeminders.hidapi.version}.jar"/>
-<<<<<<< HEAD
 							    <move file="target/source/plugins/com.codeminders.hidapi.aarch64.jar" tofile="target/source/plugins/com.codeminders.hidapi.aarch64_${com.codeminders.hidapi.version}.jar"/>
-=======
 							    <move file="target/source/plugins/tinyb.jar" tofile="target/source/plugins/tinyb_${tinyb.version}.jar"/>
                                 <move file="target/source/plugins/tinyb.armv6hf.jar" tofile="target/source/plugins/tinyb.armv6hf_${tinyb.version}.jar"/>
                                 <move file="target/source/plugins/tinyb.x86_64.jar" tofile="target/source/plugins/tinyb.x86_64_${tinyb.version}.jar"/>
->>>>>>> a62c232c
 								<move file="target/source/plugins/org.apache.commons.net.jar" tofile="target/source/plugins/org.apache.commons.net_${org.apache.commons.net.version}.jar"/>
 								<move file="target/source/plugins/commons-exec.jar" tofile="target/source/plugins/org.apache.commons.exec_${org.apache.commons.exec.version}.jar"/>
 								<move file="target/source/plugins/com.google.protobuf.jar" tofile="target/source/plugins/com.google.protobuf_${com.google.protobuf.version}.jar"/>
