<?xml version="1.0"?>
<project xmlns="http://maven.apache.org/POM/4.0.0" xmlns:xsi="http://www.w3.org/2001/XMLSchema-instance"
    xsi:schemaLocation="http://maven.apache.org/POM/4.0.0 http://maven.apache.org/xsd/maven-4.0.0.xsd">
    <modelVersion>4.0.0</modelVersion>
    <parent>
        <groupId>org.eclipse.kura</groupId>
        <artifactId>target-platform</artifactId>
        <version>4.1.0-SNAPSHOT</version>
    </parent>
    <artifactId>p2-repo-common</artifactId>
    <packaging>pom</packaging>
    <build>
        <plugins>
            <plugin>
                <groupId>org.codehaus.mojo</groupId>
                <artifactId>properties-maven-plugin</artifactId>
                <version>1.0-alpha-2</version>
                <executions>
                    <execution>
                        <phase>initialize</phase>
                        <goals>
                            <goal>read-project-properties</goal>
                        </goals>
                        <configuration>
                            <files>
                                <file>${basedir}/../config/kura.target-platform.build.properties</file>
                            </files>
                        </configuration>
                    </execution>
                </executions>
            </plugin>
            <!-- Copying common artifacts across all platforms into a known location
				${project.build.directory}/plugins/common is only one way how to create content
				to be published. Any other source of bundles and/or features can be used
				to be published as long as it end up in ${project.basedir}/target/source/plugins
				and or ~/features The publisher will use every content that is located in
				this directory -->
            <plugin>
                <artifactId>maven-dependency-plugin</artifactId>
                <version>2.9</version>
                <executions>
                    <execution>
                        <id>copy-bundles-for-publishing</id>
                        <phase>process-resources</phase>
                        <goals>
                            <goal>copy</goal>
                        </goals>
                        <configuration>
                            <artifactItems>
                                <artifactItem>
                                    <groupId>org.eclipse.kura</groupId>
                                    <artifactId>com.codeminders.hidapi</artifactId>
                                    <version>${com.codeminders.hidapi.version}</version>
                                </artifactItem>
                                <artifactItem>
                                    <groupId>org.eclipse.kura</groupId>
                                    <artifactId>com.codeminders.hidapi.armv6hf</artifactId>
                                    <version>${com.codeminders.hidapi.version}</version>
                                </artifactItem>
                                <artifactItem>
                                    <groupId>org.eclipse.kura</groupId>
                                    <artifactId>com.codeminders.hidapi.x86_64</artifactId>
                                    <version>${com.codeminders.hidapi.version}</version>
                                </artifactItem>
                                <artifactItem>
                                    <groupId>org.eclipse.kura</groupId>
                                    <artifactId>com.codeminders.hidapi.aarch64</artifactId>
                                    <version>${com.codeminders.hidapi.version}</version>
                                </artifactItem>
                                <artifactItem>
                                    <groupId>org.eclipse.kura</groupId>
                                    <artifactId>tinyb</artifactId>
                                    <version>${tinyb.version}</version>
                                </artifactItem>
                                <artifactItem>
                                    <groupId>org.eclipse.kura</groupId>
                                    <artifactId>tinyb.armv6hf</artifactId>
                                    <version>${tinyb.version}</version>
                                </artifactItem>
                                <artifactItem>
                                    <groupId>org.eclipse.kura</groupId>
                                    <artifactId>tinyb.x86_64</artifactId>
                                    <version>${tinyb.version}</version>
                                </artifactItem>
                                <artifactItem>
                                    <groupId>org.eclipse.kura</groupId>
                                    <artifactId>tinyb.aarch64</artifactId>
                                    <version>${tinyb.version}</version>
                                </artifactItem>
                                <artifactItem>
                                    <groupId>org.apache</groupId>
                                    <artifactId>org.apache.commons.net</artifactId>
                                    <version>${org.apache.commons.net.version}</version>
                                </artifactItem>
                                <artifactItem>
                                    <groupId>com.google</groupId>
                                    <artifactId>com.google.protobuf</artifactId>
                                    <version>${com.google.protobuf.version}</version>
                                </artifactItem>
                                <artifactItem>
                                    <groupId>org.eclipse.paho</groupId>
                                    <artifactId>org.eclipse.paho.client.mqttv3</artifactId>
                                    <version>${org.eclipse.paho.client.mqttv3.version}</version>
                                </artifactItem>
                                <artifactItem>
                                    <groupId>org.eclipse.kura</groupId>
                                    <artifactId>org.eclipse.kura.camel.sun.misc</artifactId>
                                    <version>${org.eclipse.kura.camel.sun.misc.version}</version>
                                </artifactItem>
                                <artifactItem>
                                    <groupId>org.eclipse.kura</groupId>
                                    <artifactId>org.eclipse.kura.sun.misc</artifactId>
                                    <version>${org.eclipse.kura.sun.misc.version}</version>
                                </artifactItem>
                                <artifactItem>
                                    <groupId>com.eclipsesource.minimal-json</groupId>
                                    <artifactId>minimal-json</artifactId>
                                    <version>${com.eclipsesource.minimal-json.version}</version>
                                </artifactItem>
                                <artifactItem>
                                    <groupId>org.tigris</groupId>
                                    <artifactId>org.tigris.mtoolkit.iagent.rpc</artifactId>
                                    <version>${org.tigris.mtoolkit.iagent.rpc.version}</version>
                                </artifactItem>
                                <artifactItem>
                                    <groupId>org.eclipse.kura</groupId>
                                    <artifactId>com.gwt.user</artifactId>
                                    <version>${com.gwt.user.version}</version>
                                </artifactItem>
                                <!--<artifactItem>
									<groupId>com.gwt</groupId>
									<artifactId>com.gwt.user</artifactId>
									<version>0.2.0</version>
								</artifactItem>-->
                                <artifactItem>
                                    <groupId>org.hamcrest</groupId>
                                    <artifactId>org.hamcrest.core</artifactId>
                                    <version>${org.hamcrest.core.version}</version>
                                </artifactItem>
                                <artifactItem>
                                    <groupId>org.eclipse.kura</groupId>
                                    <artifactId>org.usb4java</artifactId>
                                    <version>${org.usb4java.version}</version>
                                </artifactItem>
                                <artifactItem>
                                    <groupId>com.h2database</groupId>
                                    <artifactId>h2</artifactId>
                                    <version>${com.h2database.h2.version}</version>
                                </artifactItem>
                                <artifactItem>
                                    <groupId>org.eclipse.kura</groupId>
                                    <artifactId>jdk.dio</artifactId>
                                    <version>${jdk.dio.version}</version>
                                </artifactItem>
                                <artifactItem>
                                    <groupId>org.eclipse.kura</groupId>
                                    <artifactId>jdk.dio.armv6hf</artifactId>
                                    <version>${jdk.dio.version}</version>
                                </artifactItem>
                                <artifactItem>
                                    <groupId>org.eclipse.kura</groupId>
                                    <artifactId>jdk.dio.x86_64</artifactId>
                                    <version>${jdk.dio.version}</version>
                                </artifactItem>
                                <artifactItem>
                                    <groupId>org.eclipse.kura</groupId>
                                    <artifactId>jdk.dio.aarch64</artifactId>
                                    <version>${jdk.dio.version}</version>
                                </artifactItem>
                                <artifactItem>
                                    <groupId>org.slf4j</groupId>
                                    <artifactId>slf4j-api</artifactId>
                                    <version>${slf4j.api.version}</version>
                                </artifactItem>

                                <artifactItem>
                                    <groupId>org.slf4j</groupId>
                                    <artifactId>jcl-over-slf4j</artifactId>
                                    <version>${slf4j.api.version}</version>
                                </artifactItem>
                                <artifactItem>
                                    <groupId>org.apache.logging.log4j</groupId>
                                    <artifactId>log4j-api</artifactId>
                                    <version>${logging.log4j.version}</version>
                                </artifactItem>
                                <artifactItem>
                                    <groupId>org.apache.logging.log4j</groupId>
                                    <artifactId>log4j-core</artifactId>
                                    <version>${logging.log4j.version}</version>
                                </artifactItem>
                                <artifactItem>
                                    <groupId>org.apache.logging.log4j</groupId>
                                    <artifactId>log4j-slf4j-impl</artifactId>
                                    <version>${logging.log4j.version}</version>
                                </artifactItem>
                                <artifactItem>
                                    <groupId>org.eclipse.kura</groupId>
                                    <artifactId>org.apache.log4j2-api-config</artifactId>
                                    <version>${org.apache.log4j2-api-config.version}</version>
                                </artifactItem>

                                <artifactItem>
                                    <groupId>org.junit</groupId>
                                    <artifactId>org.junit</artifactId>
                                    <version>${org.junit.version}</version>
                                </artifactItem>
                                <artifactItem>
                                    <groupId>commons-fileupload</groupId>
                                    <artifactId>commons-fileupload</artifactId>
                                    <version>${org.apache.commons.fileupload.version}</version>
                                </artifactItem>
                                <artifactItem>
                                    <groupId>org.apache.commons</groupId>
                                    <artifactId>commons-exec</artifactId>
                                    <version>${commons-exec.version}</version>
                                </artifactItem>
                                <artifactItem>
                                    <groupId>org.eclipse.kura</groupId>
                                    <artifactId>usb4java-javax</artifactId>
                                    <version>${usb4java-javax.version}</version>
                                </artifactItem>
                                <artifactItem>
                                    <groupId>commons-io</groupId>
                                    <artifactId>commons-io</artifactId>
                                    <version>${org.apache.commons.io-mvn.version}</version>
                                </artifactItem>
                                <artifactItem>
                                    <groupId>org.apache</groupId>
                                    <artifactId>org.apache.commons.lang3</artifactId>
                                    <version>${org.apache.commons.lang3.version}</version>
                                </artifactItem>
                                <artifactItem>
                                    <groupId>org.apache.commons</groupId>
                                    <artifactId>commons-csv</artifactId>
                                    <version>${commons-csv.version}</version>
                                </artifactItem>
                                <artifactItem>
                                    <groupId>org.eclipse.kura</groupId>
                                    <artifactId>org.eclipse.soda.dk.comm</artifactId>
                                    <version>${org.eclipse.soda.dk.comm.version}</version>
                                </artifactItem>
                                <artifactItem>
                                    <groupId>org.eclipse.kura</groupId>
                                    <artifactId>org.eclipse.soda.dk.comm.armv6hf</artifactId>
                                    <version>${org.eclipse.soda.dk.comm.version}</version>
                                </artifactItem>
                                <artifactItem>
                                    <groupId>org.eclipse.kura</groupId>
                                    <artifactId>org.eclipse.soda.dk.comm.x86_64</artifactId>
                                    <version>${org.eclipse.soda.dk.comm.version}</version>
                                </artifactItem>
                                <artifactItem>
                                    <groupId>org.eclipse.kura</groupId>
                                    <artifactId>org.eclipse.soda.dk.comm.aarch64</artifactId>
                                    <version>${org.eclipse.soda.dk.comm.version}</version>
                                </artifactItem>
                                <artifactItem>
                                    <groupId>org.apache.camel</groupId>
                                    <artifactId>camel-amqp</artifactId>
                                    <version>${org.apache.camel.camel-amqp.version}</version>
                                </artifactItem>
                                <artifactItem>
                                    <groupId>org.apache.camel</groupId>
                                    <artifactId>camel-core</artifactId>
                                    <version>${org.apache.camel.camel-core.version}</version>
                                </artifactItem>
                                <artifactItem>
                                    <groupId>org.apache.camel</groupId>
                                    <artifactId>camel-core-osgi</artifactId>
                                    <version>${org.apache.camel.camel-core-osgi.version}</version>
                                </artifactItem>
                                <artifactItem>
                                    <groupId>org.apache.camel</groupId>
                                    <artifactId>camel-jms</artifactId>
                                    <version>${org.apache.camel.camel-jms.version}</version>
                                </artifactItem>
                                <artifactItem>
                                    <groupId>org.apache.camel</groupId>
                                    <artifactId>camel-script</artifactId>
                                    <version>${org.apache.camel.camel-script.version}</version>
                                </artifactItem>
                                <artifactItem>
                                    <groupId>org.apache.camel</groupId>
                                    <artifactId>camel-stream</artifactId>
                                    <version>${org.apache.camel.camel-stream.version}</version>
                                </artifactItem>
                                <artifactItem>
                                    <groupId>org.apache.camel</groupId>
                                    <artifactId>camel-spring</artifactId>
                                    <version>${org.apache.camel.camel-spring.version}</version>
                                </artifactItem>
                                <artifactItem>
                                    <groupId>org.apache.camel</groupId>
                                    <artifactId>camel-http-common</artifactId>
                                    <version>${org.apache.camel.camel-http-common.version}</version>
                                </artifactItem>
                                <artifactItem>
                                    <groupId>org.apache.camel</groupId>
                                    <artifactId>camel-http4</artifactId>
                                    <version>${org.apache.camel.camel-http4.version}</version>
                                </artifactItem>
                                <artifactItem>
                                    <groupId>org.apache.camel</groupId>
                                    <artifactId>camel-netty4</artifactId>
                                    <version>${org.apache.camel.camel-netty4.version}</version>
                                </artifactItem>
                                <artifactItem>
                                    <groupId>org.apache.camel</groupId>
                                    <artifactId>camel-netty4-http</artifactId>
                                    <version>${org.apache.camel.camel-netty4-http.version}</version>
                                </artifactItem>
                                <artifactItem>
                                    <groupId>org.apache.camel</groupId>
                                    <artifactId>camel-gson</artifactId>
                                    <version>${org.apache.camel.camel-gson.version}</version>
                                </artifactItem>
                                <artifactItem>
                                    <groupId>org.apache.camel</groupId>
                                    <artifactId>camel-groovy</artifactId>
                                    <version>${org.apache.camel.camel-groovy.version}</version>
                                </artifactItem>
                                <artifactItem>
                                    <groupId>org.apache.camel</groupId>
                                    <artifactId>camel-servlet</artifactId>
                                    <version>${org.apache.camel.camel-servlet.version}</version>
                                </artifactItem>
                                <artifactItem>
                                    <groupId>org.apache.camel</groupId>
                                    <artifactId>camel-core-xml</artifactId>
                                    <version>${org.apache.camel.camel-core-xml.version}</version>
                                </artifactItem>

                                <artifactItem>
                                    <groupId>org.apache.camel</groupId>
                                    <artifactId>camel-jackson</artifactId>
                                    <version>${org.apache.camel.camel-jackson.version}</version>
                                </artifactItem>
                                <dependency>
                                    <groupId>org.codehaus.groovy</groupId>
                                    <artifactId>groovy</artifactId>
                                    <version>${org.codehaus.groovy.groovy.version}</version>
                                </dependency>
                                <artifactItem>
                                    <groupId>org.eclipse.kura</groupId>
                                    <artifactId>commons-pool</artifactId>
                                    <version>${org.eclipse.kura.commons-pool.version}</version>
                                </artifactItem>
                                <artifactItem>
                                    <groupId>org.apache.httpcomponents</groupId>
                                    <artifactId>httpclient-osgi</artifactId>
                                    <version>${org.apache.httpcomponents.httpclient-osgi.version}</version>
                                </artifactItem>
                                <artifactItem>
                                    <groupId>org.apache.httpcomponents</groupId>
                                    <artifactId>httpcore-osgi</artifactId>
                                    <version>${org.apache.httpcomponents.httpcore-osgi.version}</version>
                                </artifactItem>
                                <artifactItem>
                                    <groupId>org.apache.servicemix.bundles</groupId>
                                    <artifactId>org.apache.servicemix.bundles.commons-codec</artifactId>
                                    <version>${org.apache.servicemix.bundles.commons-codec-mvn.version}</version>
                                </artifactItem>
                                <artifactItem>
                                    <groupId>commons-logging</groupId>
                                    <artifactId>commons-logging</artifactId>
                                    <version>${commons-logging.commons-logging-mvn.version}</version>
                                </artifactItem>
                                <artifactItem>
                                    <groupId>org.apache.qpid</groupId>
                                    <artifactId>qpid-jms-client</artifactId>
                                    <version>${apache-qpid-jms-client.version}</version>
                                </artifactItem>
                                <artifactItem>
                                    <groupId>org.apache.qpid</groupId>
                                    <artifactId>proton-j</artifactId>
                                    <version>${apache-qpid-proton-j.version}</version>
                                </artifactItem>
                                <artifactItem>
                                    <groupId>org.apache.servicemix.bundles</groupId>
                                    <artifactId>org.apache.servicemix.bundles.spring-beans</artifactId>
                                    <version>${spring.version}</version>
                                </artifactItem>
                                <artifactItem>
                                    <groupId>org.apache.servicemix.bundles</groupId>
                                    <artifactId>org.apache.servicemix.bundles.spring-aop</artifactId>
                                    <version>${spring.version}</version>
                                </artifactItem>
                                <artifactItem>
                                    <groupId>org.apache.servicemix.bundles</groupId>
                                    <artifactId>org.apache.servicemix.bundles.aopalliance</artifactId>
                                    <version>${aopalliance-mvn.version}</version>
                                </artifactItem>
                                <artifactItem>
                                    <groupId>org.apache.servicemix.bundles</groupId>
                                    <artifactId>org.apache.servicemix.bundles.spring-context</artifactId>
                                    <version>${spring.version}</version>
                                </artifactItem>
                                <artifactItem>
                                    <groupId>org.apache.servicemix.bundles</groupId>
                                    <artifactId>org.apache.servicemix.bundles.spring-core</artifactId>
                                    <version>${spring.version}</version>
                                </artifactItem>
                                <artifactItem>
                                    <groupId>org.apache.servicemix.bundles</groupId>
                                    <artifactId>org.apache.servicemix.bundles.spring-expression</artifactId>
                                    <version>${spring.version}</version>
                                </artifactItem>
                                <artifactItem>
                                    <groupId>org.apache.servicemix.bundles</groupId>
                                    <artifactId>org.apache.servicemix.bundles.spring-jms</artifactId>
                                    <version>${spring.version}</version>
                                </artifactItem>
                                <artifactItem>
                                    <groupId>org.apache.servicemix.bundles</groupId>
                                    <artifactId>org.apache.servicemix.bundles.spring-tx</artifactId>
                                    <version>${spring.version}</version>
                                </artifactItem>
                                <artifactItem>
                                    <groupId>org.osgi</groupId>
                                    <artifactId>osgi.annotation</artifactId>
                                    <version>${osgi.annotation.version}</version>
                                </artifactItem>
                                <artifactItem>
                                    <groupId>org.eclipse.kura</groupId>
                                    <artifactId>com.eclipsesource.jaxrs.jersey-min</artifactId>
                                    <version>${com.eclipsesource.jaxrs.jersey-min.version}</version>
                                </artifactItem>
                                <artifactItem>
                                    <groupId>org.eclipse.kura</groupId>
                                    <artifactId>com.eclipsesource.jaxrs.publisher</artifactId>
                                    <version>${com.eclipsesource.jaxrs.publisher.version}</version>
                                </artifactItem>
                                <artifactItem>
                                    <groupId>org.eclipse.kura</groupId>
                                    <artifactId>com.eclipsesource.jaxrs.provider.gson</artifactId>
                                    <version>${com.eclipsesource.jaxrs.provider.gson.version}</version>
                                </artifactItem>
                                <artifactItem>
                                    <groupId>org.eclipse.kura</groupId>
                                    <artifactId>com.eclipsesource.jaxrs.provider.security</artifactId>
                                    <version>${com.eclipsesource.jaxrs.provider.security.version}</version>
                                </artifactItem>
                                <artifactItem>
                                    <groupId>com.google.code.gson</groupId>
                                    <artifactId>gson</artifactId>
                                    <version>${com.google.gson.version}</version>
                                </artifactItem>
                                <!-- Artemis Broker -->
                                <artifactItem>
                                    <groupId>com.google.guava</groupId>
                                    <artifactId>guava</artifactId>
<<<<<<< HEAD
                                    <version>${guava-mvn.version}</version>
=======
                                    <version>${guava.version}</version>
>>>>>>> 818c1a67
                                </artifactItem>
                                <artifactItem>
                                    <groupId>org.apache.activemq</groupId>
                                    <artifactId>artemis-mqtt-protocol</artifactId>
                                    <version>${org.apache.activemq.artemis.upstream.version}</version>
                                </artifactItem>
                                <dependency>
                                    <groupId>org.apache.activemq</groupId>
                                    <artifactId>artemis-native</artifactId>
                                    <version>${org.apache.activemq.artemis.upstream.version}</version>
                                </dependency>
                                <artifactItem>
                                    <groupId>io.netty</groupId>
                                    <artifactId>netty-buffer</artifactId>
                                    <version>${io.netty.version}</version>
                                </artifactItem>
                                <artifactItem>
                                    <groupId>io.netty</groupId>
                                    <artifactId>netty-codec</artifactId>
                                    <version>${io.netty.version}</version>
                                </artifactItem>
                                <artifactItem>
                                    <groupId>io.netty</groupId>
                                    <artifactId>netty-codec-http</artifactId>
                                    <version>${io.netty.version}</version>
                                </artifactItem>
                                <artifactItem>
                                    <groupId>io.netty</groupId>
                                    <artifactId>netty-codec-http2</artifactId>
                                    <version>${io.netty.version}</version>
                                </artifactItem>
                                <artifactItem>
                                    <groupId>io.netty</groupId>
                                    <artifactId>netty-codec-mqtt</artifactId>
                                    <version>${io.netty.version}</version>
                                </artifactItem>
                                <artifactItem>
                                    <groupId>io.netty</groupId>
                                    <artifactId>netty-codec-dns</artifactId>
                                    <version>${io.netty.version}</version>
                                </artifactItem>
                                <artifactItem>
                                    <groupId>io.netty</groupId>
                                    <artifactId>netty-common</artifactId>
                                    <version>${io.netty.version}</version>
                                </artifactItem>
                                <artifactItem>
                                    <groupId>io.netty</groupId>
                                    <artifactId>netty-handler</artifactId>
                                    <version>${io.netty.version}</version>
                                </artifactItem>
                                <artifactItem>
                                    <groupId>io.netty</groupId>
                                    <artifactId>netty-handler-proxy</artifactId>
                                    <version>${io.netty.version}</version>
                                </artifactItem>
                                <artifactItem>
                                    <groupId>io.netty</groupId>
                                    <artifactId>netty-resolver</artifactId>
                                    <version>${io.netty.version}</version>
                                </artifactItem>
                                <artifactItem>
                                    <groupId>io.netty</groupId>
                                    <artifactId>netty-resolver-dns</artifactId>
                                    <version>${io.netty.version}</version>
                                </artifactItem>
                                <artifactItem>
                                    <groupId>io.netty</groupId>
                                    <artifactId>netty-transport</artifactId>
                                    <version>${io.netty.version}</version>
                                </artifactItem>
                                <artifactItem>
                                    <groupId>io.netty</groupId>
                                    <artifactId>netty-codec-socks</artifactId>
                                    <version>${io.netty.version}</version>
                                </artifactItem>
                                <artifactItem>
                                    <groupId>io.netty</groupId>
                                    <artifactId>netty-transport-native-epoll</artifactId>
                                    <version>${io.netty.version}</version>
                                </artifactItem>
                                <artifactItem>
                                    <groupId>io.netty</groupId>
                                    <artifactId>netty-transport-native-kqueue</artifactId>
                                    <version>${io.netty.version}</version>
                                </artifactItem>
                                <artifactItem>
                                    <groupId>io.netty</groupId>
                                    <artifactId>netty-transport-native-unix-common</artifactId>
                                    <version>${io.netty.version}</version>
                                </artifactItem>
                                <artifactItem>
                                    <groupId>com.fasterxml.jackson.core</groupId>
                                    <artifactId>jackson-core</artifactId>
                                    <version>${com.fasterxml.jackson.core.version}</version>
                                </artifactItem>
                                <artifactItem>
                                    <groupId>com.fasterxml.jackson.core</groupId>
                                    <artifactId>jackson-databind</artifactId>
                                    <version>${com.fasterxml.jackson.core.version}</version>
                                </artifactItem>
                                <artifactItem>
                                    <groupId>com.fasterxml.jackson.core</groupId>
                                    <artifactId>jackson-annotations</artifactId>
                                    <version>${com.fasterxml.jackson.core.version}</version>
                                </artifactItem>
                                <artifactItem>
                                    <groupId>com.fasterxml.jackson.module</groupId>
                                    <artifactId>jackson-module-jaxb-annotations</artifactId>
                                    <version>${com.fasterxml.jackson.module.version}</version>
                                </artifactItem>
                                <artifactItem>
                                    <groupId>com.fasterxml.jackson.dataformat</groupId>
                                    <artifactId>jackson-dataformat-yaml</artifactId>
                                    <version>${com.fasterxml.jackson.dataformat.version}</version>
                                </artifactItem>
                                <artifactItem>
                                    <groupId>org.mvel</groupId>
                                    <artifactId>mvel2</artifactId>
                                    <version>${org.mvel.mvel2.version}</version>
                                </artifactItem>

                                <artifactItem>
                                    <groupId>io.glutamate</groupId>
                                    <artifactId>glutamate</artifactId>
                                    <version>${io.glutamate.version}</version>
                                </artifactItem>
                                <artifactItem>
                                    <groupId>org.yaml</groupId>
                                    <artifactId>snakeyaml</artifactId>
                                    <version>${org.yaml.snakeyaml.mvn.version}</version>
                                </artifactItem>
                                <artifactItem>
                                    <groupId>org.javassist</groupId>
                                    <artifactId>javassist</artifactId>
                                    <version>${org.javassist.mvn.version}</version>
                                </artifactItem>
                                <artifactItem>
                                    <groupId>org.apache.servicemix.bundles</groupId>
                                    <artifactId>org.apache.servicemix.bundles.reflections</artifactId>
                                    <version>${org.apache.servicemix.bundles.reflections-mvn.version}</version>
                                </artifactItem>
                                <artifactItem>
                                    <groupId>org.jboss.logging</groupId>
                                    <artifactId>jboss-logging</artifactId>
                                    <version>${org.jboss.logging.version}</version>
                                </artifactItem>
                                <artifactItem>
                                    <groupId>commons-beanutils</groupId>
                                    <artifactId>commons-beanutils</artifactId>
                                    <version>${commons-beanutils.version}</version>
                                </artifactItem>
                                <artifactItem>
                                    <groupId>commons-collections</groupId>
                                    <artifactId>commons-collections</artifactId>
                                    <version>${commons-collections.version}</version>
                                </artifactItem>
                                <artifactItem>
                                    <groupId>org.apache.geronimo.specs</groupId>
                                    <artifactId>geronimo-json_1.0_spec</artifactId>
                                    <version>1.0-alpha-1</version>
                                </artifactItem>
                                <artifactItem>
                                    <groupId>org.apache.geronimo.specs</groupId>
                                    <artifactId>geronimo-jms_2.0_spec</artifactId>
                                    <version>1.0-alpha-2</version>
                                </artifactItem>
                                <artifactItem>
                                    <groupId>org.apache.geronimo.specs</groupId>
                                    <artifactId>geronimo-jta_1.1_spec</artifactId>
                                    <version>${org.apache.geronimo.specs.jta.version}</version>
                                </artifactItem>
                                <artifactItem>
                                    <groupId>org.eclipse.kura</groupId>
                                    <artifactId>org.apache.activemq.artemis</artifactId>
                                    <version>${org.apache.activemq.artemis.version}</version>
                                </artifactItem>
                                <artifactItem>
                                    <groupId>org.eclipse.kura</groupId>
                                    <artifactId>org.eclipse.kura.jetty.customizer</artifactId>
                                    <version>${org.eclipse.kura.jetty.customizer.version}</version>
                                </artifactItem>

                                <artifactItem>
                                    <groupId>org.ow2.asm</groupId>
                                    <artifactId>asm-all</artifactId>
                                    <version>${org.objectweb.asm.all-mvn.version}</version>
                                </artifactItem>

                                <artifactItem>
                                    <groupId>org.apache.felix</groupId>
                                    <artifactId>org.apache.felix.fileinstall</artifactId>
                                    <version>${org.apache.felix.fileinstall.version}</version>
                                </artifactItem>

                                <artifactItem>
                                    <groupId>org.apache.felix</groupId>
                                    <artifactId>org.apache.felix.ipojo</artifactId>
                                    <version>${org.apache.felix.ipojo.version}</version>
                                </artifactItem>
                                <artifactItem>
                                    <groupId>org.apache.felix</groupId>
                                    <artifactId>org.apache.felix.utils</artifactId>
                                    <version>${org.apache.felix.utils.version}</version>
                                </artifactItem>
                                <artifactItem>
                                    <groupId>org.osgi</groupId>
                                    <artifactId>osgi.cmpn</artifactId>
                                    <version>${osgi.cmpn-mvn.version}</version>
                                </artifactItem>

                            </artifactItems>
                            <stripVersion>true</stripVersion>
                            <outputDirectory>${project.basedir}/target/source/plugins</outputDirectory>
                        </configuration>
                    </execution>
                </executions>
            </plugin>
            <plugin>
                <!--  rename bundles with version appended -->
                <artifactId>maven-antrun-plugin</artifactId>
                <executions>
                    <execution>
                        <id>setup</id>
                        <phase>process-resources</phase>
                        <goals>
                            <goal>run</goal>
                        </goals>
                        <configuration>
                            <tasks>
                                <move file="target/source/plugins/com.codeminders.hidapi.jar"
                                    tofile="target/source/plugins/com.codeminders.hidapi_${com.codeminders.hidapi.version}.jar" />
                                <move file="target/source/plugins/com.codeminders.hidapi.armv6hf.jar"
                                    tofile="target/source/plugins/com.codeminders.hidapi.armv6hf_${com.codeminders.hidapi.version}.jar" />
                                <move file="target/source/plugins/com.codeminders.hidapi.x86_64.jar"
                                    tofile="target/source/plugins/com.codeminders.hidapi.x86_64_${com.codeminders.hidapi.version}.jar" />
                                <move file="target/source/plugins/com.codeminders.hidapi.aarch64.jar"
                                    tofile="target/source/plugins/com.codeminders.hidapi.aarch64_${com.codeminders.hidapi.version}.jar" />
                                <move file="target/source/plugins/tinyb.jar"
                                    tofile="target/source/plugins/tinyb_${tinyb.version}.jar" />
                                <move file="target/source/plugins/tinyb.armv6hf.jar"
                                    tofile="target/source/plugins/tinyb.armv6hf_${tinyb.version}.jar" />
                                <move file="target/source/plugins/tinyb.x86_64.jar"
                                    tofile="target/source/plugins/tinyb.x86_64_${tinyb.version}.jar" />
                                <move file="target/source/plugins/tinyb.aarch64.jar"
                                    tofile="target/source/plugins/tinyb.aarch64_${tinyb.version}.jar" />
                                <move file="target/source/plugins/org.apache.commons.net.jar"
                                    tofile="target/source/plugins/org.apache.commons.net_${org.apache.commons.net.version}.jar" />
                                <move file="target/source/plugins/commons-exec.jar"
                                    tofile="target/source/plugins/org.apache.commons.exec_${org.apache.commons.exec.version}.jar" />
                                <move file="target/source/plugins/com.google.protobuf.jar"
                                    tofile="target/source/plugins/com.google.protobuf_${com.google.protobuf.version}.jar" />
                                <move file="target/source/plugins/org.eclipse.paho.client.mqttv3.jar"
                                    tofile="target/source/plugins/org.eclipse.paho.client.mqttv3_${org.eclipse.paho.client.mqttv3.version}.jar" />
                                <move file="target/source/plugins/org.eclipse.kura.camel.sun.misc.jar"
                                    tofile="target/source/plugins/org.eclipse.kura.camel.sun.misc_${org.eclipse.kura.camel.sun.misc.version}.jar" />
                                <move file="target/source/plugins/org.eclipse.kura.sun.misc.jar"
                                    tofile="target/source/plugins/org.eclipse.kura.sun.misc_${org.eclipse.kura.sun.misc.version}.jar" />
                                <move file="target/source/plugins/org.tigris.mtoolkit.iagent.rpc.jar"
                                    tofile="target/source/plugins/org.tigris.mtoolkit.iagent.rpc_${org.tigris.mtoolkit.iagent.rpc.version}.jar" />
                                <move file="target/source/plugins/com.gwt.user.jar"
                                    tofile="target/source/plugins/com.gwt.user_${com.gwt.user.version}.jar" />
                                <move file="target/source/plugins/org.hamcrest.core.jar"
                                    tofile="target/source/plugins/org.hamcrest.core_${org.hamcrest.core.version}.jar" />
                                <move file="target/source/plugins/org.usb4java.jar"
                                    tofile="target/source/plugins/org.usb4java_${org.usb4java.version}.jar" />
                                <move file="target/source/plugins/h2.jar"
                                    tofile="target/source/plugins/h2_${com.h2database.h2.version}.jar" />
                                <move file="target/source/plugins/jdk.dio.jar"
                                    tofile="target/source/plugins/jdk.dio_${jdk.dio.version}.jar" />
                                <move file="target/source/plugins/jdk.dio.armv6hf.jar"
                                    tofile="target/source/plugins/jdk.dio.armv6hf_${jdk.dio.version}.jar" />
                                <move file="target/source/plugins/jdk.dio.x86_64.jar"
                                    tofile="target/source/plugins/jdk.dio.x86_64_${jdk.dio.version}.jar" />
                                <move file="target/source/plugins/jdk.dio.aarch64.jar"
                                    tofile="target/source/plugins/jdk.dio.aarch64_${jdk.dio.version}.jar" />
                                <move file="target/source/plugins/slf4j-api.jar"
                                    tofile="target/source/plugins/slf4j.api_${slf4j.api.version}.jar" />
                                <move file="target/source/plugins/jcl-over-slf4j.jar"
                                    tofile="target/source/plugins/jcl-over-slf4j_${slf4j.api.version}.jar" />
                                <move file="target/source/plugins/log4j-api.jar"
                                    tofile="target/source/plugins/log4j-api_${logging.log4j.version}.jar" />
                                <!-- <move file="target/source/plugins/log4j-slf4j-impl.jar" tofile="target/source/plugins/log4j-slf4j-impl_${logging.log4j.version}.jar"/>-->
                                <move file="target/source/plugins/org.apache.log4j2-api-config.jar"
                                    tofile="target/source/plugins/org.apache.log4j2-api-config_${org.apache.log4j2-api-config.version}.jar" />
                                <move file="target/source/plugins/log4j-core.jar"
                                    tofile="target/source/plugins/log4j-core_${logging.log4j.version}.jar" />
                                <move file="target/source/plugins/log4j-slf4j-impl.jar"
                                    tofile="target/source/plugins/log4j-slf4j-impl_${logging.log4j.version}.jar" />
                                <move file="target/source/plugins/org.junit.jar"
                                    tofile="target/source/plugins/org.junit_${org.junit.version}.jar" />
                                <move file="target/source/plugins/commons-fileupload.jar"
                                    tofile="target/source/plugins/commons-fileupload.jar_${org.apache.commons.fileupload.version}.jar" />
                                <move file="target/source/plugins/usb4java-javax.jar"
                                    tofile="target/source/plugins/usb4java-javax_${usb4java-javax.version}.jar" />
                                <move file="target/source/plugins/commons-io.jar"
                                    tofile="target/source/plugins/org.apache.commons.io_${org.apache.commons.io.version}.jar" />
                                <move file="target/source/plugins/org.apache.commons.lang3.jar"
                                    tofile="target/source/plugins/org.apache.commons.lang3_${org.apache.commons.lang3.version}.jar" />
                                <move file="target/source/plugins/org.eclipse.soda.dk.comm.jar"
                                    tofile="target/source/plugins/org.eclipse.soda.dk.comm_${org.eclipse.soda.dk.comm.version}.jar" />
                                <move file="target/source/plugins/org.eclipse.soda.dk.comm.armv6hf.jar"
                                    tofile="target/source/plugins/org.eclipse.soda.dk.comm.armv6hf_${org.eclipse.soda.dk.comm.version}.jar" />
                                <move file="target/source/plugins/org.eclipse.soda.dk.comm.x86_64.jar"
                                    tofile="target/source/plugins/org.eclipse.soda.dk.comm.x86_64_${org.eclipse.soda.dk.comm.version}.jar" />
                                <move file="target/source/plugins/org.eclipse.soda.dk.comm.aarch64.jar"
                                    tofile="target/source/plugins/org.eclipse.soda.dk.comm.aarch64_${org.eclipse.soda.dk.comm.version}.jar" />
                                <move file="target/source/plugins/camel-amqp.jar"
                                    tofile="target/source/plugins/org.apache.camel.camel-amqp_${org.apache.camel.camel-amqp.version}.jar" />
                                <move file="target/source/plugins/camel-core.jar"
                                    tofile="target/source/plugins/org.apache.camel.camel-core_${org.apache.camel.camel-core.version}.jar" />
                                <move file="target/source/plugins/camel-jms.jar"
                                    tofile="target/source/plugins/org.apache.camel.camel-jms_${org.apache.camel.camel-jms.version}.jar" />
                                <move file="target/source/plugins/camel-script.jar"
                                    tofile="target/source/plugins/org.apache.camel.camel-script_${org.apache.camel.camel-script.version}.jar" />
                                <move file="target/source/plugins/camel-stream.jar"
                                    tofile="target/source/plugins/org.apache.camel.camel-stream_${org.apache.camel.camel-stream.version}.jar" />
                                <move file="target/source/plugins/camel-spring.jar"
                                    tofile="target/source/plugins/org.apache.camel.camel-spring_${org.apache.camel.camel-spring.version}.jar" />
                                <move file="target/source/plugins/camel-http-common.jar"
                                    tofile="target/source/plugins/org.apache.camel.camel-http-common_${org.apache.camel.camel-http-common.version}.jar" />
                                <move file="target/source/plugins/camel-http4.jar"
                                    tofile="target/source/plugins/org.apache.camel.camel-http4_${org.apache.camel.camel-http4.version}.jar" />
                                <move file="target/source/plugins/camel-netty4.jar"
                                    tofile="target/source/plugins/org.apache.camel.camel-netty4_${org.apache.camel.camel-netty4.version}.jar" />
                                <move file="target/source/plugins/camel-netty4-http.jar"
                                    tofile="target/source/plugins/org.apache.camel.camel-netty4-http_${org.apache.camel.camel-netty4-http.version}.jar" />
                                <move file="target/source/plugins/camel-gson.jar"
                                    tofile="target/source/plugins/org.apache.camel.camel-gson_${org.apache.camel.camel-gson.version}.jar" />
                                <move file="target/source/plugins/camel-groovy.jar"
                                    tofile="target/source/plugins/org.apache.camel.camel-groovy_${org.apache.camel.camel-groovy.version}.jar" />
                                <move file="target/source/plugins/camel-servlet.jar"
                                    tofile="target/source/plugins/org.apache.camel.camel-servlet_${org.apache.camel.camel-servlet.version}.jar" />
                                <move file="target/source/plugins/camel-jackson.jar"
                                    tofile="target/source/plugins/org.apache.camel.camel-jackson_${org.apache.camel.camel-jackson.version}.jar" />
                                <move file="target/source/plugins/camel-core-xml.jar"
                                    tofile="target/source/plugins/org.apache.camel.camel-core-xml_${org.apache.camel.camel-core-xml.version}.jar" />
                                <move file="target/source/plugins/groovy.jar"
                                    tofile="target/source/plugins/groovy_${org.codehaus.groovy.groovy-all.version}.jar" />
                                <move file="target/source/plugins/commons-pool.jar"
                                    tofile="target/source/plugins/commons-pool_${org.eclipse.kura.commons-pool.version}.jar" />
                                <move file="target/source/plugins/httpclient-osgi.jar"
                                    tofile="target/source/plugins/httpclient-osgi_${org.apache.httpcomponents.httpclient-osgi.version}.jar" />
                                <move file="target/source/plugins/httpcore-osgi.jar"
                                    tofile="target/source/plugins/httpcore-osgi_${org.apache.httpcomponents.httpcore-osgi.version}.jar" />
                                <move file="target/source/plugins/org.apache.servicemix.bundles.commons-codec.jar"
                                    tofile="target/source/plugins/org.apache.servicemix.bundles.commons-codec_${org.apache.servicemix.bundles.commons-codec-mvn.version}.jar" />
                                <move file="target/source/plugins/commons-logging.jar"
                                    tofile="target/source/plugins/org.apache.commons.logging_${commons-logging.commons-logging.version}.jar" />
                                <move file="target/source/plugins/camel-core-osgi.jar"
                                    tofile="target/source/plugins/org.apache.camel.camel-core-osgi_${org.apache.camel.camel-core-osgi.version}.jar" />
                                <move file="target/source/plugins/org.apache.servicemix.bundles.spring-beans.jar"
                                    tofile="target/source/plugins/org.apache.servicemix.bundles.spring-beans_${spring.version}.jar" />
                                <move file="target/source/plugins/org.apache.servicemix.bundles.spring-context.jar"
                                    tofile="target/source/plugins/org.apache.servicemix.bundles.spring-context_${spring.version}.jar" />
                                <move file="target/source/plugins/org.apache.servicemix.bundles.spring-core.jar"
                                    tofile="target/source/plugins/org.apache.servicemix.bundles.spring-core_${spring.version}.jar" />
                                <move
                                    file="target/source/plugins/org.apache.servicemix.bundles.spring-expression.jar"
                                    tofile="target/source/plugins/org.apache.servicemix.bundles.spring-expression_${spring.version}.jar" />
                                <move file="target/source/plugins/org.apache.servicemix.bundles.spring-jms.jar"
                                    tofile="target/source/plugins/org.apache.servicemix.bundles.spring-jms_${spring.version}.jar" />
                                <move file="target/source/plugins/org.apache.servicemix.bundles.spring-tx.jar"
                                    tofile="target/source/plugins/org.apache.servicemix.bundles.spring-tx_${spring.version}.jar" />
                                <move file="target/source/plugins/org.apache.servicemix.bundles.spring-aop.jar"
                                    tofile="target/source/plugins/org.apache.servicemix.bundles.spring-aop_${spring.version}.jar" />
                                <move file="target/source/plugins/org.apache.servicemix.bundles.aopalliance.jar"
                                    tofile="target/source/plugins/org.apache.servicemix.bundles.aopalliance_${aopalliance.version}.jar" />
                                <move file="target/source/plugins/qpid-jms-client.jar"
                                    tofile="target/source/plugins/org.apache.qpid.jms.client_${apache-qpid-jms-client.version}.jar" />
                                <move file="target/source/plugins/minimal-json.jar"
                                    tofile="target/source/plugins/minimal-json_${com.eclipsesource.minimal-json.version}.jar" />
                                <move file="target/source/plugins/osgi.annotation.jar"
                                    tofile="target/source/plugins/osgi.annotation_${osgi.annotation.version}.jar" />
                                <move file="target/source/plugins/com.eclipsesource.jaxrs.jersey-min.jar"
                                    tofile="target/source/plugins/com.eclipsesource.jaxrs.jersey-min_${com.eclipsesource.jaxrs.jersey-min.version}.jar" />
                                <move file="target/source/plugins/com.eclipsesource.jaxrs.publisher.jar"
                                    tofile="target/source/plugins/com.eclipsesource.jaxrs.publisher_${com.eclipsesource.jaxrs.publisher.version}.jar" />
                                <move file="target/source/plugins/com.eclipsesource.jaxrs.provider.gson.jar"
                                    tofile="target/source/plugins/com.eclipsesource.jaxrs.provider.gson_${com.eclipsesource.jaxrs.provider.gson.version}.jar" />
                                <move file="target/source/plugins/com.eclipsesource.jaxrs.provider.security.jar"
                                    tofile="target/source/plugins/com.eclipsesource.jaxrs.provider.security_${com.eclipsesource.jaxrs.provider.security.version}.jar" />
                                <move file="target/source/plugins/gson.jar"
                                    tofile="target/source/plugins/com.google.gson_${com.google.gson.version}.jar" />
                                <move file="target/source/plugins/glutamate.jar"
                                    tofile="target/source/plugins/io.glutamate_${io.glutamate.version}.jar" />
                                <move file="target/source/plugins/org.apache.servicemix.bundles.reflections.jar"
                                    tofile="target/source/plugins/org.apache.servicemix.bundles.reflections_${org.apache.servicemix.bundles.reflections.version}.jar" />
                                <move file="target/source/plugins/javassist.jar"
                                    tofile="target/source/plugins/javassist_${org.javassist.version}.jar" />
                                <move file="target/source/plugins/snakeyaml.jar"
                                    tofile="target/source/plugins/org.yaml.snakeyaml_${org.yaml.snakeyaml.version}.jar" />
                                <!-- Artemis Broker -->
                                <move file="target/source/plugins/guava.jar"
                                    tofile="target/source/plugins/guava_${guava.version}.jar" />
                                <move file="target/source/plugins/artemis-mqtt-protocol.jar"
                                    tofile="target/source/plugins/artemis-mqtt-protocol_${org.apache.activemq.artemis.upstream.version}.jar" />
                                <move file="target/source/plugins/artemis-native.jar"
                                    tofile="target/source/plugins/artemis-native_${org.apache.activemq.artemis.upstream.version}.jar" />
                                <move file="target/source/plugins/netty-buffer.jar"
                                    tofile="target/source/plugins/netty-buffer_${io.netty.version}.jar" />
                                <move file="target/source/plugins/netty-codec.jar"
                                    tofile="target/source/plugins/netty-codec_${io.netty.version}.jar" />
                                <move file="target/source/plugins/netty-common.jar"
                                    tofile="target/source/plugins/netty-common_${io.netty.version}.jar" />
                                <move file="target/source/plugins/netty-codec-http.jar"
                                    tofile="target/source/plugins/netty-codec-http_${io.netty.version}.jar" />
                                <move file="target/source/plugins/netty-codec-mqtt.jar"
                                    tofile="target/source/plugins/netty-codec-mqtt_${io.netty.version}.jar" />
                                <move file="target/source/plugins/netty-handler.jar"
                                    tofile="target/source/plugins/netty-handler_${io.netty.version}.jar" />
                                <move file="target/source/plugins/netty-resolver.jar"
                                    tofile="target/source/plugins/netty-resolver_${io.netty.version}.jar" />
                                <move file="target/source/plugins/netty-transport.jar"
                                    tofile="target/source/plugins/netty-transport_${io.netty.version}.jar" />
                                <move file="target/source/plugins/netty-transport-native-epoll.jar"
                                    tofile="target/source/plugins/netty-transport-native-epoll_${io.netty.version}.jar" />
                                <move file="target/source/plugins/netty-codec-http2.jar"
                                    tofile="target/source/plugins/netty-codec-http2_${io.netty.version}.jar" />
                                <move file="target/source/plugins/netty-handler-proxy.jar"
                                    tofile="target/source/plugins/netty-handler-proxy_${io.netty.version}.jar" />
                                <move file="target/source/plugins/netty-resolver-dns.jar"
                                    tofile="target/source/plugins/netty-resolver-dns_${io.netty.version}.jar" />
                                <move file="target/source/plugins/netty-codec-socks.jar"
                                    tofile="target/source/plugins/netty-codec-socks_${io.netty.version}.jar" />
                                <move file="target/source/plugins/netty-codec-dns.jar"
                                    tofile="target/source/plugins/netty-codec-dns_${io.netty.version}.jar" />
                                <move file="target/source/plugins/jackson-core.jar"
                                    tofile="target/source/plugins/jackson-core_${com.fasterxml.jackson.core.version}.jar" />
                                <move file="target/source/plugins/jackson-databind.jar"
                                    tofile="target/source/plugins/jackson-databind_${com.fasterxml.jackson.core.version}.jar" />
                                <move file="target/source/plugins/jackson-annotations.jar"
                                    tofile="target/source/plugins/jackson-annotations_${com.fasterxml.jackson.core.version}.jar" />
                                <move file="target/source/plugins/jackson-dataformat-yaml.jar"
                                    tofile="target/source/plugins/jackson-dataformat-yaml_${com.fasterxml.jackson.dataformat.version}.jar" />
                                <move file="target/source/plugins/jackson-module-jaxb-annotations.jar"
                                    tofile="target/source/plugins/jackson-module-jaxb-annotations_${com.fasterxml.jackson.module.version}.jar" />
                                <move file="target/source/plugins/mvel2.jar"
                                    tofile="target/source/plugins/mvel2_${org.mvel.mvel2.version}.jar" />
                                <move file="target/source/plugins/jboss-logging.jar"
                                    tofile="target/source/plugins/jboss-logging_${org.jboss.logging.version}.jar" />
                                <move file="target/source/plugins/commons-beanutils.jar"
                                    tofile="target/source/plugins/commons-beanutils_${commons-beanutils.version}.jar" />
                                <move file="target/source/plugins/commons-collections.jar"
                                    tofile="target/source/plugins/commons-collections_${commons-collections.version}.jar" />
                                <move file="target/source/plugins/geronimo-json_1.0_spec.jar"
                                    tofile="target/source/plugins/geronimo-json_1.0_spec_${org.apache.geronimo.specs.json.version}.jar" />
                                <move file="target/source/plugins/geronimo-jms_2.0_spec.jar"
                                    tofile="target/source/plugins/geronimo-jms_2.0_spec_${org.apache.geronimo.specs.jms.version}.jar" />
                                <move file="target/source/plugins/geronimo-jta_1.1_spec.jar"
                                    tofile="target/source/plugins/geronimo-jta_1.1_spec_${org.apache.geronimo.specs.jta.version}.jar" />
                                <move file="target/source/plugins/org.apache.activemq.artemis.jar"
                                    tofile="target/source/plugins/org.apache.activemq.artemis_${org.apache.activemq.artemis.version}.jar" />
                                <move file="target/source/plugins/asm-all.jar"
                                    tofile="target/source/plugins/org.objectweb.asm.all_${org.objectweb.asm.all.version}.jar" />
                                <move file="target/source/plugins/org.apache.felix.fileinstall.jar"
                                    tofile="target/source/plugins/org.apache.felix.fileinstall_${org.apache.felix.fileinstall.version}.jar" />
                                <move file="target/source/plugins/org.apache.felix.ipojo.jar"
                                    tofile="target/source/plugins/org.apache.felix.ipojo_${org.apache.felix.ipojo.version}.jar" />
                                <move file="target/source/plugins/org.apache.felix.utils.jar"
                                    tofile="target/source/plugins/org.apache.felix.utils_${org.apache.felix.utils.version}.jar" />
                            </tasks>
                        </configuration>
                    </execution>
                    <execution>
                        <id>install-commons</id>
                        <phase>install</phase>
                        <goals>
                            <goal>run</goal>
                        </goals>
                        <configuration>
                            <tasks>
                                <delete dir="../../kura/target-definition/common/" />
                                <mkdir dir="../../kura/target-definition/common/repository" />
                                <copy todir="../../kura/target-definition/common/repository">
                                    <fileset dir="${project.build.directory}/repository" />
                                </copy>
                                <copy todir="../../kura/target-definition/common/source">
                                    <fileset dir="${project.build.directory}/source" />
                                </copy>
                            </tasks>
                        </configuration>
                    </execution>
                </executions>
            </plugin>
            <plugin>
                <groupId>org.eclipse.tycho.extras</groupId>
                <artifactId>tycho-p2-extras-plugin</artifactId>
                <version>1.1.0</version>
                <executions>
                    <execution>
                        <phase>prepare-package</phase>
                        <goals>
                            <goal>publish-features-and-bundles</goal>
                        </goals>
                    </execution>
                </executions>
                <configuration>
                    <compress>false</compress>
                </configuration>
            </plugin>
            <plugin>
                <groupId>org.apache.maven.plugins</groupId>
                <artifactId>maven-deploy-plugin</artifactId>
                <version>2.8.1</version>
                <configuration>
                    <skip>true</skip>
                </configuration>
            </plugin>
        </plugins>
    </build>
</project><|MERGE_RESOLUTION|>--- conflicted
+++ resolved
@@ -1,6 +1,5 @@
 <?xml version="1.0"?>
-<project xmlns="http://maven.apache.org/POM/4.0.0" xmlns:xsi="http://www.w3.org/2001/XMLSchema-instance"
-    xsi:schemaLocation="http://maven.apache.org/POM/4.0.0 http://maven.apache.org/xsd/maven-4.0.0.xsd">
+<project xmlns="http://maven.apache.org/POM/4.0.0" xmlns:xsi="http://www.w3.org/2001/XMLSchema-instance" xsi:schemaLocation="http://maven.apache.org/POM/4.0.0 http://maven.apache.org/xsd/maven-4.0.0.xsd">
     <modelVersion>4.0.0</modelVersion>
     <parent>
         <groupId>org.eclipse.kura</groupId>
@@ -172,7 +171,6 @@
                                     <artifactId>slf4j-api</artifactId>
                                     <version>${slf4j.api.version}</version>
                                 </artifactItem>
-
                                 <artifactItem>
                                     <groupId>org.slf4j</groupId>
                                     <artifactId>jcl-over-slf4j</artifactId>
@@ -449,11 +447,7 @@
                                 <artifactItem>
                                     <groupId>com.google.guava</groupId>
                                     <artifactId>guava</artifactId>
-<<<<<<< HEAD
-                                    <version>${guava-mvn.version}</version>
-=======
-                                    <version>${guava.version}</version>
->>>>>>> 818c1a67
+									<version>${guava.version}</version>
                                 </artifactItem>
                                 <artifactItem>
                                     <groupId>org.apache.activemq</groupId>
@@ -926,13 +920,13 @@
                         </goals>
                         <configuration>
                             <tasks>
-                                <delete dir="../../kura/target-definition/common/" />
-                                <mkdir dir="../../kura/target-definition/common/repository" />
+                                <delete dir="../../kura/target-definition/common/"/>
+                                <mkdir dir="../../kura/target-definition/common/repository"/>
                                 <copy todir="../../kura/target-definition/common/repository">
-                                    <fileset dir="${project.build.directory}/repository" />
+                                    <fileset dir="${project.build.directory}/repository"/>
                                 </copy>
                                 <copy todir="../../kura/target-definition/common/source">
-                                    <fileset dir="${project.build.directory}/source" />
+                                    <fileset dir="${project.build.directory}/source"/>
                                 </copy>
                             </tasks>
                         </configuration>
