--- conflicted
+++ resolved
@@ -508,20 +508,9 @@
                                     <version>${org.bouncycastle.version}</version>
                                 </artifactItem>
                                 <artifactItem>
-<<<<<<< HEAD
-                                    <groupId>com.eurotech.framework</groupId>
-                                    <artifactId>com.eurotech.framework.docker.configurable</artifactId>
-                                    <version>${com.eurotech.framework.docker.configurable.version}</version>
-                                </artifactItem>
-                                <artifactItem>
-                                    <groupId>com.eurotech.framework</groupId>
-                                    <artifactId>com.eurotech.framework.docker.configurable.generic</artifactId>
-                                    <version>${com.eurotech.framework.docker.configurable.generic.version}</version>
-=======
                                 	<groupId>com.eurotech</groupId>
                                 	<artifactId>gpsd4java</artifactId>
                                 	<version>${com.eurotech.gpsd4java.version}</version>
->>>>>>> 7042cd77
                                 </artifactItem>
                             </artifactItems>
                             <stripVersion>true</stripVersion>
@@ -629,13 +618,7 @@
                                 <move file="target/source/plugins/org.apache.felix.useradmin.jar" tofile="target/source/plugins/org.apache.felix.useradmin_${org.apache.felix.useradmin.version}.jar"/>
                                 <move file="target/source/plugins/bcpkix-jdk15on.jar" tofile="target/source/plugins/org.bouncycastle.bcpkix-jdk15on_${org.bouncycastle.version}.jar"/>
                                 <move file="target/source/plugins/bcprov-jdk15on.jar" tofile="target/source/plugins/org.bouncycastle.bcprov-jdk15on_${org.bouncycastle.version}.jar"/>
-<<<<<<< HEAD
-                                <!-- Docker Containers -->
-                                <move file="target/source/plugins/com.eurotech.framework.docker.configurable.jar" tofile="target/source/plugins/com.eurotech.framework.docker.configurable_${com.eurotech.framework.docker.configurable.version}.jar"/>
-                                <move file="target/source/plugins/com.eurotech.framework.docker.configurable.generic.jar" tofile="target/source/plugins/com.eurotech.framework.docker.configurable.generic_${com.eurotech.framework.docker.configurable.version.generic}.jar"/>
-=======
                                 <move file="target/source/plugins/gpsd4java.jar" tofile="target/source/plugins/com.eurotech.gpsd4java_${com.eurotech.gpsd4java.version}.jar"/>
->>>>>>> 7042cd77
                             </tasks>
                         </configuration>
                     </execution>
